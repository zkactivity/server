--- conflicted
+++ resolved
@@ -467,17 +467,13 @@
     theFacade.ReportNodeDead(nodeId);
   }
   
-<<<<<<< HEAD
   theNode.nfCompleteRep = false;
   if(noOfAliveNodes == 0)
   {
-=======
-  if(noOfAliveNodes == 0){
     theFacade.m_globalDictCache.lock();
     theFacade.m_globalDictCache.invalidate_all();
     theFacade.m_globalDictCache.unlock();
     m_connect_count ++;
->>>>>>> 8dcc5fae
     NFCompleteRep rep;
     for(Uint32 i = 1; i<MAX_NODES; i++){
       if(theNodes[i].defined && theNodes[i].nfCompleteRep == false){
