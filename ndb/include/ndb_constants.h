--- conflicted
+++ resolved
@@ -60,13 +60,8 @@
 #define NDB_TYPE_BIT                    22
 #define NDB_TYPE_LONG_VARCHAR           23
 #define NDB_TYPE_LONG_VARBINARY         24
-<<<<<<< HEAD
-
-#define NDB_TYPE_MAX                    25
-=======
 #define NDB_TYPE_TIME                   25
 
 #define NDB_TYPE_MAX                    26
->>>>>>> 91a3e90b
  
 #endif