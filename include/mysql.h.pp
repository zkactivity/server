typedef char my_bool;
typedef int my_socket;
#include "mysql_version.h"
#include "mysql_com.h"
enum enum_server_command
{
  COM_SLEEP, COM_QUIT, COM_INIT_DB, COM_QUERY, COM_FIELD_LIST,
  COM_CREATE_DB, COM_DROP_DB, COM_REFRESH, COM_SHUTDOWN, COM_STATISTICS,
  COM_PROCESS_INFO, COM_CONNECT, COM_PROCESS_KILL, COM_DEBUG, COM_PING,
  COM_TIME, COM_DELAYED_INSERT, COM_CHANGE_USER, COM_BINLOG_DUMP,
  COM_TABLE_DUMP, COM_CONNECT_OUT, COM_REGISTER_SLAVE,
  COM_STMT_PREPARE, COM_STMT_EXECUTE, COM_STMT_SEND_LONG_DATA, COM_STMT_CLOSE,
  COM_STMT_RESET, COM_SET_OPTION, COM_STMT_FETCH, COM_DAEMON,
  COM_END
};
struct st_vio;
typedef struct st_vio Vio;
typedef struct st_net {
  Vio *vio;
  unsigned char *buff,*buff_end,*write_pos,*read_pos;
  my_socket fd;
  unsigned long remain_in_buf,length, buf_length, where_b;
  unsigned long max_packet,max_packet_size;
  unsigned int pkt_nr,compress_pkt_nr;
  unsigned int write_timeout, read_timeout, retry_count;
  int fcntl;
  unsigned int *return_status;
  unsigned char reading_or_writing;
  char save_char;
<<<<<<< HEAD
  char net_skip_rest_factor;
  my_bool unused1;
=======
  my_bool unused1;
  my_bool unused2;
>>>>>>> 5a0e7394
  my_bool compress;
  my_bool unused3;
  unsigned char *unused;
  unsigned int last_errno;
  unsigned char error;
  my_bool unused4;
  my_bool unused5;
  char last_error[512];
  char sqlstate[5 +1];
  void *extension;
} NET;
enum enum_field_types { MYSQL_TYPE_DECIMAL, MYSQL_TYPE_TINY,
   MYSQL_TYPE_SHORT, MYSQL_TYPE_LONG,
   MYSQL_TYPE_FLOAT, MYSQL_TYPE_DOUBLE,
   MYSQL_TYPE_NULL, MYSQL_TYPE_TIMESTAMP,
   MYSQL_TYPE_LONGLONG,MYSQL_TYPE_INT24,
   MYSQL_TYPE_DATE, MYSQL_TYPE_TIME,
   MYSQL_TYPE_DATETIME, MYSQL_TYPE_YEAR,
   MYSQL_TYPE_NEWDATE, MYSQL_TYPE_VARCHAR,
   MYSQL_TYPE_BIT,
                        MYSQL_TYPE_NEWDECIMAL=246,
   MYSQL_TYPE_ENUM=247,
   MYSQL_TYPE_SET=248,
   MYSQL_TYPE_TINY_BLOB=249,
   MYSQL_TYPE_MEDIUM_BLOB=250,
   MYSQL_TYPE_LONG_BLOB=251,
   MYSQL_TYPE_BLOB=252,
   MYSQL_TYPE_VAR_STRING=253,
   MYSQL_TYPE_STRING=254,
   MYSQL_TYPE_GEOMETRY=255
};
enum mysql_enum_shutdown_level {
  SHUTDOWN_DEFAULT = 0,
  SHUTDOWN_WAIT_CONNECTIONS= (unsigned char)(1 << 0),
  SHUTDOWN_WAIT_TRANSACTIONS= (unsigned char)(1 << 1),
  SHUTDOWN_WAIT_UPDATES= (unsigned char)(1 << 3),
  SHUTDOWN_WAIT_ALL_BUFFERS= ((unsigned char)(1 << 3) << 1),
  SHUTDOWN_WAIT_CRITICAL_BUFFERS= ((unsigned char)(1 << 3) << 1) + 1,
  KILL_QUERY= 254,
  KILL_CONNECTION= 255
};
enum enum_cursor_type
{
  CURSOR_TYPE_NO_CURSOR= 0,
  CURSOR_TYPE_READ_ONLY= 1,
  CURSOR_TYPE_FOR_UPDATE= 2,
  CURSOR_TYPE_SCROLLABLE= 4
};
enum enum_mysql_set_option
{
  MYSQL_OPTION_MULTI_STATEMENTS_ON,
  MYSQL_OPTION_MULTI_STATEMENTS_OFF
};
my_bool my_net_init(NET *net, Vio* vio);
void my_net_local_init(NET *net);
void net_end(NET *net);
  void net_clear(NET *net, my_bool clear_buffer);
my_bool net_realloc(NET *net, size_t length);
my_bool net_flush(NET *net);
my_bool my_net_write(NET *net,const unsigned char *packet, size_t len);
my_bool net_write_command(NET *net,unsigned char command,
     const unsigned char *header, size_t head_len,
     const unsigned char *packet, size_t len);
int net_real_write(NET *net,const unsigned char *packet, size_t len);
unsigned long my_net_read(NET *net);
struct sockaddr;
int my_connect(my_socket s, const struct sockaddr *name, unsigned int namelen,
        unsigned int timeout);
struct my_rnd_struct;
enum Item_result
{
  STRING_RESULT=0, REAL_RESULT, INT_RESULT, ROW_RESULT, DECIMAL_RESULT
};
typedef struct st_udf_args
{
  unsigned int arg_count;
  enum Item_result *arg_type;
  char **args;
  unsigned long *lengths;
  char *maybe_null;
  char **attributes;
  unsigned long *attribute_lengths;
  void *extension;
} UDF_ARGS;
typedef struct st_udf_init
{
  my_bool maybe_null;
  unsigned int decimals;
  unsigned long max_length;
  char *ptr;
  my_bool const_item;
  void *extension;
} UDF_INIT;
void create_random_string(char *to, unsigned int length,
                          struct my_rnd_struct *rand_st);
void hash_password(unsigned long *to, const char *password, unsigned int password_len);
void make_scrambled_password_323(char *to, const char *password);
void scramble_323(char *to, const char *message, const char *password);
my_bool check_scramble_323(const unsigned char *reply, const char *message,
                           unsigned long *salt);
void get_salt_from_password_323(unsigned long *res, const char *password);
void make_password_from_salt_323(char *to, const unsigned long *salt);
void make_scrambled_password(char *to, const char *password);
void scramble(char *to, const char *message, const char *password);
my_bool check_scramble(const unsigned char *reply, const char *message,
                       const unsigned char *hash_stage2);
void get_salt_from_password(unsigned char *res, const char *password);
void make_password_from_salt(char *to, const unsigned char *hash_stage2);
char *octet2hex(char *to, const char *str, unsigned int len);
char *get_tty_password(const char *opt_message);
const char *mysql_errno_to_sqlstate(unsigned int mysql_errno);
my_bool my_thread_init(void);
void my_thread_end(void);
#include "mysql_time.h"
enum enum_mysql_timestamp_type
{
  MYSQL_TIMESTAMP_NONE= -2, MYSQL_TIMESTAMP_ERROR= -1,
  MYSQL_TIMESTAMP_DATE= 0, MYSQL_TIMESTAMP_DATETIME= 1, MYSQL_TIMESTAMP_TIME= 2
};
typedef struct st_mysql_time
{
  unsigned int year, month, day, hour, minute, second;
  unsigned long second_part;
  my_bool neg;
  enum enum_mysql_timestamp_type time_type;
} MYSQL_TIME;
#include "my_list.h"
typedef struct st_list {
  struct st_list *prev,*next;
  void *data;
} LIST;
typedef int (*list_walk_action)(void *,void *);
extern LIST *list_add(LIST *root,LIST *element);
extern LIST *list_delete(LIST *root,LIST *element);
extern LIST *list_cons(void *data,LIST *root);
extern LIST *list_reverse(LIST *root);
extern void list_free(LIST *root,unsigned int free_data);
extern unsigned int list_length(LIST *);
extern int list_walk(LIST *,list_walk_action action,unsigned char * argument);
extern unsigned int mysql_port;
extern char *mysql_unix_port;
typedef struct st_mysql_field {
  char *name;
  char *org_name;
  char *table;
  char *org_table;
  char *db;
  char *catalog;
  char *def;
  unsigned long length;
  unsigned long max_length;
  unsigned int name_length;
  unsigned int org_name_length;
  unsigned int table_length;
  unsigned int org_table_length;
  unsigned int db_length;
  unsigned int catalog_length;
  unsigned int def_length;
  unsigned int flags;
  unsigned int decimals;
  unsigned int charsetnr;
  enum enum_field_types type;
  void *extension;
} MYSQL_FIELD;
typedef char **MYSQL_ROW;
typedef unsigned int MYSQL_FIELD_OFFSET;
typedef unsigned long long my_ulonglong;
#include "typelib.h"
#include "my_alloc.h"
typedef struct st_used_mem
{
  struct st_used_mem *next;
  size_t left;
  size_t size;
} USED_MEM;
typedef struct st_mem_root
{
  USED_MEM *free;
  USED_MEM *used;
  USED_MEM *pre_alloc;
  size_t min_malloc;
  size_t block_size;
  unsigned int block_num;
  unsigned int first_block_usage;
  void (*error_handler)(void);
} MEM_ROOT;
typedef struct st_typelib {
  unsigned int count;
  const char *name;
  const char **type_names;
  unsigned int *type_lengths;
} TYPELIB;
extern my_ulonglong find_typeset(char *x, TYPELIB *typelib,int *error_position);
<<<<<<< HEAD
extern int find_type_with_warning(const char *x, TYPELIB *typelib,
                                  const char *option);
extern uint find_type_or_exit(const char *x, TYPELIB *typelib,
                              const char *option);
extern int find_type(char *x, const TYPELIB *typelib, unsigned int full_name);
=======
extern int find_type_or_exit(const char *x, TYPELIB *typelib,
                             const char *option);
extern int find_type(const char *x, const TYPELIB *typelib, unsigned int flags);
>>>>>>> 5a0e7394
extern void make_type(char *to,unsigned int nr,TYPELIB *typelib);
extern const char *get_type(TYPELIB *typelib,unsigned int nr);
extern TYPELIB *copy_typelib(MEM_ROOT *root, TYPELIB *from);
extern TYPELIB sql_protocol_typelib;
my_ulonglong find_set_from_flags(const TYPELIB *lib, unsigned int default_name,
                              my_ulonglong cur_set, my_ulonglong default_set,
                              const char *str, unsigned int length,
                              char **err_pos, unsigned int *err_len);
typedef struct st_mysql_rows {
  struct st_mysql_rows *next;
  MYSQL_ROW data;
  unsigned long length;
} MYSQL_ROWS;
typedef MYSQL_ROWS *MYSQL_ROW_OFFSET;
#include "my_alloc.h"
typedef struct embedded_query_result EMBEDDED_QUERY_RESULT;
typedef struct st_mysql_data {
  MYSQL_ROWS *data;
  struct embedded_query_result *embedded_info;
  MEM_ROOT alloc;
  my_ulonglong rows;
  unsigned int fields;
  void *extension;
} MYSQL_DATA;
enum mysql_option
{
  MYSQL_OPT_CONNECT_TIMEOUT, MYSQL_OPT_COMPRESS, MYSQL_OPT_NAMED_PIPE,
  MYSQL_INIT_COMMAND, MYSQL_READ_DEFAULT_FILE, MYSQL_READ_DEFAULT_GROUP,
  MYSQL_SET_CHARSET_DIR, MYSQL_SET_CHARSET_NAME, MYSQL_OPT_LOCAL_INFILE,
  MYSQL_OPT_PROTOCOL, MYSQL_SHARED_MEMORY_BASE_NAME, MYSQL_OPT_READ_TIMEOUT,
  MYSQL_OPT_WRITE_TIMEOUT, MYSQL_OPT_USE_RESULT,
  MYSQL_OPT_USE_REMOTE_CONNECTION, MYSQL_OPT_USE_EMBEDDED_CONNECTION,
  MYSQL_OPT_GUESS_CONNECTION, MYSQL_SET_CLIENT_IP, MYSQL_SECURE_AUTH,
  MYSQL_REPORT_DATA_TRUNCATION, MYSQL_OPT_RECONNECT,
  MYSQL_OPT_SSL_VERIFY_SERVER_CERT, MYSQL_PLUGIN_DIR, MYSQL_DEFAULT_AUTH
};
struct st_mysql_options_extention;
struct st_mysql_options {
  unsigned int connect_timeout, read_timeout, write_timeout;
  unsigned int port, protocol;
  unsigned long client_flag;
  char *host,*user,*password,*unix_socket,*db;
  struct st_dynamic_array *init_commands;
  char *my_cnf_file,*my_cnf_group, *charset_dir, *charset_name;
  char *ssl_key;
  char *ssl_cert;
  char *ssl_ca;
  char *ssl_capath;
  char *ssl_cipher;
  char *shared_memory_base_name;
  unsigned long max_allowed_packet;
  my_bool use_ssl;
  my_bool compress,named_pipe;
  my_bool unused1;
  my_bool unused2;
  my_bool unused3;
  my_bool unused4;
  enum mysql_option methods_to_use;
  char *client_ip;
  my_bool secure_auth;
  my_bool report_data_truncation;
  int (*local_infile_init)(void **, const char *, void *);
  int (*local_infile_read)(void *, char *, unsigned int);
  void (*local_infile_end)(void *);
  int (*local_infile_error)(void *, char *, unsigned int);
  void *local_infile_userdata;
  struct st_mysql_options_extention *extension;
};
enum mysql_status
{
  MYSQL_STATUS_READY, MYSQL_STATUS_GET_RESULT, MYSQL_STATUS_USE_RESULT,
  MYSQL_STATUS_STATEMENT_GET_RESULT
};
enum mysql_protocol_type
{
  MYSQL_PROTOCOL_DEFAULT, MYSQL_PROTOCOL_TCP, MYSQL_PROTOCOL_SOCKET,
  MYSQL_PROTOCOL_PIPE, MYSQL_PROTOCOL_MEMORY
};
typedef struct character_set
{
  unsigned int number;
  unsigned int state;
  const char *csname;
  const char *name;
  const char *comment;
  const char *dir;
  unsigned int mbminlen;
  unsigned int mbmaxlen;
} MY_CHARSET_INFO;
struct st_mysql_methods;
struct st_mysql_stmt;
typedef struct st_mysql
{
  NET net;
  unsigned char *connector_fd;
  char *host,*user,*passwd,*unix_socket,*server_version,*host_info;
  char *info, *db;
  const struct charset_info_st *charset;
  MYSQL_FIELD *fields;
  MEM_ROOT field_alloc;
  my_ulonglong affected_rows;
  my_ulonglong insert_id;
  my_ulonglong extra_info;
  unsigned long thread_id;
  unsigned long packet_length;
  unsigned int port;
  unsigned long client_flag,server_capabilities;
  unsigned int protocol_version;
  unsigned int field_count;
  unsigned int server_status;
  unsigned int server_language;
  unsigned int warning_count;
  struct st_mysql_options options;
  enum mysql_status status;
  my_bool free_me;
  my_bool reconnect;
  char scramble[20 +1];
  my_bool unused1;
  void *unused2, *unused3, *unused4, *unused5;
  LIST *stmts;
  const struct st_mysql_methods *methods;
  void *thd;
  my_bool *unbuffered_fetch_owner;
  char *info_buffer;
  void *extension;
} MYSQL;
typedef struct st_mysql_res {
  my_ulonglong row_count;
  MYSQL_FIELD *fields;
  MYSQL_DATA *data;
  MYSQL_ROWS *data_cursor;
  unsigned long *lengths;
  MYSQL *handle;
  const struct st_mysql_methods *methods;
  MYSQL_ROW row;
  MYSQL_ROW current_row;
  MEM_ROOT field_alloc;
  unsigned int field_count, current_field;
  my_bool eof;
  my_bool unbuffered_fetch_cancelled;
  void *extension;
} MYSQL_RES;
typedef struct st_mysql_parameters
{
  unsigned long *p_max_allowed_packet;
  unsigned long *p_net_buffer_length;
  void *extension;
} MYSQL_PARAMETERS;
int mysql_server_init(int argc, char **argv, char **groups);
void mysql_server_end(void);
MYSQL_PARAMETERS * mysql_get_parameters(void);
my_bool mysql_thread_init(void);
void mysql_thread_end(void);
my_ulonglong mysql_num_rows(MYSQL_RES *res);
unsigned int mysql_num_fields(MYSQL_RES *res);
my_bool mysql_eof(MYSQL_RES *res);
MYSQL_FIELD * mysql_fetch_field_direct(MYSQL_RES *res,
           unsigned int fieldnr);
MYSQL_FIELD * mysql_fetch_fields(MYSQL_RES *res);
MYSQL_ROW_OFFSET mysql_row_tell(MYSQL_RES *res);
MYSQL_FIELD_OFFSET mysql_field_tell(MYSQL_RES *res);
unsigned int mysql_field_count(MYSQL *mysql);
my_ulonglong mysql_affected_rows(MYSQL *mysql);
my_ulonglong mysql_insert_id(MYSQL *mysql);
unsigned int mysql_errno(MYSQL *mysql);
const char * mysql_error(MYSQL *mysql);
const char * mysql_sqlstate(MYSQL *mysql);
unsigned int mysql_warning_count(MYSQL *mysql);
const char * mysql_info(MYSQL *mysql);
unsigned long mysql_thread_id(MYSQL *mysql);
const char * mysql_character_set_name(MYSQL *mysql);
int mysql_set_character_set(MYSQL *mysql, const char *csname);
MYSQL * mysql_init(MYSQL *mysql);
my_bool mysql_ssl_set(MYSQL *mysql, const char *key,
          const char *cert, const char *ca,
          const char *capath, const char *cipher);
const char * mysql_get_ssl_cipher(MYSQL *mysql);
my_bool mysql_change_user(MYSQL *mysql, const char *user,
       const char *passwd, const char *db);
MYSQL * mysql_real_connect(MYSQL *mysql, const char *host,
        const char *user,
        const char *passwd,
        const char *db,
        unsigned int port,
        const char *unix_socket,
        unsigned long clientflag);
int mysql_select_db(MYSQL *mysql, const char *db);
int mysql_query(MYSQL *mysql, const char *q);
int mysql_send_query(MYSQL *mysql, const char *q,
      unsigned long length);
int mysql_real_query(MYSQL *mysql, const char *q,
     unsigned long length);
MYSQL_RES * mysql_store_result(MYSQL *mysql);
MYSQL_RES * mysql_use_result(MYSQL *mysql);
void mysql_get_character_set_info(MYSQL *mysql,
                           MY_CHARSET_INFO *charset);
void
mysql_set_local_infile_handler(MYSQL *mysql,
                               int (*local_infile_init)(void **, const char *,
                            void *),
                               int (*local_infile_read)(void *, char *,
       unsigned int),
                               void (*local_infile_end)(void *),
                               int (*local_infile_error)(void *, char*,
        unsigned int),
                               void *);
void
mysql_set_local_infile_default(MYSQL *mysql);
int mysql_shutdown(MYSQL *mysql,
                                       enum mysql_enum_shutdown_level
                                       shutdown_level);
int mysql_dump_debug_info(MYSQL *mysql);
int mysql_refresh(MYSQL *mysql,
         unsigned int refresh_options);
int mysql_kill(MYSQL *mysql,unsigned long pid);
int mysql_set_server_option(MYSQL *mysql,
      enum enum_mysql_set_option
      option);
int mysql_ping(MYSQL *mysql);
const char * mysql_stat(MYSQL *mysql);
const char * mysql_get_server_info(MYSQL *mysql);
const char * mysql_get_server_name(MYSQL *mysql);
const char * mysql_get_client_info(void);
unsigned long mysql_get_client_version(void);
const char * mysql_get_host_info(MYSQL *mysql);
unsigned long mysql_get_server_version(MYSQL *mysql);
unsigned int mysql_get_proto_info(MYSQL *mysql);
MYSQL_RES * mysql_list_dbs(MYSQL *mysql,const char *wild);
MYSQL_RES * mysql_list_tables(MYSQL *mysql,const char *wild);
MYSQL_RES * mysql_list_processes(MYSQL *mysql);
int mysql_options(MYSQL *mysql,enum mysql_option option,
          const void *arg);
void mysql_free_result(MYSQL_RES *result);
void mysql_data_seek(MYSQL_RES *result,
     my_ulonglong offset);
MYSQL_ROW_OFFSET mysql_row_seek(MYSQL_RES *result,
      MYSQL_ROW_OFFSET offset);
MYSQL_FIELD_OFFSET mysql_field_seek(MYSQL_RES *result,
        MYSQL_FIELD_OFFSET offset);
MYSQL_ROW mysql_fetch_row(MYSQL_RES *result);
unsigned long * mysql_fetch_lengths(MYSQL_RES *result);
MYSQL_FIELD * mysql_fetch_field(MYSQL_RES *result);
MYSQL_RES * mysql_list_fields(MYSQL *mysql, const char *table,
       const char *wild);
unsigned long mysql_escape_string(char *to,const char *from,
         unsigned long from_length);
unsigned long mysql_hex_string(char *to,const char *from,
                                         unsigned long from_length);
unsigned long mysql_real_escape_string(MYSQL *mysql,
            char *to,const char *from,
            unsigned long length);
void mysql_debug(const char *debug);
void myodbc_remove_escape(MYSQL *mysql,char *name);
unsigned int mysql_thread_safe(void);
my_bool mysql_embedded(void);
<<<<<<< HEAD
my_bool mariadb_connection(MYSQL *mysql);
=======
>>>>>>> 5a0e7394
my_bool mysql_read_query_result(MYSQL *mysql);
enum enum_mysql_stmt_state
{
  MYSQL_STMT_INIT_DONE= 1, MYSQL_STMT_PREPARE_DONE, MYSQL_STMT_EXECUTE_DONE,
  MYSQL_STMT_FETCH_DONE
};
typedef struct st_mysql_bind
{
  unsigned long *length;
  my_bool *is_null;
  void *buffer;
  my_bool *error;
  unsigned char *row_ptr;
  void (*store_param_func)(NET *net, struct st_mysql_bind *param);
  void (*fetch_result)(struct st_mysql_bind *, MYSQL_FIELD *,
                       unsigned char **row);
  void (*skip_result)(struct st_mysql_bind *, MYSQL_FIELD *,
        unsigned char **row);
  unsigned long buffer_length;
  unsigned long offset;
  unsigned long length_value;
  unsigned int param_number;
  unsigned int pack_length;
  enum enum_field_types buffer_type;
  my_bool error_value;
  my_bool is_unsigned;
  my_bool long_data_used;
  my_bool is_null_value;
  void *extension;
} MYSQL_BIND;
struct st_mysql_stmt_extension;
typedef struct st_mysql_stmt
{
  MEM_ROOT mem_root;
  LIST list;
  MYSQL *mysql;
  MYSQL_BIND *params;
  MYSQL_BIND *bind;
  MYSQL_FIELD *fields;
  MYSQL_DATA result;
  MYSQL_ROWS *data_cursor;
  int (*read_row_func)(struct st_mysql_stmt *stmt,
                                  unsigned char **row);
  my_ulonglong affected_rows;
  my_ulonglong insert_id;
  unsigned long stmt_id;
  unsigned long flags;
  unsigned long prefetch_rows;
  unsigned int server_status;
  unsigned int last_errno;
  unsigned int param_count;
  unsigned int field_count;
  enum enum_mysql_stmt_state state;
  char last_error[512];
  char sqlstate[5 +1];
  my_bool send_types_to_server;
  my_bool bind_param_done;
  unsigned char bind_result_done;
  my_bool unbuffered_fetch_cancelled;
  my_bool update_max_length;
  struct st_mysql_stmt_extension *extension;
} MYSQL_STMT;
enum enum_stmt_attr_type
{
  STMT_ATTR_UPDATE_MAX_LENGTH,
  STMT_ATTR_CURSOR_TYPE,
  STMT_ATTR_PREFETCH_ROWS
};
MYSQL_STMT * mysql_stmt_init(MYSQL *mysql);
int mysql_stmt_prepare(MYSQL_STMT *stmt, const char *query,
                               unsigned long length);
int mysql_stmt_execute(MYSQL_STMT *stmt);
int mysql_stmt_fetch(MYSQL_STMT *stmt);
int mysql_stmt_fetch_column(MYSQL_STMT *stmt, MYSQL_BIND *bind_arg,
                                    unsigned int column,
                                    unsigned long offset);
int mysql_stmt_store_result(MYSQL_STMT *stmt);
unsigned long mysql_stmt_param_count(MYSQL_STMT * stmt);
my_bool mysql_stmt_attr_set(MYSQL_STMT *stmt,
                                    enum enum_stmt_attr_type attr_type,
                                    const void *attr);
my_bool mysql_stmt_attr_get(MYSQL_STMT *stmt,
                                    enum enum_stmt_attr_type attr_type,
                                    void *attr);
my_bool mysql_stmt_bind_param(MYSQL_STMT * stmt, MYSQL_BIND * bnd);
my_bool mysql_stmt_bind_result(MYSQL_STMT * stmt, MYSQL_BIND * bnd);
my_bool mysql_stmt_close(MYSQL_STMT * stmt);
my_bool mysql_stmt_reset(MYSQL_STMT * stmt);
my_bool mysql_stmt_free_result(MYSQL_STMT *stmt);
my_bool mysql_stmt_send_long_data(MYSQL_STMT *stmt,
                                          unsigned int param_number,
                                          const char *data,
                                          unsigned long length);
MYSQL_RES * mysql_stmt_result_metadata(MYSQL_STMT *stmt);
MYSQL_RES * mysql_stmt_param_metadata(MYSQL_STMT *stmt);
unsigned int mysql_stmt_errno(MYSQL_STMT * stmt);
const char * mysql_stmt_error(MYSQL_STMT * stmt);
const char * mysql_stmt_sqlstate(MYSQL_STMT * stmt);
MYSQL_ROW_OFFSET mysql_stmt_row_seek(MYSQL_STMT *stmt,
                                             MYSQL_ROW_OFFSET offset);
MYSQL_ROW_OFFSET mysql_stmt_row_tell(MYSQL_STMT *stmt);
void mysql_stmt_data_seek(MYSQL_STMT *stmt, my_ulonglong offset);
my_ulonglong mysql_stmt_num_rows(MYSQL_STMT *stmt);
my_ulonglong mysql_stmt_affected_rows(MYSQL_STMT *stmt);
my_ulonglong mysql_stmt_insert_id(MYSQL_STMT *stmt);
unsigned int mysql_stmt_field_count(MYSQL_STMT *stmt);
my_bool mysql_commit(MYSQL * mysql);
my_bool mysql_rollback(MYSQL * mysql);
my_bool mysql_autocommit(MYSQL * mysql, my_bool auto_mode);
my_bool mysql_more_results(MYSQL *mysql);
int mysql_next_result(MYSQL *mysql);
int mysql_stmt_next_result(MYSQL_STMT *stmt);
void mysql_close(MYSQL *sock);<|MERGE_RESOLUTION|>--- conflicted
+++ resolved
@@ -27,13 +27,8 @@
   unsigned int *return_status;
   unsigned char reading_or_writing;
   char save_char;
-<<<<<<< HEAD
   char net_skip_rest_factor;
   my_bool unused1;
-=======
-  my_bool unused1;
-  my_bool unused2;
->>>>>>> 5a0e7394
   my_bool compress;
   my_bool unused3;
   unsigned char *unused;
@@ -227,17 +222,11 @@
   unsigned int *type_lengths;
 } TYPELIB;
 extern my_ulonglong find_typeset(char *x, TYPELIB *typelib,int *error_position);
-<<<<<<< HEAD
 extern int find_type_with_warning(const char *x, TYPELIB *typelib,
                                   const char *option);
-extern uint find_type_or_exit(const char *x, TYPELIB *typelib,
-                              const char *option);
-extern int find_type(char *x, const TYPELIB *typelib, unsigned int full_name);
-=======
 extern int find_type_or_exit(const char *x, TYPELIB *typelib,
                              const char *option);
 extern int find_type(const char *x, const TYPELIB *typelib, unsigned int flags);
->>>>>>> 5a0e7394
 extern void make_type(char *to,unsigned int nr,TYPELIB *typelib);
 extern const char *get_type(TYPELIB *typelib,unsigned int nr);
 extern TYPELIB *copy_typelib(MEM_ROOT *root, TYPELIB *from);
@@ -493,10 +482,7 @@
 void myodbc_remove_escape(MYSQL *mysql,char *name);
 unsigned int mysql_thread_safe(void);
 my_bool mysql_embedded(void);
-<<<<<<< HEAD
 my_bool mariadb_connection(MYSQL *mysql);
-=======
->>>>>>> 5a0e7394
 my_bool mysql_read_query_result(MYSQL *mysql);
 enum enum_mysql_stmt_state
 {
