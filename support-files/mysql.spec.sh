# Copyright (C) 2000-2007 MySQL AB
# 
# This program is free software; you can redistribute it and/or modify
# it under the terms of the GNU General Public License as published by
# the Free Software Foundation; version 2 of the License.
# 
# This program is distributed in the hope that it will be useful,
# but WITHOUT ANY WARRANTY; without even the implied warranty of
# MERCHANTABILITY or FITNESS FOR A PARTICULAR PURPOSE.  See the
# GNU General Public License for more details.
# 
# You should have received a copy of the GNU General Public License
# along with this program; see the file COPYING. If not, write to the
# Free Software Foundation, Inc., 51 Franklin St, Fifth Floor, Boston
# MA  02110-1301  USA.

%define mysql_version   @VERSION@

# use "rpmbuild --with static" or "rpm --define '_with_static 1'" (for RPM 3.x)
# to enable static linking (off by default)
%{?_with_static:%define STATIC_BUILD 1}
%{!?_with_static:%define STATIC_BUILD 0}

# use "rpmbuild --with yassl" or "rpm --define '_with_yassl 1'" (for RPM 3.x)
# to build with yaSSL support (off by default)
%{?_with_yassl:%define YASSL_BUILD 1}
%{!?_with_yassl:%define YASSL_BUILD 0}

%if %{STATIC_BUILD}
%define release 0
%else
%define release 0.glibc23
%endif
%define license GPL
%define mysqld_user     mysql
%define mysqld_group    mysql
%define server_suffix   -community
%define mysqldatadir    /var/lib/mysql

# We don't package all files installed into the build root by intention -
# See BUG#998 for details.
%define _unpackaged_files_terminate_build 0

%define see_base For a description of MySQL see the base MySQL RPM or http://www.mysql.com

# On SuSE 9 no separate "debuginfo" package is built. To enable basic
# debugging on that platform, we don't strip binaries on SuSE 9. We
# disable the strip of binaries by redefining the RPM macro
# "__os_install_post" leaving out the script calls that normally does
# this. We do this in all cases, as on platforms where "debuginfo" is
# created, a script "find-debuginfo.sh" will be called that will do
# the strip anyway, part of separating the executable and debug
# information into separate files put into separate packages.
#
# Some references (shows more advanced conditional usage):
# http://www.redhat.com/archives/rpm-list/2001-November/msg00257.html
# http://www.redhat.com/archives/rpm-list/2003-February/msg00275.html
# http://www.redhat.com/archives/rhl-devel-list/2004-January/msg01546.html
# http://lists.opensuse.org/archive/opensuse-commit/2006-May/1171.html

%define __os_install_post /usr/lib/rpm/brp-compress

Name: MySQL
Summary:	MySQL: a very fast and reliable SQL database server
Group:		Applications/Databases
Version:	@MYSQL_NO_DASH_VERSION@
Release:	%{release}
License:	%{license}
Source:		http://www.mysql.com/Downloads/MySQL-@MYSQL_BASE_VERSION@/mysql-%{mysql_version}.tar.gz
URL:		http://www.mysql.com/
Packager:	MySQL Production Engineering Team <build@mysql.com>
Vendor:		MySQL AB
Provides:	msqlormysql MySQL-server mysql
BuildRequires: ncurses-devel
Obsoletes:	mysql

# Think about what you use here since the first step is to
# run a rm -rf
BuildRoot:    %{_tmppath}/%{name}-%{version}-build

# From the manual
%description
The MySQL(TM) software delivers a very fast, multi-threaded, multi-user,
and robust SQL (Structured Query Language) database server. MySQL Server
is intended for mission-critical, heavy-load production systems as well
as for embedding into mass-deployed software. MySQL is a trademark of
MySQL AB.

Copyright (C) 2000-2007 MySQL AB
This software comes with ABSOLUTELY NO WARRANTY. This is free software,
and you are welcome to modify and redistribute it under the GPL license.

The MySQL web site (http://www.mysql.com/) provides the latest
news and information about the MySQL software. Also please see the
documentation and the manual for more information.

%package server
Summary:	MySQL: a very fast and reliable SQL database server
Group:		Applications/Databases
Requires: coreutils grep procps /usr/sbin/useradd /usr/sbin/groupadd /sbin/chkconfig
Provides:	msqlormysql mysql-server mysql MySQL
Obsoletes:	MySQL mysql mysql-server mysql-Max

%description server
The MySQL(TM) software delivers a very fast, multi-threaded, multi-user,
and robust SQL (Structured Query Language) database server. MySQL Server
is intended for mission-critical, heavy-load production systems as well
as for embedding into mass-deployed software. MySQL is a trademark of
MySQL AB.

Copyright (C) 2000-2007 MySQL AB
This software comes with ABSOLUTELY NO WARRANTY. This is free software,
and you are welcome to modify and redistribute it under the GPL license.

The MySQL web site (http://www.mysql.com/) provides the latest
news and information about the MySQL software. Also please see the
documentation and the manual for more information.

This package includes the MySQL server binary (incl. InnoDB) as well
as related utilities to run and administrate a MySQL server.

If you want to access and work with the database, you have to install
the package "MySQL-client" as well!

%package client
Summary: MySQL - Client
Group: Applications/Databases
Obsoletes: mysql-client
Provides: mysql-client

%description client
This package contains the standard MySQL clients and administration tools. 

%{see_base}

%package ndb-storage
Summary:	MySQL - ndbcluster storage engine
Group:		Applications/Databases

%description ndb-storage
This package contains the ndbcluster storage engine. 
It is necessary to have this package installed on all 
computers that should store ndbcluster table data.

%{see_base}

%package ndb-management
Summary:	MySQL - ndbcluster storage engine management
Group:		Applications/Databases

%description ndb-management
This package contains ndbcluster storage engine management.
It is necessary to have this package installed on at least 
one computer in the cluster.

%{see_base}

%package ndb-tools
Summary:	MySQL - ndbcluster storage engine basic tools
Group:		Applications/Databases

%description ndb-tools
This package contains ndbcluster storage engine basic tools.

%{see_base}

%package ndb-extra
Summary:	MySQL - ndbcluster storage engine extra tools
Group:		Applications/Databases

%description ndb-extra
This package contains some extra ndbcluster storage engine tools for the advanced user.
They should be used with caution.

%{see_base}

%package bench
Requires: %{name}-client perl-DBI perl
Summary: MySQL - Benchmarks and test system
Group: Applications/Databases
Provides: mysql-bench
Obsoletes: mysql-bench
AutoReqProv: no

%description bench
This package contains MySQL benchmark scripts and data.

%{see_base}

%package devel
Summary: MySQL - Development header files and libraries
Group: Applications/Databases
Provides: mysql-devel
Obsoletes: mysql-devel

%description devel
This package contains the development header files and libraries
necessary to develop MySQL client applications.

%{see_base}

%package shared
Summary: MySQL - Shared libraries
Group: Applications/Databases
Provides: mysql-shared
Obsoletes: mysql-shared

%description shared
This package contains the shared libraries (*.so*) which certain
languages and applications need to dynamically load and use MySQL.

#%package embedded
#Requires: %{name}-devel
#Summary: MySQL - embedded library
#Group: Applications/Databases
#Obsoletes: mysql-embedded
#
#%description embedded
#This package contains the MySQL server as an embedded library.
#
#The embedded MySQL server library makes it possible to run a
#full-featured MySQL server inside the client application.
#The main benefits are increased speed and more simple management
#for embedded applications.
#
#The API is identical for the embedded MySQL version and the
#client/server version.
#
#%{see_base}

%prep
%setup -n mysql-%{mysql_version}

%build

BuildMySQL() {
# The --enable-assembler simply does nothing on systems that does not
# support assembler speedups.
sh -c  "PATH=\"${MYSQL_BUILD_PATH:-$PATH}\" \
	CC=\"${CC:-$MYSQL_BUILD_CC}\" \
	CXX=\"${CXX:-$MYSQL_BUILD_CXX}\" \
	CFLAGS=\"${MYSQL_BUILD_CFLAGS:-$RPM_OPT_FLAGS}\" \
	CXXFLAGS=\"${MYSQL_BUILD_CXXFLAGS:-$RPM_OPT_FLAGS \
	          -felide-constructors -fno-exceptions -fno-rtti \
		  }\" \
	LDFLAGS=\"$MYSQL_BUILD_LDFLAGS\" \
	./configure \
 	    $* \
	    --enable-assembler \
	    --enable-local-infile \
            --with-mysqld-user=%{mysqld_user} \
            --with-unix-socket-path=/var/lib/mysql/mysql.sock \
	    --with-pic \
            --prefix=/ \
%if %{YASSL_BUILD}
	    --with-yassl \
%endif
            --exec-prefix=%{_exec_prefix} \
            --libexecdir=%{_sbindir} \
            --libdir=%{_libdir} \
            --sysconfdir=%{_sysconfdir} \
            --datadir=%{_datadir} \
            --localstatedir=%{mysqldatadir} \
            --infodir=%{_infodir} \
            --includedir=%{_includedir} \
            --mandir=%{_mandir} \
	    --enable-thread-safe-client \
	    --with-readline ; \
	    # Add this for more debugging support
	    # --with-debug
	    "

 # benchdir does not fit in above model. Maybe a separate bench distribution
 make benchdir_root=$RPM_BUILD_ROOT/usr/share/
}

# Use our own copy of glibc

OTHER_LIBC_DIR=/usr/local/mysql-glibc
USE_OTHER_LIBC_DIR=""
if test -d "$OTHER_LIBC_DIR"
then
  USE_OTHER_LIBC_DIR="--with-other-libc=$OTHER_LIBC_DIR"
fi

# Use the build root for temporary storage of the shared libraries.

RBR=$RPM_BUILD_ROOT
MBD=$RPM_BUILD_DIR/mysql-%{mysql_version}

# Clean up the BuildRoot first
[ "$RBR" != "/" ] && [ -d $RBR ] && rm -rf $RBR;
mkdir -p $RBR%{_libdir}/mysql

#
# Use MYSQL_BUILD_PATH so that we can use a dedicated version of gcc
#
PATH=${MYSQL_BUILD_PATH:-/bin:/usr/bin}
export PATH

# Use gcc for C and C++ code (to avoid a dependency on libstdc++ and
# including exceptions into the code
if [ -z "$CXX" -a -z "$CC" ]
then
	export CC="gcc"
	export CXX="gcc"
fi

<<<<<<< HEAD
BuildMySQL "--enable-shared \
		--with-extra-charsets=all \
		--with-berkeley-db \
		--with-innodb \
		--with-ndbcluster \
		--with-archive-storage-engine \
		--with-csv-storage-engine \
		--with-example-storage-engine \
		--with-blackhole-storage-engine \
		--with-federated-storage-engine \
	        --with-big-tables \
		--with-comment=\"MySQL Community Edition - Experimental (GPL)\" \
		--with-server-suffix='-max'"

# We might want to save the config log file
if test -n "$MYSQL_MAXCONFLOG_DEST"
then
  cp -fp config.log "$MYSQL_MAXCONFLOG_DEST"
fi

make test-bt

# Save mysqld-max
./libtool --mode=execute cp sql/mysqld sql/mysqld-max
./libtool --mode=execute nm --numeric-sort sql/mysqld-max > sql/mysqld-max.sym

# Save the perror binary so it supports the NDB error codes (BUG#13740)
./libtool --mode=execute cp extra/perror extra/perror.ndb

# Install the ndb binaries
(cd ndb; make install DESTDIR=$RBR)

# Include libgcc.a in the devel subpackage (BUG 4921)
if expr "$CC" : ".*gcc.*" > /dev/null ;
then
  libgcc=`$CC $CFLAGS --print-libgcc-file`
  if [ -f $libgcc ]
  then
    %define have_libgcc 1
    install -m 644 $libgcc $RBR%{_libdir}/mysql/libmygcc.a
  fi
fi

# Save libraries
(cd libmysql/.libs; tar cf $RBR/shared-libs.tar *.so*)
(cd libmysql_r/.libs; tar rf $RBR/shared-libs.tar *.so*)
(cd ndb/src/.libs; tar rf $RBR/shared-libs.tar *.so*)

# Now clean up
make clean

=======
>>>>>>> 6ed21ea8
#
# Only link statically on our i386 build host (which has a specially
# patched static glibc installed) - ia64 and x86_64 run glibc-2.3 (unpatched)
# so don't link statically there
#
for servertype in '--with-debug=full' ' '
do
  BuildMySQL "\
%if %{STATIC_BUILD}
		--disable-shared \
		--with-mysqld-ldflags='-all-static' \
		--with-client-ldflags='-all-static' \
		$USE_OTHER_LIBC_DIR \
%else
		--enable-shared \
		--with-zlib-dir=bundled \
%endif
		--with-extra-charsets=complex \
		--with-comment=\"MySQL Community Edition (GPL)\" \
		--with-server-suffix='%{server_suffix}' \
		--with-archive-storage-engine \
		--with-innodb \
		--with-ndbcluster \
		--with-csv-storage-engine \
		--with-example-storage-engine \
		--with-blackhole-storage-engine \
		--with-federated-storage-engine \
		--with-big-tables $servertype"
  if test "$servertype" != ' '
  then
    # if this is not the regular build, we save the server binary
    ./libtool --mode=execute cp sql/mysqld sql/mysqld-debug
    ./libtool --mode=execute nm --numeric-sort sql/mysqld-debug > sql/mysqld-debug.sym
    echo "# debug"
    ( cd mysql-test
      MTR_BUILD_THREAD=auto
      export MTR_BUILD_THREAD
      perl ./mysql-test-run.pl --force --report-features
      true )
    make clean
  fi
done

./libtool --mode=execute nm --numeric-sort sql/mysqld > sql/mysqld.sym

# We might want to save the config log file
if test -n "$MYSQL_CONFLOG_DEST"
then
  cp -fp config.log "$MYSQL_CONFLOG_DEST"
fi

<<<<<<< HEAD
make test-bt
=======
echo "# standard"
( cd mysql-test
  MTR_BUILD_THREAD=auto
  export MTR_BUILD_THREAD
  perl ./mysql-test-run.pl --force --report-features
  perl ./mysql-test-run.pl --force --ps-protocol
  true )
>>>>>>> 6ed21ea8

%install
RBR=$RPM_BUILD_ROOT
MBD=$RPM_BUILD_DIR/mysql-%{mysql_version}

# Ensure that needed directories exists
install -d $RBR%{_sysconfdir}/{logrotate.d,init.d}
install -d $RBR%{mysqldatadir}/mysql
install -d $RBR%{_datadir}/{sql-bench,mysql-test}
install -d $RBR%{_includedir}
install -d $RBR%{_libdir}
install -d $RBR%{_mandir}
install -d $RBR%{_sbindir}

# Install all binaries stripped 
make install-strip DESTDIR=$RBR benchdir_root=%{_datadir}

# Install the ndb binaries
(cd ndb; make install DESTDIR=$RBR)

# Install the saved debug server
install -s -m 755 $MBD/sql/mysqld-debug $RBR%{_sbindir}/mysqld-debug

# Install shared libraries (Disable for architectures that don't support it)
# (cd $RBR%{_libdir}; tar xf $RBR/shared-libs.tar; rm -f $RBR/shared-libs.tar)

# Include libgcc.a in the devel subpackage (BUG 4921)
if expr "$CC" : ".*gcc.*" > /dev/null ;
then
  libgcc=`$CC $CFLAGS --print-libgcc-file`
  if [ -f $libgcc ]
  then
    %define have_libgcc 1
    install -m 644 $libgcc $RBR%{_libdir}/mysql/libmygcc.a
  fi
fi

# install symbol files ( for stack trace resolution)
# install -m 644 $MBD/sql/mysqld-max.sym $RBR%{_libdir}/mysql/mysqld-max.sym
install -m 644 $MBD/sql/mysqld.sym $RBR%{_libdir}/mysql/mysqld.sym
install -m 644 $MBD/sql/mysqld-debug.sym $RBR%{_libdir}/mysql/mysqld-debug.sym

# Install logrotate and autostart
install -m 644 $MBD/support-files/mysql-log-rotate $RBR%{_sysconfdir}/logrotate.d/mysql
install -m 755 $MBD/support-files/mysql.server $RBR%{_sysconfdir}/init.d/mysql

# Install embedded server library in the build root
# FIXME No libmysqld on 5.0 yet
#install -m 644 libmysqld/libmysqld.a $RBR%{_libdir}/mysql/

# Create a symlink "rcmysql", pointing to the init.script. SuSE users
# will appreciate that, as all services usually offer this.
ln -s %{_sysconfdir}/init.d/mysql $RPM_BUILD_ROOT%{_sbindir}/rcmysql

# Create symbolic compatibility link safe_mysqld -> mysqld_safe
# (safe_mysqld will be gone in MySQL 4.1)
ln -sf ./mysqld_safe $RBR%{_bindir}/safe_mysqld

# Touch the place where the my.cnf config file and mysqlmanager.passwd
# (MySQL Instance Manager password file) might be located
# Just to make sure it's in the file list and marked as a config file
touch $RBR%{_sysconfdir}/my.cnf
touch $RBR%{_sysconfdir}/mysqlmanager.passwd

%pre server
# Shut down a previously installed server first
if test -x %{_sysconfdir}/init.d/mysql
then
  %{_sysconfdir}/init.d/mysql stop > /dev/null 2>&1
  echo "Giving mysqld a couple of seconds to exit nicely"
  sleep 5
elif test -x %{_sysconfdir}/rc.d/init.d/mysql
then
  %{_sysconfdir}/rc.d/init.d/mysql stop > /dev/null 2>&1
  echo "Giving mysqld a couple of seconds to exit nicely"
  sleep 5
fi

%post server
mysql_datadir=%{mysqldatadir}

# Create data directory if needed
if test ! -d $mysql_datadir; then mkdir -m 755 $mysql_datadir; fi
if test ! -d $mysql_datadir/mysql; then mkdir $mysql_datadir/mysql; fi
if test ! -d $mysql_datadir/test; then mkdir $mysql_datadir/test; fi

# Make MySQL start/shutdown automatically when the machine does it.
# use insserv for older SuSE Linux versions
if test -x /sbin/insserv
then
	/sbin/insserv %{_sysconfdir}/init.d/mysql
# use chkconfig on Red Hat and newer SuSE releases
elif test -x /sbin/chkconfig
then
	/sbin/chkconfig --add mysql
fi

# Create a MySQL user and group. Do not report any problems if it already
# exists.
groupadd -r %{mysqld_group} 2> /dev/null || true
useradd -M -r -d $mysql_datadir -s /bin/bash -c "MySQL server" -g %{mysqld_group} %{mysqld_user} 2> /dev/null || true 
# The user may already exist, make sure it has the proper group nevertheless (BUG#12823)
usermod -g %{mysqld_group} %{mysqld_user} 2> /dev/null || true

# Change permissions so that the user that will run the MySQL daemon
# owns all database files.
chown -R %{mysqld_user}:%{mysqld_group} $mysql_datadir

# Initiate databases if needed
%{_bindir}/mysql_install_db --rpm --user=%{mysqld_user}

# Upgrade databases if needed would go here - but it cannot be automated yet

# Change permissions again to fix any new files.
chown -R %{mysqld_user}:%{mysqld_group} $mysql_datadir

# Fix permissions for the permission database so that only the user
# can read them.
chmod -R og-rw $mysql_datadir/mysql

# Restart in the same way that mysqld will be started normally.
%{_sysconfdir}/init.d/mysql start

# Allow safe_mysqld to start mysqld and print a message before we exit
sleep 2

%post ndb-storage
mysql_clusterdir=/var/lib/mysql-cluster

# Create cluster directory if needed
if test ! -d $mysql_clusterdir; then mkdir -m 755 $mysql_clusterdir; fi

%preun server
if test $1 = 0
then
  # Stop MySQL before uninstalling it
  if test -x %{_sysconfdir}/init.d/mysql
  then
    %{_sysconfdir}/init.d/mysql stop > /dev/null

    # Remove autostart of mysql
    # for older SuSE Linux versions
    if test -x /sbin/insserv
    then
      /sbin/insserv -r %{_sysconfdir}/init.d/mysql
    # use chkconfig on Red Hat and newer SuSE releases
    elif test -x /sbin/chkconfig
    then
      /sbin/chkconfig --del mysql
    fi
  fi
fi

# We do not remove the mysql user since it may still own a lot of
# database files.

# Clean up the BuildRoot
%clean
[ "$RPM_BUILD_ROOT" != "/" ] && [ -d $RPM_BUILD_ROOT ] && rm -rf $RPM_BUILD_ROOT;

%files server
%defattr(-,root,root,0755)

%doc COPYING README 
%doc support-files/my-*.cnf
%doc support-files/ndb-*.ini

%doc %attr(644, root, root) %{_infodir}/mysql.info*

%doc %attr(644, root, man) %{_mandir}/man1/my_print_defaults.1*
%doc %attr(644, root, man) %{_mandir}/man1/myisam_ftdump.1*
%doc %attr(644, root, man) %{_mandir}/man1/myisamchk.1*
%doc %attr(644, root, man) %{_mandir}/man1/myisamlog.1*
%doc %attr(644, root, man) %{_mandir}/man1/myisampack.1*
%doc %attr(644, root, man) %{_mandir}/man1/mysql_explain_log.1*
%doc %attr(644, root, man) %{_mandir}/man8/mysqld.8*
%doc %attr(644, root, man) %{_mandir}/man1/mysqld_multi.1*
%doc %attr(644, root, man) %{_mandir}/man1/mysqld_safe.1*
%doc %attr(644, root, man) %{_mandir}/man1/mysql_fix_privilege_tables.1*
%doc %attr(644, root, man) %{_mandir}/man1/mysql_install_db.1
%doc %attr(644, root, man) %{_mandir}/man1/mysql_upgrade.1*
%doc %attr(644, root, man) %{_mandir}/man1/mysqlhotcopy.1*
%doc %attr(644, root, man) %{_mandir}/man1/mysqlman.1*
%doc %attr(644, root, man) %{_mandir}/man8/mysqlmanager.8*
%doc %attr(644, root, man) %{_mandir}/man1/mysql.server.1*
%doc %attr(644, root, man) %{_mandir}/man1/mysqltest.1*
%doc %attr(644, root, man) %{_mandir}/man1/mysql_tzinfo_to_sql.1*
%doc %attr(644, root, man) %{_mandir}/man1/mysql_zap.1*
%doc %attr(644, root, man) %{_mandir}/man1/perror.1*
%doc %attr(644, root, man) %{_mandir}/man1/replace.1*
%doc %attr(644, root, man) %{_mandir}/man1/safe_mysqld.1*

%ghost %config(noreplace,missingok) %{_sysconfdir}/my.cnf
%ghost %config(noreplace,missingok) %{_sysconfdir}/mysqlmanager.passwd

%attr(755, root, root) %{_bindir}/my_print_defaults
%attr(755, root, root) %{_bindir}/myisam_ftdump
%attr(755, root, root) %{_bindir}/myisamchk
%attr(755, root, root) %{_bindir}/myisamlog
%attr(755, root, root) %{_bindir}/myisampack
%attr(755, root, root) %{_bindir}/mysql_convert_table_format
%attr(755, root, root) %{_bindir}/mysql_create_system_tables
%attr(755, root, root) %{_bindir}/mysql_explain_log
%attr(755, root, root) %{_bindir}/mysql_fix_extensions
%attr(755, root, root) %{_bindir}/mysql_fix_privilege_tables
%attr(755, root, root) %{_bindir}/mysql_install_db
%attr(755, root, root) %{_bindir}/mysql_secure_installation
%attr(755, root, root) %{_bindir}/mysql_setpermission
%attr(755, root, root) %{_bindir}/mysql_tzinfo_to_sql
%attr(755, root, root) %{_bindir}/mysql_upgrade
%attr(755, root, root) %{_bindir}/mysql_zap
%attr(755, root, root) %{_bindir}/mysqlbug
%attr(755, root, root) %{_bindir}/mysqld_multi
%attr(755, root, root) %{_bindir}/mysqld_safe
%attr(755, root, root) %{_bindir}/mysqldumpslow
%attr(755, root, root) %{_bindir}/mysqlhotcopy
%attr(755, root, root) %{_bindir}/mysqltest
%attr(755, root, root) %{_bindir}/perror
%attr(755, root, root) %{_bindir}/replace
%attr(755, root, root) %{_bindir}/resolve_stack_dump
%attr(755, root, root) %{_bindir}/resolveip
%attr(755, root, root) %{_bindir}/safe_mysqld

%attr(755, root, root) %{_sbindir}/mysqld
%attr(755, root, root) %{_sbindir}/mysqld-debug
%attr(755, root, root) %{_sbindir}/mysqlmanager
%attr(755, root, root) %{_sbindir}/rcmysql
%attr(644, root, root) %{_libdir}/mysql/mysqld.sym

%attr(644, root, root) %config(noreplace,missingok) %{_sysconfdir}/logrotate.d/mysql
%attr(755, root, root) %{_sysconfdir}/init.d/mysql

%attr(755, root, root) %{_datadir}/mysql/

%files client
%defattr(-, root, root, 0755)
%attr(755, root, root) %{_bindir}/msql2mysql
%attr(755, root, root) %{_bindir}/mysql
%attr(755, root, root) %{_bindir}/mysql_find_rows
%attr(755, root, root) %{_bindir}/mysql_tableinfo
%attr(755, root, root) %{_bindir}/mysql_waitpid
%attr(755, root, root) %{_bindir}/mysqlaccess
%attr(755, root, root) %{_bindir}/mysqladmin
%attr(755, root, root) %{_bindir}/mysqlbinlog
%attr(755, root, root) %{_bindir}/mysqlcheck
%attr(755, root, root) %{_bindir}/mysqldump
%attr(755, root, root) %{_bindir}/mysqlimport
%attr(755, root, root) %{_bindir}/mysqlshow

%doc %attr(644, root, man) %{_mandir}/man1/msql2mysql.1*
%doc %attr(644, root, man) %{_mandir}/man1/mysql.1*
%doc %attr(644, root, man) %{_mandir}/man1/mysqlaccess.1*
%doc %attr(644, root, man) %{_mandir}/man1/mysqladmin.1*
%doc %attr(644, root, man) %{_mandir}/man1/mysqlbinlog.1*
%doc %attr(644, root, man) %{_mandir}/man1/mysqlcheck.1*
%doc %attr(644, root, man) %{_mandir}/man1/mysqldump.1*
%doc %attr(644, root, man) %{_mandir}/man1/mysqlimport.1*
%doc %attr(644, root, man) %{_mandir}/man1/mysqlshow.1*

%post shared
/sbin/ldconfig

%postun shared
/sbin/ldconfig

%files ndb-storage
%defattr(-,root,root,0755)
%attr(755, root, root) %{_sbindir}/ndbd

%files ndb-management
%defattr(-,root,root,0755)
%attr(755, root, root) %{_sbindir}/ndb_mgmd

%files ndb-tools
%defattr(-,root,root,0755)
%attr(755, root, root) %{_bindir}/ndb_config
%attr(755, root, root) %{_bindir}/ndb_desc
%attr(755, root, root) %{_bindir}/ndb_error_reporter
%attr(755, root, root) %{_bindir}/ndb_mgm
%attr(755, root, root) %{_bindir}/ndb_restore
%attr(755, root, root) %{_bindir}/ndb_select_all
%attr(755, root, root) %{_bindir}/ndb_select_count
%attr(755, root, root) %{_bindir}/ndb_show_tables
%attr(755, root, root) %{_bindir}/ndb_size.pl
%attr(755, root, root) %{_bindir}/ndb_test_platform
%attr(755, root, root) %{_bindir}/ndb_waiter
%attr(-, root, root) %{_datadir}/mysql/ndb_size.tmpl
%doc %attr(644, root, man) %{_mandir}/man1/ndb_config.1*
%doc %attr(644, root, man) %{_mandir}/man1/ndb_desc.1*
%doc %attr(644, root, man) %{_mandir}/man1/ndb_error_reporter.1*
%doc %attr(644, root, man) %{_mandir}/man1/ndb_select_all.1*
%doc %attr(644, root, man) %{_mandir}/man1/ndb_select_count.1*
%doc %attr(644, root, man) %{_mandir}/man1/ndb_show_tables.1*
%doc %attr(644, root, man) %{_mandir}/man1/ndb_size.pl.1*
%doc %attr(644, root, man) %{_mandir}/man1/ndb_waiter.1*

%files ndb-extra
%defattr(-,root,root,0755)
%attr(755, root, root) %{_bindir}/ndb_delete_all
%attr(755, root, root) %{_bindir}/ndb_drop_index
%attr(755, root, root) %{_bindir}/ndb_drop_table
%doc %attr(644, root, man) %{_mandir}/man1/ndb_delete_all.1*
%doc %attr(644, root, man) %{_mandir}/man1/ndb_drop_index.1*
%doc %attr(644, root, man) %{_mandir}/man1/ndb_drop_table.1*

%files devel
%defattr(-, root, root, 0755)
%doc EXCEPTIONS-CLIENT
%doc %attr(644, root, man) %{_mandir}/man1/mysql_config.1*
%attr(755, root, root) %{_bindir}/comp_err
%attr(755, root, root) %{_bindir}/mysql_config
%dir %attr(755, root, root) %{_includedir}/mysql
%dir %attr(755, root, root) %{_libdir}/mysql
%{_includedir}/mysql/*
%{_libdir}/mysql/libdbug.a
%{_libdir}/mysql/libheap.a
%if %{have_libgcc}
%{_libdir}/mysql/libmygcc.a
%endif
%{_libdir}/mysql/libmyisam.a
%{_libdir}/mysql/libmyisammrg.a
%{_libdir}/mysql/libmysqlclient.a
%{_libdir}/mysql/libmysqlclient.la
%{_libdir}/mysql/libmysqlclient_r.a
%{_libdir}/mysql/libmysqlclient_r.la
%{_libdir}/mysql/libmystrings.a
%{_libdir}/mysql/libmysys.a
%{_libdir}/mysql/libndbclient.a
%{_libdir}/mysql/libndbclient.la
%{_libdir}/mysql/libvio.a
%if %{STATIC_BUILD}
%else
%{_libdir}/mysql/libz.a
%{_libdir}/mysql/libz.la
%endif

%files shared
%defattr(-, root, root, 0755)
# Shared libraries (omit for architectures that don't support them)
%{_libdir}/*.so*

%files bench
%defattr(-, root, root, 0755)
%attr(-, root, root) %{_datadir}/sql-bench
%attr(-, root, root) %{_datadir}/mysql-test
%attr(755, root, root) %{_bindir}/mysql_client_test
%attr(755, root, root) %{_bindir}/mysqltestmanager
%attr(755, root, root) %{_bindir}/mysqltestmanager-pwgen
%attr(755, root, root) %{_bindir}/mysqltestmanagerc
%doc %attr(644, root, man) %{_mandir}/man1/mysql_client_test.1*
%doc %attr(644, root, man) %{_mandir}/man1/mysql-stress-test.pl.1*
%doc %attr(644, root, man) %{_mandir}/man1/mysql-test-run.pl.1*

#%files embedded
#%defattr(-, root, root, 0755)
# %attr(644, root, root) %{_libdir}/mysql/libmysqld.a

# The spec file changelog only includes changes made to the spec file
# itself - note that they must be ordered by date (important when
# merging BK trees)
%changelog
* Wed Mar 21 2007 Daniel Fischer <df@mysql.com>

- Add debug server.

* Mon Mar 19 2007 Daniel Fischer <df@mysql.com>

- Remove Max RPMs; the server RPMs contain a mysqld compiled with all
  features that previously only were built into Max.

* Fri Mar 02 2007 Joerg Bruehe <joerg@mysql.com>

- Add several man pages for NDB which are now created.

* Wed Jan 31 2007 Daniel Fischer <df@mysql.com>

- add MTR_BUILD_THREAD=auto to test runs.

* Fri Jan 05 2007 Kent Boortz <kent@mysql.com>

- Add CFLAGS to gcc call with --print-libgcc-file, to make sure the
  correct "libgcc.a" path is returned for the 32/64 bit architecture.

* Mon Dec 18 2006 Joerg Bruehe <joerg@mysql.com>

- Fix the move of "mysqlmanager" to section 8: Directory name was wrong.

* Thu Dec 14 2006 Joerg Bruehe <joerg@mysql.com>

- Include the new man pages for "my_print_defaults" and "mysql_tzinfo_to_sql"
  in the server RPM.
- The "mysqlmanager" man page got moved from section 1 to 8.

* Thu Nov 16 2006 Joerg Bruehe <joerg@mysql.com>

- Explicitly note that the "MySQL-shared" RPMs (as built by MySQL AB) 
  replace "mysql-shared" (as distributed by SuSE) to allow easy upgrading
  (bug#22081).

* Wed Nov 15 2006 Joerg Bruehe <joerg@mysql.com>

- Switch from "make test*" to explicit calls of the test suite,
  so that "report features" can be used.

* Mon Jul 10 2006 Joerg Bruehe <joerg@mysql.com>

- Fix a typing error in the "make" target for the Perl script to run the tests.

* Tue Jul 04 2006 Joerg Bruehe <joerg@mysql.com>

- Use the Perl script to run the tests, because it will automatically check
  whether the server is configured with SSL.

* Tue Jun 27 2006 Joerg Bruehe <joerg@mysql.com>

- move "mysqldumpslow" from the client RPM to the server RPM (bug#20216)

- Revert all previous attempts to call "mysql_upgrade" during RPM upgrade,
  there are some more aspects which need to be solved before this is possible.
  For now, just ensure the binary "mysql_upgrade" is delivered and installed.

* Thu Jun 22 2006 Joerg Bruehe <joerg@mysql.com>

- Close a gap of the previous version by explicitly using
  a newly created temporary directory for the socket to be used
  in the "mysql_upgrade" operation, overriding any local setting.

* Tue Jun 20 2006 Joerg Bruehe <joerg@mysql.com>

- To run "mysql_upgrade", we need a running server;
  start it in isolation and skip password checks.

* Sat May 20 2006 Kent Boortz <kent@mysql.com>

- Always compile for PIC, position independent code.

* Wed May 10 2006 Kent Boortz <kent@mysql.com>

- Use character set "all" for the "max", to make Cluster nodes
  independent on the character set directory, and the problem that
  two RPM sub packages both wants to install this directory.

* Mon May 01 2006 Kent Boortz <kent@mysql.com>

- Use "./libtool --mode=execute" instead of searching for the
  executable in current directory and ".libs".

* Fri Apr 28 2006 Kent Boortz <kent@mysql.com>

- Install and run "mysql_upgrade"

* Sat Apr 01 2006 Kent Boortz <kent@mysql.com>

- Set $LDFLAGS from $MYSQL_BUILD_LDFLAGS

* Fri Mar 03 2006 Kent Boortz <kent@mysql.com>

- Don't output an embedded package as it is empty
- Can't use bundled zlib when doing static build. Might be a
  automake/libtool problem, having two .la files, "libmysqlclient.la"
  and "libz.la", on the same command line to link "thread_test"
  expands to too many "-lc", "-lpthread" and other libs giving hard
  to nail down duplicate symbol defintion problems.

* Fri Jan 10 2006 Joerg Bruehe <joerg@mysql.com>

- Use "-i" on "make test-force";
  this is essential for later evaluation of this log file.

* Fri Dec 12 2005 Rodrigo Novo <rodrigo@mysql.com>

- Added zlib to the list of (static) libraries installed
- Added check against libtool wierdness (WRT: sql/mysqld || sql/.libs/mysqld)
- Compile MySQL with bundled zlib
- Fixed %packager name to "MySQL Production Engineering Team"

* Mon Dec 05 2005 Joerg Bruehe <joerg@mysql.com>

- Avoid using the "bundled" zlib on "shared" builds: 
  As it is not installed (on the build system), this gives dependency 
  problems with "libtool" causing the build to fail.
  (Change was done on Nov 11, but left uncommented.)

* Tue Nov 22 2005 Joerg Bruehe <joerg@mysql.com>

- Extend the file existence check for "init.d/mysql" on un-install
  to also guard the call to "insserv"/"chkconfig".

* Thu Oct 27 2005 Lenz Grimmer <lenz@grimmer.com>

- added more man pages

* Wed Oct 19 2005 Kent Boortz <kent@mysql.com>

- Made yaSSL support an option (off by default)

* Wed Oct 19 2005 Kent Boortz <kent@mysql.com>

- Enabled yaSSL support

* Sat Oct 15 2005 Kent Boortz <kent@mysql.com>

- Give mode arguments the same way in all places
- Moved copy of mysqld.a to "standard" build, but
  disabled it as we don't do embedded yet in 5.0

* Fri Oct 14 2005 Kent Boortz <kent@mysql.com>

- For 5.x, always compile with --with-big-tables
- Copy the config.log file to location outside
  the build tree

* Fri Oct 14 2005 Kent Boortz <kent@mysql.com>

- Removed unneeded/obsolete configure options
- Added archive engine to standard server
- Removed the embedded server from experimental server
- Changed suffix "-Max" => "-max"
- Changed comment string "Max" => "Experimental"

* Thu Oct 13 2005 Lenz Grimmer <lenz@mysql.com>

- added a usermod call to assign a potential existing mysql user to the
  correct user group (BUG#12823)
- Save the perror binary built during Max build so it supports the NDB
  error codes (BUG#13740)
- added a separate macro "mysqld_group" to be able to define the
  user group of the mysql user seperately, if desired.

* Thu Sep 29 2005 Lenz Grimmer <lenz@mysql.com>

- fixed the removing of the RPM_BUILD_ROOT in the %clean section (the
  $RBR variable did not get expanded, thus leaving old build roots behind)

* Thu Aug 04 2005 Lenz Grimmer <lenz@mysql.com>

- Fixed the creation of the mysql user group account in the postinstall
  section (BUG 12348)
- Fixed enabling the Archive storage engine in the Max binary

* Tue Aug 02 2005 Lenz Grimmer <lenz@mysql.com>

- Fixed the Requires: tag for the server RPM (BUG 12233)

* Fri Jul 15 2005 Lenz Grimmer <lenz@mysql.com>

- create a "mysql" user group and assign the mysql user account to that group
  in the server postinstall section. (BUG 10984)

* Tue Jun 14 2005 Lenz Grimmer <lenz@mysql.com>

- Do not build statically on i386 by default, only when adding either "--with
  static" or "--define '_with_static 1'" to the RPM build options. Static
  linking really only makes sense when linking against the specially patched
  glibc 2.2.5.

* Mon Jun 06 2005 Lenz Grimmer <lenz@mysql.com>

- added mysql_client_test to the "bench" subpackage (BUG 10676)
- added the libndbclient static and shared libraries (BUG 10676)

* Wed Jun 01 2005 Lenz Grimmer <lenz@mysql.com>

- use "mysqldatadir" variable instead of hard-coding the path multiple times
- use the "mysqld_user" variable on all occasions a user name is referenced
- removed (incomplete) Brazilian translations
- removed redundant release tags from the subpackage descriptions

* Wed May 25 2005 Joerg Bruehe <joerg@mysql.com>

- Added a "make clean" between separate calls to "BuildMySQL".

* Wed Apr 20 2005 Lenz Grimmer <lenz@mysql.com>

- Enabled the "blackhole" storage engine for the Max RPM

* Wed Apr 13 2005 Lenz Grimmer <lenz@mysql.com>

- removed the MySQL manual files (html/ps/texi) - they have been removed
  from the MySQL sources and are now available seperately.

* Mon Apr 4 2005 Petr Chardin <petr@mysql.com>

- old mysqlmanager, mysqlmanagerc and mysqlmanager-pwger renamed into
  mysqltestmanager, mysqltestmanager and mysqltestmanager-pwgen respectively

* Fri Mar 18 2005 Lenz Grimmer <lenz@mysql.com>

- Disabled RAID in the Max binaries once and for all (it has finally been
  removed from the source tree)

* Sun Feb 20 2005 Petr Chardin <petr@mysql.com>

- Install MySQL Instance Manager together with mysqld, touch mysqlmanager
  password file

* Mon Feb 14 2005 Lenz Grimmer <lenz@mysql.com>

- Fixed the compilation comments and moved them into the separate build sections
  for Max and Standard

* Mon Feb 7 2005 Tomas Ulin <tomas@mysql.com>

- enabled the "Ndbcluster" storage engine for the max binary
- added extra make install in ndb subdir after Max build to get ndb binaries
- added packages for ndbcluster storage engine

* Fri Jan 14 2005 Lenz Grimmer <lenz@mysql.com>

- replaced obsoleted "BuildPrereq" with "BuildRequires" instead

* Thu Jan 13 2005 Lenz Grimmer <lenz@mysql.com>

- enabled the "Federated" storage engine for the max binary

* Tue Jan 04 2005 Petr Chardin <petr@mysql.com>

- ISAM and merge storage engines were purged. As well as appropriate
  tools and manpages (isamchk and isamlog)

* Thu Dec 31 2004 Lenz Grimmer <lenz@mysql.com>

- enabled the "Archive" storage engine for the max binary
- enabled the "CSV" storage engine for the max binary
- enabled the "Example" storage engine for the max binary

* Thu Aug 26 2004 Lenz Grimmer <lenz@mysql.com>

- MySQL-Max now requires MySQL-server instead of MySQL (BUG 3860)

* Fri Aug 20 2004 Lenz Grimmer <lenz@mysql.com>

- do not link statically on IA64/AMD64 as these systems do not have
  a patched glibc installed

* Tue Aug 10 2004 Lenz Grimmer <lenz@mysql.com>

- Added libmygcc.a to the devel subpackage (required to link applications
  against the the embedded server libmysqld.a) (BUG 4921)

* Mon Aug 09 2004 Lenz Grimmer <lenz@mysql.com>

- Added EXCEPTIONS-CLIENT to the "devel" package

* Thu Jul 29 2004 Lenz Grimmer <lenz@mysql.com>

- disabled OpenSSL in the Max binaries again (the RPM packages were the
  only exception to this anyway) (BUG 1043)

* Wed Jun 30 2004 Lenz Grimmer <lenz@mysql.com>

- fixed server postinstall (mysql_install_db was called with the wrong
  parameter)

* Thu Jun 24 2004 Lenz Grimmer <lenz@mysql.com>

- added mysql_tzinfo_to_sql to the server subpackage
- run "make clean" instead of "make distclean"

* Mon Apr 05 2004 Lenz Grimmer <lenz@mysql.com>

- added ncurses-devel to the build prerequisites (BUG 3377)

* Thu Feb 12 2004 Lenz Grimmer <lenz@mysql.com>

- when using gcc, _always_ use CXX=gcc 
- replaced Copyright with License field (Copyright is obsolete)

* Tue Feb 03 2004 Lenz Grimmer <lenz@mysql.com>

- added myisam_ftdump to the Server package

* Tue Jan 13 2004 Lenz Grimmer <lenz@mysql.com>

- link the mysql client against libreadline instead of libedit (BUG 2289)

* Mon Dec 22 2003 Lenz Grimmer <lenz@mysql.com>

- marked /etc/logrotate.d/mysql as a config file (BUG 2156)

* Fri Dec 13 2003 Lenz Grimmer <lenz@mysql.com>

- fixed file permissions (BUG 1672)

* Thu Dec 11 2003 Lenz Grimmer <lenz@mysql.com>

- made testing for gcc3 a bit more robust

* Fri Dec 05 2003 Lenz Grimmer <lenz@mysql.com>

- added missing file mysql_create_system_tables to the server subpackage

* Fri Nov 21 2003 Lenz Grimmer <lenz@mysql.com>

- removed dependency on MySQL-client from the MySQL-devel subpackage
  as it is not really required. (BUG 1610)

* Fri Aug 29 2003 Lenz Grimmer <lenz@mysql.com>

- Fixed BUG 1162 (removed macro names from the changelog)
- Really fixed BUG 998 (disable the checking for installed but
  unpackaged files)

* Tue Aug 05 2003 Lenz Grimmer <lenz@mysql.com>

- Fixed BUG 959 (libmysqld not being compiled properly)
- Fixed BUG 998 (RPM build errors): added missing files to the
  distribution (mysql_fix_extensions, mysql_tableinfo, mysqldumpslow,
  mysql_fix_privilege_tables.1), removed "-n" from install section.

* Wed Jul 09 2003 Lenz Grimmer <lenz@mysql.com>

- removed the GIF Icon (file was not included in the sources anyway)
- removed unused variable shared_lib_version
- do not run automake before building the standard binary
  (should not be necessary)
- add server suffix '-standard' to standard binary (to be in line
  with the binary tarball distributions)
- Use more RPM macros (_exec_prefix, _sbindir, _libdir, _sysconfdir,
  _datadir, _includedir) throughout the spec file.
- allow overriding CC and CXX (required when building with other compilers)

* Fri May 16 2003 Lenz Grimmer <lenz@mysql.com>

- re-enabled RAID again

* Wed Apr 30 2003 Lenz Grimmer <lenz@mysql.com>

- disabled MyISAM RAID (--with-raid) - it throws an assertion which
  needs to be investigated first.

* Mon Mar 10 2003 Lenz Grimmer <lenz@mysql.com>

- added missing file mysql_secure_installation to server subpackage
  (BUG 141)

* Tue Feb 11 2003 Lenz Grimmer <lenz@mysql.com>

- re-added missing pre- and post(un)install scripts to server subpackage
- added config file /etc/my.cnf to the file list (just for completeness)
- make sure to create the datadir with 755 permissions

* Mon Jan 27 2003 Lenz Grimmer <lenz@mysql.com>

- removed unused CC and CXX variables
- CFLAGS and CXXFLAGS should honor RPM_OPT_FLAGS

* Fri Jan 24 2003 Lenz Grimmer <lenz@mysql.com>

- renamed package "MySQL" to "MySQL-server"
- fixed Copyright tag
- added mysql_waitpid to client subpackage (required for mysql-test-run)

* Wed Nov 27 2002 Lenz Grimmer <lenz@mysql.com>

- moved init script from /etc/rc.d/init.d to /etc/init.d (the majority of 
  Linux distributions now support this scheme as proposed by the LSB either
  directly or via a compatibility symlink)
- Use new "restart" init script action instead of starting and stopping
  separately
- Be more flexible in activating the automatic bootup - use insserv (on
  older SuSE versions) or chkconfig (Red Hat, newer SuSE versions and
  others) to create the respective symlinks

* Wed Sep 25 2002 Lenz Grimmer <lenz@mysql.com>

- MySQL-Max now requires MySQL >= 4.0 to avoid version mismatches
  (mixing 3.23 and 4.0 packages)

* Fri Aug 09 2002 Lenz Grimmer <lenz@mysql.com>
 
- Turn off OpenSSL in MySQL-Max for now until it works properly again
- enable RAID for the Max binary instead
- added compatibility link: safe_mysqld -> mysqld_safe to ease the
  transition from 3.23

* Thu Jul 18 2002 Lenz Grimmer <lenz@mysql.com>

- Reworked the build steps a little bit: the Max binary is supposed
  to include OpenSSL, which cannot be linked statically, thus trying
	to statically link against a special glibc is futile anyway
- because of this, it is not required to make yet another build run
  just to compile the shared libs (saves a lot of time)
- updated package description of the Max subpackage
- clean up the BuildRoot directory afterwards

* Mon Jul 15 2002 Lenz Grimmer <lenz@mysql.com>

- Updated Packager information
- Fixed the build options: the regular package is supposed to
  include InnoDB and linked statically, while the Max package
	should include BDB and SSL support

* Fri May 03 2002 Lenz Grimmer <lenz@mysql.com>

- Use more RPM macros (e.g. infodir, mandir) to make the spec
  file more portable
- reorganized the installation of documentation files: let RPM
  take care of this
- reorganized the file list: actually install man pages along
  with the binaries of the respective subpackage
- do not include libmysqld.a in the devel subpackage as well, if we
  have a special "embedded" subpackage
- reworked the package descriptions

* Mon Oct  8 2001 Monty

- Added embedded server as a separate RPM

* Fri Apr 13 2001 Monty

- Added mysqld-max to the distribution

* Tue Jan 2  2001  Monty

- Added mysql-test to the bench package

* Fri Aug 18 2000 Tim Smith <tim@mysql.com>

- Added separate libmysql_r directory; now both a threaded
  and non-threaded library is shipped.

* Wed Sep 28 1999 David Axmark <davida@mysql.com>

- Added the support-files/my-example.cnf to the docs directory.

- Removed devel dependency on base since it is about client
  development.

* Wed Sep 8 1999 David Axmark <davida@mysql.com>

- Cleaned up some for 3.23.

* Thu Jul 1 1999 David Axmark <davida@mysql.com>

- Added support for shared libraries in a separate sub
  package. Original fix by David Fox (dsfox@cogsci.ucsd.edu)

- The --enable-assembler switch is now automatically disables on
  platforms there assembler code is unavailable. This should allow
  building this RPM on non i386 systems.

* Mon Feb 22 1999 David Axmark <david@detron.se>

- Removed unportable cc switches from the spec file. The defaults can
  now be overridden with environment variables. This feature is used
  to compile the official RPM with optimal (but compiler version
  specific) switches.

- Removed the repetitive description parts for the sub rpms. Maybe add
  again if RPM gets a multiline macro capability.

- Added support for a pt_BR translation. Translation contributed by
  Jorge Godoy <jorge@bestway.com.br>.

* Wed Nov 4 1998 David Axmark <david@detron.se>

- A lot of changes in all the rpm and install scripts. This may even
  be a working RPM :-)

* Sun Aug 16 1998 David Axmark <david@detron.se>

- A developers changelog for MySQL is available in the source RPM. And
  there is a history of major user visible changed in the Reference
  Manual.  Only RPM specific changes will be documented here.<|MERGE_RESOLUTION|>--- conflicted
+++ resolved
@@ -306,60 +306,6 @@
 	export CXX="gcc"
 fi
 
-<<<<<<< HEAD
-BuildMySQL "--enable-shared \
-		--with-extra-charsets=all \
-		--with-berkeley-db \
-		--with-innodb \
-		--with-ndbcluster \
-		--with-archive-storage-engine \
-		--with-csv-storage-engine \
-		--with-example-storage-engine \
-		--with-blackhole-storage-engine \
-		--with-federated-storage-engine \
-	        --with-big-tables \
-		--with-comment=\"MySQL Community Edition - Experimental (GPL)\" \
-		--with-server-suffix='-max'"
-
-# We might want to save the config log file
-if test -n "$MYSQL_MAXCONFLOG_DEST"
-then
-  cp -fp config.log "$MYSQL_MAXCONFLOG_DEST"
-fi
-
-make test-bt
-
-# Save mysqld-max
-./libtool --mode=execute cp sql/mysqld sql/mysqld-max
-./libtool --mode=execute nm --numeric-sort sql/mysqld-max > sql/mysqld-max.sym
-
-# Save the perror binary so it supports the NDB error codes (BUG#13740)
-./libtool --mode=execute cp extra/perror extra/perror.ndb
-
-# Install the ndb binaries
-(cd ndb; make install DESTDIR=$RBR)
-
-# Include libgcc.a in the devel subpackage (BUG 4921)
-if expr "$CC" : ".*gcc.*" > /dev/null ;
-then
-  libgcc=`$CC $CFLAGS --print-libgcc-file`
-  if [ -f $libgcc ]
-  then
-    %define have_libgcc 1
-    install -m 644 $libgcc $RBR%{_libdir}/mysql/libmygcc.a
-  fi
-fi
-
-# Save libraries
-(cd libmysql/.libs; tar cf $RBR/shared-libs.tar *.so*)
-(cd libmysql_r/.libs; tar rf $RBR/shared-libs.tar *.so*)
-(cd ndb/src/.libs; tar rf $RBR/shared-libs.tar *.so*)
-
-# Now clean up
-make clean
-
-=======
->>>>>>> 6ed21ea8
 #
 # Only link statically on our i386 build host (which has a specially
 # patched static glibc installed) - ia64 and x86_64 run glibc-2.3 (unpatched)
@@ -394,11 +340,7 @@
     ./libtool --mode=execute cp sql/mysqld sql/mysqld-debug
     ./libtool --mode=execute nm --numeric-sort sql/mysqld-debug > sql/mysqld-debug.sym
     echo "# debug"
-    ( cd mysql-test
-      MTR_BUILD_THREAD=auto
-      export MTR_BUILD_THREAD
-      perl ./mysql-test-run.pl --force --report-features
-      true )
+    make test-bt
     make clean
   fi
 done
@@ -411,17 +353,8 @@
   cp -fp config.log "$MYSQL_CONFLOG_DEST"
 fi
 
-<<<<<<< HEAD
+echo "# standard"
 make test-bt
-=======
-echo "# standard"
-( cd mysql-test
-  MTR_BUILD_THREAD=auto
-  export MTR_BUILD_THREAD
-  perl ./mysql-test-run.pl --force --report-features
-  perl ./mysql-test-run.pl --force --ps-protocol
-  true )
->>>>>>> 6ed21ea8
 
 %install
 RBR=$RPM_BUILD_ROOT
