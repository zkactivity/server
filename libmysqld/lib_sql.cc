/*
 * Copyright (c)  2000
 * SWsoft  company
 *
 * This material is provided "as is", with absolutely no warranty expressed
 * or implied. Any use is at your own risk.
 *
 * Permission to use or copy this software for any purpose is hereby granted 
 * without fee, provided the above notices are retained on all copies.
 * Permission to modify the code and to distribute modified code is granted,
 * provided the above notices are retained, and a notice that the code was
 * modified is included with the above copyright notice.
 *

  This code was modified by the MySQL team
*/

/*
  The following is needed to not cause conflicts when we include mysqld.cc
*/

#define main main1
#define mysql_unix_port mysql_inix_port1
#define mysql_port mysql_port1

extern "C"
{
  extern unsigned long max_allowed_packet, net_buffer_length;
}

#if defined (__WIN__)
#include "../sql/mysqld.cpp"
#else
#include "../sql/mysqld.cc"
#endif

int check_user(THD *thd, enum enum_server_command command, 
	       const char *passwd, uint passwd_len, const char *db,
	       bool check_count);
void thd_init_client_charset(THD *thd, uint cs_number);

C_MODE_START

#include <mysql.h>
#undef ER
#include "errmsg.h"
#include <sql_common.h>
#include "embedded_priv.h"

static my_bool emb_read_query_result(MYSQL *mysql);


/*
  Reads error information from the MYSQL_DATA and puts
  it into proper MYSQL members

  SYNOPSIS
    embedded_get_error()
    mysql        connection handler
    data         query result

  NOTES
    after that function error information will be accessible
       with usual functions like mysql_error()
    data is my_free-d in this function
    most of the data is stored in data->embedded_info structure
*/

void embedded_get_error(MYSQL *mysql, MYSQL_DATA *data)
{
  NET *net= &mysql->net;
  struct embedded_query_result *ei= data->embedded_info;
  net->last_errno= ei->last_errno;
  strmake(net->last_error, ei->info, sizeof(net->last_error));
  memcpy(net->sqlstate, ei->sqlstate, sizeof(net->sqlstate));
  my_free((gptr) data, MYF(0));
}

static my_bool
emb_advanced_command(MYSQL *mysql, enum enum_server_command command,
		     const char *header, ulong header_length,
		     const char *arg, ulong arg_length, my_bool skip_check,
                     MYSQL_STMT *stmt)
{
  my_bool result= 1;
  THD *thd=(THD *) mysql->thd;
  NET *net= &mysql->net;

  thd->clear_data_list();
  /* Check that we are calling the client functions in right order */
  if (mysql->status != MYSQL_STATUS_READY)
  {
    strmov(net->last_error,
	   ER(net->last_errno=CR_COMMANDS_OUT_OF_SYNC));
    return 1;
  }

  /* Clear result variables */
  thd->clear_error();
  mysql->affected_rows= ~(my_ulonglong) 0;
  mysql->field_count= 0;
  net->last_errno= 0;
  thd->current_stmt= stmt;

  thd->store_globals();				// Fix if more than one connect
  /* 
     We have to call free_old_query before we start to fill mysql->fields 
     for new query. In the case of embedded server we collect field data
     during query execution (not during data retrieval as it is in remote
     client). So we have to call free_old_query here
  */
  free_old_query(mysql);

  thd->extra_length= arg_length;
  thd->extra_data= (char *)arg;
  if (header)
  {
    arg= header;
    arg_length= header_length;
  }

  thd->net.no_send_error= 0;
  result= dispatch_command(command, thd, (char *) arg, arg_length + 1);
  thd->cur_data= 0;

  if (!skip_check)
    result= thd->net.last_errno ? -1 : 0;

  return result;
}

static void emb_flush_use_result(MYSQL *mysql)
{
  THD *thd= (THD*) mysql->thd;
  if (thd->cur_data)
  {
    free_rows(thd->cur_data);
    thd->cur_data= 0;
  }
  else if (thd->first_data)
  {
    MYSQL_DATA *data= thd->first_data;
    thd->first_data= data->embedded_info->next;
    free_rows(data);
  }
}


/*
  reads dataset from the next query result

  SYNOPSIS
  emb_read_rows()
  mysql		connection handle
  other parameters are not used

  NOTES
    It just gets next MYSQL_DATA from the result's queue

  RETURN
    pointer to MYSQL_DATA with the coming recordset
*/

static MYSQL_DATA *
emb_read_rows(MYSQL *mysql, MYSQL_FIELD *mysql_fields __attribute__((unused)),
	      unsigned int fields __attribute__((unused)))
{
  MYSQL_DATA *result= ((THD*)mysql->thd)->cur_data;
  ((THD*)mysql->thd)->cur_data= 0;
  if (result->embedded_info->last_errno)
  {
    embedded_get_error(mysql, result);
    return NULL;
  }
  *result->embedded_info->prev_ptr= NULL;
  return result;
}


static MYSQL_FIELD *emb_list_fields(MYSQL *mysql)
{
  MYSQL_DATA *res;
  if (emb_read_query_result(mysql))
    return 0;
  res= ((THD*) mysql->thd)->cur_data;
  ((THD*) mysql->thd)->cur_data= 0;
  mysql->field_alloc= res->alloc;
  my_free((gptr) res,MYF(0));
  mysql->status= MYSQL_STATUS_READY;
  return mysql->fields;
}

static my_bool emb_read_prepare_result(MYSQL *mysql, MYSQL_STMT *stmt)
{
  THD *thd= (THD*) mysql->thd;
  MYSQL_DATA *res;

  stmt->stmt_id= thd->client_stmt_id;
  stmt->param_count= thd->client_param_count;
  stmt->field_count= 0;

  if (thd->first_data)
  {
    if (emb_read_query_result(mysql))
      return 1;
    stmt->field_count= mysql->field_count;
    mysql->status= MYSQL_STATUS_READY;
    res= thd->cur_data;
    thd->cur_data= NULL;
    if (!(mysql->server_status & SERVER_STATUS_AUTOCOMMIT))
      mysql->server_status|= SERVER_STATUS_IN_TRANS;

    stmt->fields= mysql->fields;
    stmt->mem_root= res->alloc;
    mysql->fields= NULL;
    my_free((gptr) res,MYF(0));
  }

  return 0;
}

/**************************************************************************
  Get column lengths of the current row
  If one uses mysql_use_result, res->lengths contains the length information,
  else the lengths are calculated from the offset between pointers.
**************************************************************************/

static void emb_fetch_lengths(ulong *to, MYSQL_ROW column,
			      unsigned int field_count)
{ 
  MYSQL_ROW end;

  for (end=column + field_count; column != end ; column++,to++)
    *to= *column ? *(uint *)((*column) - sizeof(uint)) : 0;
}

static my_bool emb_read_query_result(MYSQL *mysql)
{
  THD *thd= (THD*) mysql->thd;
  MYSQL_DATA *res= thd->first_data;
  DBUG_ASSERT(!thd->cur_data);
  thd->first_data= res->embedded_info->next;
  if (res->embedded_info->last_errno &&
      !res->embedded_info->fields_list)
  {
    embedded_get_error(mysql, res);
    return 1;
  }

  mysql->warning_count= res->embedded_info->warning_count;
  mysql->server_status= res->embedded_info->server_status;
  mysql->field_count= res->fields;
  mysql->fields= res->embedded_info->fields_list;
  mysql->affected_rows= res->embedded_info->affected_rows;
  mysql->insert_id= res->embedded_info->insert_id;
  mysql->net.last_errno= 0;
  mysql->net.last_error[0]= 0;
  mysql->info= 0;

  if (res->embedded_info->info[0])
  {
    strmake(mysql->info_buffer, res->embedded_info->info, MYSQL_ERRMSG_SIZE-1);
    mysql->info= mysql->info_buffer;
  }

  if (res->embedded_info->fields_list)
  {
    mysql->status=MYSQL_STATUS_GET_RESULT;
    thd->cur_data= res;
  }
  else
    my_free((gptr) res, MYF(0));

  return 0;
}

static int emb_stmt_execute(MYSQL_STMT *stmt)
{
  DBUG_ENTER("emb_stmt_execute");
  char header[5];
  MYSQL_DATA *res;
  THD *thd;

  int4store(header, stmt->stmt_id);
  header[4]= stmt->flags;
  thd= (THD*)stmt->mysql->thd;
  thd->client_param_count= stmt->param_count;
  thd->client_params= stmt->params;
  if (emb_advanced_command(stmt->mysql, COM_STMT_EXECUTE,0,0,
                           header, sizeof(header), 1, stmt) ||
      emb_read_query_result(stmt->mysql))
  {
    NET *net= &stmt->mysql->net;
    set_stmt_errmsg(stmt, net->last_error, net->last_errno, net->sqlstate);
    DBUG_RETURN(1);
  }
  stmt->affected_rows= stmt->mysql->affected_rows;
  stmt->insert_id= stmt->mysql->insert_id;
  stmt->server_status= stmt->mysql->server_status;

  DBUG_RETURN(0);
}

int emb_read_binary_rows(MYSQL_STMT *stmt)
{
  MYSQL_DATA *data;
  if (!(data= emb_read_rows(stmt->mysql, 0, 0)))
    return 1;
  stmt->result= *data;
  my_free((char *) data, MYF(0));
  set_stmt_errmsg(stmt, stmt->mysql->net.last_error,
                  stmt->mysql->net.last_errno, stmt->mysql->net.sqlstate);
  return 0;
}

int emb_read_rows_from_cursor(MYSQL_STMT *stmt)
{
  MYSQL *mysql= stmt->mysql;
  THD *thd= (THD*) mysql->thd;
  MYSQL_DATA *res= thd->first_data;
  DBUG_ASSERT(!thd->first_data->embedded_info->next);
  thd->first_data= 0;
  if (res->embedded_info->last_errno)
  {
    embedded_get_error(mysql, res);
    set_stmt_errmsg(stmt, mysql->net.last_error,
                    mysql->net.last_errno, mysql->net.sqlstate);
    return 1;
  }

  thd->cur_data= res;
  mysql->warning_count= res->embedded_info->warning_count;
  mysql->server_status= res->embedded_info->server_status;
  mysql->net.last_errno= 0;
  mysql->net.last_error[0]= 0;

  return emb_read_binary_rows(stmt);
}

int emb_unbuffered_fetch(MYSQL *mysql, char **row)
{
  THD *thd= (THD*) mysql->thd;
  MYSQL_DATA *data= thd->cur_data;
  if (data && data->embedded_info->last_errno)
  {
    embedded_get_error(mysql, data);
    thd->cur_data= 0;
    return 1;
  }
  if (!data || !data->data)
  {
    *row= NULL;
    if (data)
    {
      thd->cur_data= thd->first_data;
      thd->first_data= data->embedded_info->next;
      free_rows(data);
    }
  }
  else
  {
    *row= (char *)data->data->data;
    data->data= data->data->next;
  }
  return 0;
}

static void emb_free_embedded_thd(MYSQL *mysql)
{
  THD *thd= (THD*)mysql->thd;
  thd->clear_data_list();
  thread_count--;
  thd->store_globals();
  delete thd;
  mysql->thd=0;
}

static const char * emb_read_statistics(MYSQL *mysql)
{
  THD *thd= (THD*)mysql->thd;
  return thd->net.last_error;
}


static MYSQL_RES * emb_store_result(MYSQL *mysql)
{
  return mysql_store_result(mysql);
}

int emb_read_change_user_result(MYSQL *mysql, 
				char *buff __attribute__((unused)),
				const char *passwd __attribute__((unused)))
{
  return mysql_errno(mysql);
}

MYSQL_METHODS embedded_methods= 
{
  emb_read_query_result,
  emb_advanced_command,
  emb_read_rows,
  emb_store_result,
  emb_fetch_lengths, 
  emb_flush_use_result,
  emb_list_fields,
  emb_read_prepare_result,
  emb_stmt_execute,
  emb_read_binary_rows,
  emb_unbuffered_fetch,
  emb_free_embedded_thd,
  emb_read_statistics,
  emb_read_query_result,
  emb_read_change_user_result,
  emb_read_rows_from_cursor
};

/*
  Make a copy of array and the strings array points to
*/

char **copy_arguments(int argc, char **argv)
{
  uint length= 0;
  char **from, **res, **end= argv+argc;

  for (from=argv ; from != end ; from++)
    length+= strlen(*from);

  if ((res= (char**) my_malloc(sizeof(argv)*(argc+1)+length+argc,
			       MYF(MY_WME))))
  {
    char **to= res, *to_str= (char*) (res+argc+1);
    for (from=argv ; from != end ;)
    {
      *to++= to_str;
      to_str= strmov(to_str, *from++)+1;
    }
    *to= 0;					// Last ptr should be null
  }
  return res;
}

char **		copy_arguments_ptr= 0;

int init_embedded_server(int argc, char **argv, char **groups)
{
  /*
    This mess is to allow people to call the init function without
    having to mess with a fake argv
   */
  int *argcp;
  char ***argvp;
  int fake_argc = 1;
  char *fake_argv[] = { (char *)"", 0 };
  const char *fake_groups[] = { "server", "embedded", 0 };
  my_bool acl_error;
  if (argc)
  {
    argcp= &argc;
    argvp= (char***) &argv;
  }
  else
  {
    argcp= &fake_argc;
    argvp= (char ***) &fake_argv;
  }
  if (!groups)
    groups= (char**) fake_groups;

  my_progname= (char *)"mysql_embedded";

  if (init_common_variables("my", *argcp, *argvp, (const char **)groups))
  {
    mysql_server_end();
    return 1;
  }
    
  /* Get default temporary directory */
  opt_mysql_tmpdir=getenv("TMPDIR");	/* Use this if possible */
#if defined( __WIN__) || defined(OS2)
  if (!opt_mysql_tmpdir)
    opt_mysql_tmpdir=getenv("TEMP");
  if (!opt_mysql_tmpdir)
    opt_mysql_tmpdir=getenv("TMP");
#endif
  if (!opt_mysql_tmpdir || !opt_mysql_tmpdir[0])
    opt_mysql_tmpdir=(char*) P_tmpdir;		/* purecov: inspected */

  umask(((~my_umask) & 0666));
  if (init_server_components())
  {
    mysql_server_end();
    return 1;
  }

  error_handler_hook = my_message_sql;

  acl_error= 0;
#ifndef NO_EMBEDDED_ACCESS_CHECKS
  if (!(acl_error= acl_init(opt_noacl)) &&
      !opt_noacl)
    (void) grant_init();
#endif
  if (acl_error || my_tz_init((THD *)0, default_tz_name, opt_bootstrap))
  {
    mysql_server_end();
    return 1;
  }

  init_max_user_conn();
  init_update_queries();

#ifdef HAVE_DLOPEN
#ifndef NO_EMBEDDED_ACCESS_CHECKS
  if (!opt_noacl)
#endif
    udf_init();
#endif

  (void) thr_setconcurrency(concurrency);	// 10 by default

  if (
#ifdef HAVE_BERKELEY_DB
      (have_berkeley_db == SHOW_OPTION_YES) ||
#endif
      (flush_time && flush_time != ~(ulong) 0L))
  {
    pthread_t hThread;
    if (pthread_create(&hThread,&connection_attrib,handle_manager,0))
      sql_print_error("Warning: Can't create thread to manage maintenance");
  }

  if (opt_init_file)
  {
    if (read_init_file(opt_init_file))
    {
      mysql_server_end();
      return 1;
    }
  }

  return 0;
}

void end_embedded_server()
{
  my_free((char*) copy_arguments_ptr, MYF(MY_ALLOW_ZERO_PTR));
  copy_arguments_ptr=0;
  clean_up(0);
}


void init_embedded_mysql(MYSQL *mysql, int client_flag)
{
  THD *thd = (THD *)mysql->thd;
  thd->mysql= mysql;
  mysql->server_version= server_version;
  init_alloc_root(&mysql->field_alloc, 8192, 0);
}

void *create_embedded_thd(int client_flag)
{
  THD * thd= new THD;
  thd->thread_id= thread_id++;

  thd->thread_stack= (char*) &thd;
  if (thd->store_globals())
  {
    fprintf(stderr,"store_globals failed.\n");
    goto err;
  }

  thd->mysys_var= my_thread_var;
  thd->dbug_thread_id= my_thread_id();
  thd->thread_stack= (char*) &thd;

/* TODO - add init_connect command execution */

  if (thd->variables.max_join_size == HA_POS_ERROR)
    thd->options |= OPTION_BIG_SELECTS;
  thd->proc_info=0;				// Remove 'login'
  thd->command=COM_SLEEP;
  thd->version=refresh_version;
  thd->set_time();
  thd->init_for_queries();
  thd->client_capabilities= client_flag;
  thd->real_id= (pthread_t) thd;

  thd->db= NULL;
  thd->db_length= 0;
#ifndef NO_EMBEDDED_ACCESS_CHECKS
  thd->security_ctx->db_access= DB_ACLS;
  thd->security_ctx->master_access= ~NO_ACCESS;
#endif
  thd->cur_data= 0;
  thd->first_data= 0;
  thd->data_tail= &thd->first_data;
  bzero((char*) &thd->net, sizeof(thd->net));

  thread_count++;
  return thd;
err:
  delete(thd);
  return NULL;
}


#ifdef NO_EMBEDDED_ACCESS_CHECKS
int check_embedded_connection(MYSQL *mysql, const char *db)
{
  int result;
  THD *thd= (THD*)mysql->thd;
  thd_init_client_charset(thd, mysql->charset->number);
  thd->update_charset();
  Security_context *sctx= thd->security_ctx;
  sctx->host_or_ip= sctx->host= (char*) my_localhost;
  strmake(sctx->priv_host, (char*) my_localhost,  MAX_HOSTNAME-1);
  sctx->priv_user= sctx->user= my_strdup(mysql->user, MYF(0));
  result= check_user(thd, COM_CONNECT, NULL, 0, db, true);
  emb_read_query_result(mysql);
  return result;
}

#else
int check_embedded_connection(MYSQL *mysql, const char *db)
{
  THD *thd= (THD*)mysql->thd;
  Security_context *sctx= thd->security_ctx;
  int result;
  char scramble_buff[SCRAMBLE_LENGTH];
  int passwd_len;

  thd_init_client_charset(thd, mysql->charset->number);
  thd->update_charset();
  if (mysql->options.client_ip)
  {
    sctx->host= my_strdup(mysql->options.client_ip, MYF(0));
    sctx->ip= my_strdup(sctx->host, MYF(0));
  }
  else
    sctx->host= (char*)my_localhost;
  sctx->host_or_ip= sctx->host;

  if (acl_check_host(sctx->host, sctx->ip))
  {
    result= ER_HOST_NOT_PRIVILEGED;
    goto err;
  }

  sctx->user= my_strdup(mysql->user, MYF(0));
  if (mysql->passwd && mysql->passwd[0])
  {
    memset(thd->scramble, 55, SCRAMBLE_LENGTH); // dummy scramble
    thd->scramble[SCRAMBLE_LENGTH]= 0;
    scramble(scramble_buff, thd->scramble, mysql->passwd);
    passwd_len= SCRAMBLE_LENGTH;
  }
  else
    passwd_len= 0;

  if((result= check_user(thd, COM_CONNECT, 
			 scramble_buff, passwd_len, db, true)))
     goto err;

  return 0;
err:
  {
    NET *net= &mysql->net;
    memcpy(net->last_error, thd->net.last_error, sizeof(net->last_error));
    memcpy(net->sqlstate, thd->net.sqlstate, sizeof(net->sqlstate));
  }
  return result;
}
#endif

C_MODE_END

void THD::clear_data_list()
{
  while (first_data)
  {
    MYSQL_DATA *data= first_data;
    first_data= data->embedded_info->next;
    free_rows(data);
  }
  data_tail= &first_data;
  free_rows(cur_data);
  cur_data= 0;
}

void THD::clear_error()
{
  net.last_error[0]= 0;
  net.last_errno= 0;
  net.report_error= 0;
}

static char *dup_str_aux(MEM_ROOT *root, const char *from, uint length,
			 CHARSET_INFO *fromcs, CHARSET_INFO *tocs)
{
  uint32 dummy32;
  uint dummy_err;
  char *result;

  /* 'tocs' is set 0 when client issues SET character_set_results=NULL */
  if (tocs && String::needs_conversion(0, fromcs, tocs, &dummy32))
  {
    uint new_len= (tocs->mbmaxlen * length) / fromcs->mbminlen + 1;
    result= (char *)alloc_root(root, new_len);
    length= copy_and_convert(result, new_len,
                             tocs, from, length, fromcs, &dummy_err);
  }
  else
  {
    result= (char *)alloc_root(root, length + 1);
    memcpy(result, from, length);
  }

  result[length]= 0;
  return result;
}


/*
  creates new result and hooks it to the list

  SYNOPSIS
  alloc_new_dataset()

  NOTES
    allocs the MYSQL_DATA + embedded_query_result couple
    to store the next query result,
    links these two and attach it to the THD::data_tail

  RETURN
    pointer to the newly created query result
*/

MYSQL_DATA *THD::alloc_new_dataset()
{
  MYSQL_DATA *data;
  struct embedded_query_result *emb_data;
  if (!my_multi_malloc(MYF(MY_WME | MY_ZEROFILL),
                       &data, sizeof(*data),
                       &emb_data, sizeof(*emb_data),
                       NULL))
    return NULL;

  emb_data->prev_ptr= &data->data;
  cur_data= data;
  *data_tail= data;
  data_tail= &emb_data->next;
  data->embedded_info= emb_data;
  return data;
}


/*
  stores server_status and warning_count in the current
  query result structures

  SYNOPSIS
  write_eof_packet()
  thd		current thread

  NOTES
    should be called to after we get the recordset-result

*/

static void write_eof_packet(THD *thd)
{
  /*
    The following test should never be true, but it's better to do it
    because if 'is_fatal_error' is set the server is not going to execute
    other queries (see the if test in dispatch_command / COM_QUERY)
  */
  if (thd->is_fatal_error)
    thd->server_status&= ~SERVER_MORE_RESULTS_EXISTS;
  thd->cur_data->embedded_info->server_status= thd->server_status;
  /*
    Don't send warn count during SP execution, as the warn_list
    is cleared between substatements, and mysqltest gets confused
  */
  thd->cur_data->embedded_info->warning_count=
    (thd->spcont ? 0 : min(thd->total_warn_count, 65535));
}


/*
  allocs new query result and initialises Protocol::alloc

  SYNOPSIS
  Protocol::begin_dataset()

  RETURN
    0 if success
    1 if memory allocation failed
*/

int Protocol::begin_dataset()
{
  MYSQL_DATA *data= thd->alloc_new_dataset();
  if (!data)
    return 1;
  alloc= &data->alloc;
  init_alloc_root(alloc,8192,0);	/* Assume rowlength < 8192 */
  alloc->min_malloc=sizeof(MYSQL_ROWS);
  return 0;
}


/*
  remove last row of current recordset

  SYNOPSIS
  Protocol_simple::remove_last_row()

  NOTES
    does the loop from the beginning of the current recordset to
    the last record and cuts it off.
    Not supposed to be frequently called.
*/

void Protocol_simple::remove_last_row()
{
  MYSQL_DATA *data= thd->cur_data;
  MYSQL_ROWS **last_row_hook= &data->data;
  uint count= data->rows;
  DBUG_ENTER("Protocol_simple::remove_last_row");
  while (--count)
    last_row_hook= &(*last_row_hook)->next;

  *last_row_hook= 0;
  data->embedded_info->prev_ptr= last_row_hook;
  data->rows--;

  DBUG_VOID_RETURN;
}


bool Protocol::send_fields(List<Item> *list, uint flags)
{
  List_iterator_fast<Item> it(*list);
  Item                     *item;
  MYSQL_FIELD              *client_field;
  MEM_ROOT                 *field_alloc;
  CHARSET_INFO             *thd_cs= thd->variables.character_set_results;
  CHARSET_INFO             *cs= system_charset_info;
  MYSQL_DATA               *data;
  DBUG_ENTER("send_fields");

  if (!thd->mysql)            // bootstrap file handling
    DBUG_RETURN(0);

  if (begin_dataset())
    goto err;

  data= thd->cur_data;
  data->fields= field_count= list->elements;
  field_alloc= &data->alloc;

  if (!(client_field= data->embedded_info->fields_list= 
	(MYSQL_FIELD*)alloc_root(field_alloc, sizeof(MYSQL_FIELD)*field_count)))
    goto err;

  while ((item= it++))
  {
    Send_field server_field;
    item->make_field(&server_field);

    /* Keep things compatible for old clients */
    if (server_field.type == MYSQL_TYPE_VARCHAR)
      server_field.type= MYSQL_TYPE_VAR_STRING;

    client_field->db= dup_str_aux(field_alloc, server_field.db_name,
                                  strlen(server_field.db_name), cs, thd_cs);
    client_field->table= dup_str_aux(field_alloc, server_field.table_name,
                                     strlen(server_field.table_name), cs, thd_cs);
    client_field->name= dup_str_aux(field_alloc, server_field.col_name,
                                    strlen(server_field.col_name), cs, thd_cs);
    client_field->org_table= dup_str_aux(field_alloc, server_field.org_table_name,
                                         strlen(server_field.org_table_name), cs, thd_cs);
    client_field->org_name= dup_str_aux(field_alloc, server_field.org_col_name,
                                        strlen(server_field.org_col_name), cs, thd_cs);
    if (item->collation.collation == &my_charset_bin || thd_cs == NULL)
    {
      /* No conversion */
      client_field->charsetnr= server_field.charsetnr;
      client_field->length= server_field.length;
    }
    else
    {
      uint max_char_len;
      /* With conversion */
      client_field->charsetnr= thd_cs->number;
      max_char_len= (server_field.type >= (int) MYSQL_TYPE_TINY_BLOB &&
                     server_field.type <= (int) MYSQL_TYPE_BLOB) ?
                     server_field.length / item->collation.collation->mbminlen :
                     server_field.length / item->collation.collation->mbmaxlen;
      client_field->length= max_char_len * thd_cs->mbmaxlen;
    }
    client_field->type=   server_field.type;
    client_field->flags= server_field.flags;
    client_field->decimals= server_field.decimals;
    client_field->db_length=		strlen(client_field->db);
    client_field->table_length=		strlen(client_field->table);
    client_field->name_length=		strlen(client_field->name);
    client_field->org_name_length=	strlen(client_field->org_name);
    client_field->org_table_length=	strlen(client_field->org_table);

    client_field->catalog= dup_str_aux(field_alloc, "def", 3, cs, thd_cs);
    client_field->catalog_length= 3;

    if (INTERNAL_NUM_FIELD(client_field))
      client_field->flags|= NUM_FLAG;

    if (flags & (int) Protocol::SEND_DEFAULTS)
    {
      char buff[80];
      String tmp(buff, sizeof(buff), default_charset_info), *res;

      if (!(res=item->val_str(&tmp)))
      {
	client_field->def_length= 0;
	client_field->def= strmake_root(field_alloc, "",0);
      }
      else
      {
	client_field->def_length= res->length();
	client_field->def= strmake_root(field_alloc, res->ptr(),
					client_field->def_length);
      }
    }
    else
      client_field->def=0;
    client_field->max_length= 0;
    ++client_field;
  }

  if (flags & SEND_EOF)
    write_eof_packet(thd);

  DBUG_RETURN(prepare_for_send(list));
 err:
  my_error(ER_OUT_OF_RESOURCES, MYF(0));        /* purecov: inspected */
  DBUG_RETURN(1);				/* purecov: inspected */
}

bool Protocol::write()
{
  if (!thd->mysql)            // bootstrap file handling
    return false;

  *next_field= 0;
  return false;
}

bool Protocol_prep::write()
{
  MYSQL_ROWS *cur;
  MYSQL_DATA *data= thd->cur_data;

  data->rows++;
  if (!(cur= (MYSQL_ROWS *)alloc_root(alloc,
                                      sizeof(MYSQL_ROWS)+packet->length())))
  {
    my_error(ER_OUT_OF_RESOURCES,MYF(0));
    return true;
  }
  cur->data= (MYSQL_ROW)(((char *)cur) + sizeof(MYSQL_ROWS));
  memcpy(cur->data, packet->ptr()+1, packet->length()-1);
  cur->length= packet->length();       /* To allow us to do sanity checks */

  *data->embedded_info->prev_ptr= cur;
  data->embedded_info->prev_ptr= &cur->next;
  cur->next= 0;
  
  return false;
}

void
send_ok(THD *thd,ha_rows affected_rows,ulonglong id,const char *message)
{
  DBUG_ENTER("send_ok");
  MYSQL_DATA *data;
  MYSQL *mysql= thd->mysql;
  
  if (!mysql)            // bootstrap file handling
    DBUG_VOID_RETURN;
  if (thd->net.no_send_ok)	// hack for re-parsing queries
    DBUG_VOID_RETURN;
  if (!(data= thd->alloc_new_dataset()))
    return;
  data->embedded_info->affected_rows= affected_rows;
  data->embedded_info->insert_id= id;
  if (message)
    strmake(data->embedded_info->info, message,
            sizeof(data->embedded_info->info)-1);

  write_eof_packet(thd);
  thd->cur_data= 0;
  DBUG_VOID_RETURN;
}

void
send_eof(THD *thd)
{
  write_eof_packet(thd);
  thd->cur_data= 0;
}


void net_send_error_packet(THD *thd, uint sql_errno, const char *err)
{
  MYSQL_DATA *data= thd->cur_data ? thd->cur_data : thd->alloc_new_dataset();
  struct embedded_query_result *ei= data->embedded_info;

  ei->last_errno= sql_errno;
  strmake(ei->info, err, sizeof(ei->info)-1);
  strmov(ei->sqlstate, mysql_errno_to_sqlstate(sql_errno));
  thd->cur_data= 0;
}


void Protocol_simple::prepare_for_resend()
{
  MYSQL_ROWS *cur;
  MYSQL_DATA *data= thd->cur_data;
  DBUG_ENTER("send_data");

<<<<<<< HEAD
=======
  if (!thd->mysql)            // bootstrap file handling
    DBUG_VOID_RETURN;

  if (!data)
  {
    if (!(data= (MYSQL_DATA*) my_malloc(sizeof(MYSQL_DATA),
					MYF(MY_WME | MY_ZEROFILL))))
      goto err;
    
    alloc= &data->alloc;
    init_alloc_root(alloc,8192,0);	/* Assume rowlength < 8192 */
    alloc->min_malloc=sizeof(MYSQL_ROWS);
    data->rows=0;
    data->fields=field_count;
    data->prev_ptr= &data->data;
    thd->data= data;
  }

>>>>>>> 6e0045ed
  data->rows++;
  if (!(cur= (MYSQL_ROWS *)alloc_root(alloc, sizeof(MYSQL_ROWS)+(field_count + 1) * sizeof(char *))))
  {
    my_error(ER_OUT_OF_RESOURCES,MYF(0));
    DBUG_VOID_RETURN;
  }
  cur->data= (MYSQL_ROW)(((char *)cur) + sizeof(MYSQL_ROWS));

  *data->embedded_info->prev_ptr= cur;
  data->embedded_info->prev_ptr= &cur->next;
  next_field=cur->data;
  next_mysql_field= data->embedded_info->fields_list;
err:
  DBUG_VOID_RETURN;
}

bool Protocol_simple::store_null()
{
  *(next_field++)= NULL;
  ++next_mysql_field;
  return false;
}

bool Protocol::net_store_data(const char *from, uint length)
{
  char *field_buf;
  if (!thd->mysql)            // bootstrap file handling
    return false;

  if (!(field_buf=alloc_root(alloc, length + sizeof(uint) + 1)))
    return true;
  *(uint *)field_buf= length;
  *next_field= field_buf + sizeof(uint);
  memcpy(*next_field, from, length);
  (*next_field)[length]= 0;
  if (next_mysql_field->max_length < length)
    next_mysql_field->max_length=length;
  ++next_field;
  ++next_mysql_field;
  return false;
}
<|MERGE_RESOLUTION|>--- conflicted
+++ resolved
@@ -1029,27 +1029,9 @@
   MYSQL_DATA *data= thd->cur_data;
   DBUG_ENTER("send_data");
 
-<<<<<<< HEAD
-=======
   if (!thd->mysql)            // bootstrap file handling
     DBUG_VOID_RETURN;
 
-  if (!data)
-  {
-    if (!(data= (MYSQL_DATA*) my_malloc(sizeof(MYSQL_DATA),
-					MYF(MY_WME | MY_ZEROFILL))))
-      goto err;
-    
-    alloc= &data->alloc;
-    init_alloc_root(alloc,8192,0);	/* Assume rowlength < 8192 */
-    alloc->min_malloc=sizeof(MYSQL_ROWS);
-    data->rows=0;
-    data->fields=field_count;
-    data->prev_ptr= &data->data;
-    thd->data= data;
-  }
-
->>>>>>> 6e0045ed
   data->rows++;
   if (!(cur= (MYSQL_ROWS *)alloc_root(alloc, sizeof(MYSQL_ROWS)+(field_count + 1) * sizeof(char *))))
   {
