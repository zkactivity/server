--- conflicted
+++ resolved
@@ -5,15 +5,7 @@
 connection slave;
 show variables like 'tokudb_rpl_%';
 Variable_name	Value
-<<<<<<< HEAD
-tokudb_rpl_check_readonly	ON
-tokudb_rpl_lookup_rows	OFF
-tokudb_rpl_lookup_rows_delay	10000
-tokudb_rpl_unique_checks	OFF
-tokudb_rpl_unique_checks_delay	10000
 connection master;
-=======
->>>>>>> f1bcfbb4
 create table t (a bigint not null, b bigint not null, primary key(a)) engine=tokudb;
 insert into t values (1,0);
 insert into t values (2,0),(3,0);
