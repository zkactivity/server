/*****************************************************************************

Copyright (c) 2000, 2017, Oracle and/or its affiliates. All Rights Reserved.
Copyright (c) 2013, 2018, MariaDB Corporation.

This program is free software; you can redistribute it and/or modify it under
the terms of the GNU General Public License as published by the Free Software
Foundation; version 2 of the License.

This program is distributed in the hope that it will be useful, but WITHOUT
ANY WARRANTY; without even the implied warranty of MERCHANTABILITY or FITNESS
FOR A PARTICULAR PURPOSE. See the GNU General Public License for more details.

You should have received a copy of the GNU General Public License along with
this program; if not, write to the Free Software Foundation, Inc.,
51 Franklin Street, Suite 500, Boston, MA 02110-1335 USA

*****************************************************************************/

/* The InnoDB handler: the interface between MySQL and InnoDB. */

/** "GEN_CLUST_INDEX" is the name reserved for InnoDB default
system clustered index when there is no primary key. */
extern const char innobase_index_reserve_name[];

/** Prebuilt structures in an InnoDB table handle used within MySQL */
struct row_prebuilt_t;

/** InnoDB transaction */
struct trx_t;

/** Engine specific table options are defined using this struct */
struct ha_table_option_struct
{
	bool		page_compressed;	/*!< Table is using page compression
						if this option is true. */
	ulonglong	page_compression_level;	/*!< Table page compression level
						0-9. */
	uint		atomic_writes;		/*!< Use atomic writes for this
						table if this options is ON or
						in DEFAULT if
						srv_use_atomic_writes=1.
						Atomic writes are not used if
						value OFF.*/
	uint		encryption;		/*!<  DEFAULT, ON, OFF */
	ulonglong	encryption_key_id;	/*!< encryption key id  */
};
/* JAN: TODO: MySQL 5.7 handler.h */
struct st_handler_tablename
{
  const char *db;
  const char *tablename;
};
/** The class defining a handle to an Innodb table */
class ha_innobase: public handler
{
public:
	ha_innobase(handlerton* hton, TABLE_SHARE* table_arg);
	~ha_innobase();

	/** Get the row type from the storage engine.  If this method returns
	ROW_TYPE_NOT_USED, the information in HA_CREATE_INFO should be used. */
	enum row_type get_row_type() const;

	const char* table_type() const;

	const char* index_type(uint key_number);

	const char** bas_ext() const;

	Table_flags table_flags() const;

	ulong index_flags(uint idx, uint part, bool all_parts) const;

	uint max_supported_keys() const;

	uint max_supported_key_length() const;

	uint max_supported_key_part_length() const;

	const key_map* keys_to_use_for_scanning();

	void column_bitmaps_signal();

	/** Opens dictionary table object using table name. For partition, we need to
	try alternative lower/upper case names to support moving data files across
	platforms.
	@param[in]	table_name	name of the table/partition
	@param[in]	norm_name	normalized name of the table/partition
	@param[in]	is_partition	if this is a partition of a table
	@param[in]	ignore_err	error to ignore for loading dictionary object
	@return dictionary table object or NULL if not found */
        static dict_table_t* open_dict_table(
		const char*		table_name,
		const char*		norm_name,
		bool			is_partition,
		dict_err_ignore_t	ignore_err);

	int open(const char *name, int mode, uint test_if_locked);

	handler* clone(const char *name, MEM_ROOT *mem_root);

	int close(void);

	double scan_time();

	double read_time(uint index, uint ranges, ha_rows rows);

	longlong get_memory_buffer_size() const;

	int delete_all_rows();

	int write_row(uchar * buf);

	int update_row(const uchar * old_data, uchar * new_data);

	int delete_row(const uchar * buf);

	bool was_semi_consistent_read();

	void try_semi_consistent_read(bool yes);

	void unlock_row();

	int index_init(uint index, bool sorted);

	int index_end();

	int index_read(
		uchar*			buf,
		const uchar*		key,
		uint			key_len,
		ha_rkey_function	find_flag);

	int index_read_last(uchar * buf, const uchar * key, uint key_len);

	int index_next(uchar * buf);

	int index_next_same(uchar * buf, const uchar *key, uint keylen);

	int index_prev(uchar * buf);

	int index_first(uchar * buf);

	int index_last(uchar * buf);

	/* Copy a cached MySQL row. If requested, also avoids
	overwriting non-read columns. */
	void copy_cached_row(uchar *to_rec, const uchar *from_rec,
				uint rec_length);
	int rnd_init(bool scan);

	int rnd_end();

	int rnd_next(uchar *buf);

	int rnd_pos(uchar * buf, uchar *pos);

	int ft_init();
<<<<<<< HEAD

	void ft_end();

	FT_INFO* ft_init_ext(uint flags, uint inx, String* key);

	FT_INFO* ft_init_ext_with_hints(
		uint			inx,
		String*			key,
		void*			hints);
		//Ft_hints*		hints);

=======
	void ft_end() { rnd_end(); }
	FT_INFO *ft_init_ext(uint flags, uint inx, String* key);
>>>>>>> 59c82dde
	int ft_read(uchar* buf);

	void position(const uchar *record);

	int info(uint);

	int analyze(THD* thd,HA_CHECK_OPT* check_opt);

	int optimize(THD* thd,HA_CHECK_OPT* check_opt);

	int discard_or_import_tablespace(my_bool discard);

	int extra(ha_extra_function operation);

	int reset();

	int external_lock(THD *thd, int lock_type);

	int start_stmt(THD *thd, thr_lock_type lock_type);

	void position(uchar *record);

	ha_rows records_in_range(
		uint			inx,
		key_range*		min_key,
		key_range*		max_key);

	ha_rows estimate_rows_upper_bound();

	void update_create_info(HA_CREATE_INFO* create_info);

	inline int create(
		const char*		name,
		TABLE*			form,
		HA_CREATE_INFO*		create_info,
		bool			file_per_table,
		trx_t*			trx = NULL);

	int create(
		const char*		name,
		TABLE*			form,
		HA_CREATE_INFO*		create_info);

	const char* check_table_options(THD *thd, TABLE* table,
		HA_CREATE_INFO*	create_info, const bool use_tablespace, const ulint file_format);

	inline int delete_table(const char* name, enum_sql_command sqlcom);

	int truncate();

	int delete_table(const char *name);

	int rename_table(const char* from, const char* to);
	int defragment_table(const char* name, const char* index_name,
						bool async);
	int check(THD* thd, HA_CHECK_OPT* check_opt);
	char* update_table_comment(const char* comment);

	char* get_foreign_key_create_info();

	int get_foreign_key_list(THD *thd, List<FOREIGN_KEY_INFO> *f_key_list);

	int get_parent_foreign_key_list(
		THD*			thd,
		List<FOREIGN_KEY_INFO>*	f_key_list);
	int get_cascade_foreign_key_table_list(
		THD*				thd,
		List<st_handler_tablename>*	fk_table_list);


	bool can_switch_engines();

	uint referenced_by_foreign_key();

	void free_foreign_key_create_info(char* str);

	uint lock_count(void) const;

	THR_LOCK_DATA** store_lock(
		THD*			thd,
		THR_LOCK_DATA**		to,
		thr_lock_type		lock_type);

	void init_table_handle_for_HANDLER();

	virtual void get_auto_increment(
		ulonglong		offset,
		ulonglong		increment,
		ulonglong		nb_desired_values,
		ulonglong*		first_value,
		ulonglong*		nb_reserved_values);
	int reset_auto_increment(ulonglong value);

	virtual bool get_error_message(int error, String *buf);

	virtual bool get_foreign_dup_key(char*, uint, char*, uint);

	uint8 table_cache_type();

	/**
	Ask handler about permission to cache table during query registration
	*/
	my_bool register_query_cache_table(
		THD*			thd,
		char*			table_key,
		uint			key_length,
		qc_engine_callback*	call_back,
		ulonglong*		engine_data);

	bool primary_key_is_clustered();

	int cmp_ref(const uchar* ref1, const uchar* ref2);

	/** On-line ALTER TABLE interface @see handler0alter.cc @{ */

	/** Check if InnoDB supports a particular alter table in-place
	@param altered_table TABLE object for new version of table.
	@param ha_alter_info Structure describing changes to be done
	by ALTER TABLE and holding data used during in-place alter.

	@retval HA_ALTER_INPLACE_NOT_SUPPORTED Not supported
	@retval HA_ALTER_INPLACE_NO_LOCK Supported
	@retval HA_ALTER_INPLACE_SHARED_LOCK_AFTER_PREPARE
		Supported, but requires lock during main phase and
		exclusive lock during prepare phase.
	@retval HA_ALTER_INPLACE_NO_LOCK_AFTER_PREPARE
		Supported, prepare phase requires exclusive lock.  */
	enum_alter_inplace_result check_if_supported_inplace_alter(
		TABLE*			altered_table,
		Alter_inplace_info*	ha_alter_info);

	/** Allows InnoDB to update internal structures with concurrent
	writes blocked (provided that check_if_supported_inplace_alter()
	did not return HA_ALTER_INPLACE_NO_LOCK).
	This will be invoked before inplace_alter_table().

	@param altered_table TABLE object for new version of table.
	@param ha_alter_info Structure describing changes to be done
	by ALTER TABLE and holding data used during in-place alter.

	@retval true Failure
	@retval false Success
	*/
	bool prepare_inplace_alter_table(
		TABLE*			altered_table,
		Alter_inplace_info*	ha_alter_info);

	/** Alter the table structure in-place with operations
	specified using HA_ALTER_FLAGS and Alter_inplace_information.
	The level of concurrency allowed during this operation depends
	on the return value from check_if_supported_inplace_alter().

	@param altered_table TABLE object for new version of table.
	@param ha_alter_info Structure describing changes to be done
	by ALTER TABLE and holding data used during in-place alter.

	@retval true Failure
	@retval false Success
	*/
	bool inplace_alter_table(
		TABLE*			altered_table,
		Alter_inplace_info*	ha_alter_info);

	/** Commit or rollback the changes made during
	prepare_inplace_alter_table() and inplace_alter_table() inside
	the storage engine. Note that the allowed level of concurrency
	during this operation will be the same as for
	inplace_alter_table() and thus might be higher than during
	prepare_inplace_alter_table(). (E.g concurrent writes were
	blocked during prepare, but might not be during commit).
	@param altered_table TABLE object for new version of table.
	@param ha_alter_info Structure describing changes to be done
	by ALTER TABLE and holding data used during in-place alter.
	@param commit true => Commit, false => Rollback.
	@retval true Failure
	@retval false Success
	*/
	bool commit_inplace_alter_table(
		TABLE*			altered_table,
		Alter_inplace_info*	ha_alter_info,
		bool			commit);
	/** @} */

	bool check_if_incompatible_data(
		HA_CREATE_INFO*		info,
		uint			table_changes);

	/** @name Multi Range Read interface @{ */

	/** Initialize multi range read @see DsMrr_impl::dsmrr_init
	@param seq
	@param seq_init_param
	@param n_ranges
	@param mode
	@param buf */
	int multi_range_read_init(
		RANGE_SEQ_IF*		seq,
		void*			seq_init_param,
		uint			n_ranges,
		uint			mode,
		HANDLER_BUFFER*		buf);

	/** Process next multi range read @see DsMrr_impl::dsmrr_next
	@param range_info */
	int multi_range_read_next(range_id_t *range_info);

	/** Initialize multi range read and get information.
	@see ha_myisam::multi_range_read_info_const
	@see DsMrr_impl::dsmrr_info_const
	@param keyno
	@param seq
	@param seq_init_param
	@param n_ranges
	@param bufsz
	@param flags
	@param cost */
	ha_rows multi_range_read_info_const(
		uint			keyno,
		RANGE_SEQ_IF*		seq,
		void*			seq_init_param,
		uint			n_ranges,
		uint*			bufsz,
		uint*			flags,
		Cost_estimate*		cost);

	/** Initialize multi range read and get information.
	@see DsMrr_impl::dsmrr_info
	@param keyno
	@param seq
	@param seq_init_param
	@param n_ranges
	@param bufsz
	@param flags
	@param cost */
	ha_rows multi_range_read_info(uint keyno, uint n_ranges, uint keys,
				      uint key_parts, uint* bufsz, uint* flags,
				      Cost_estimate* cost);

	int multi_range_read_explain_info(uint mrr_mode,
					  char *str, size_t size);

	/** Attempt to push down an index condition.
	@param[in] keyno MySQL key number
	@param[in] idx_cond Index condition to be checked
	@return idx_cond if pushed; NULL if not pushed */
	Item* idx_cond_push(uint keyno, Item* idx_cond);
	/* @} */

protected:

	/**
	MySQL calls this method at the end of each statement. This method
	exists for readability only, called from reset(). The name reset()
	doesn't give any clue that it is called at the end of a statement. */
	int end_stmt();

	dberr_t innobase_get_autoinc(ulonglong* value);
	dberr_t innobase_lock_autoinc();
	ulonglong innobase_peek_autoinc();
	dberr_t innobase_set_max_autoinc(ulonglong auto_inc);
	dberr_t innobase_reset_autoinc(ulonglong auto_inc);

	/** Resets a query execution 'template'.
	@see build_template() */
	void reset_template();

protected:
	inline void update_thd(THD* thd);
	void update_thd();

	int general_fetch(uchar* buf, uint direction, uint match_mode);
	int change_active_index(uint keynr);
	dict_index_t* innobase_get_index(uint keynr);

#ifdef WITH_WSREP
	int wsrep_append_keys(THD *thd, bool shared,
			      const uchar* record0, const uchar* record1);
#endif
	/** Builds a 'template' to the prebuilt struct.

	The template is used in fast retrieval of just those column
	values MySQL needs in its processing.
	@param whole_row true if access is needed to a whole row,
	false if accessing individual fields is enough */
	void build_template(bool whole_row);

	virtual int info_low(uint, bool);

	/** The multi range read session object */
	DsMrr_impl		m_ds_mrr;

	/** Save CPU time with prebuilt/cached data structures */
	row_prebuilt_t*		m_prebuilt;

	/** prebuilt pointer for the right prebuilt. For native
	partitioning, points to the current partition prebuilt. */
	row_prebuilt_t**	m_prebuilt_ptr;

	/** Thread handle of the user currently using the handler;
	this is set in external_lock function */
	THD*			m_user_thd;

	/** buffer used in updates */
	uchar*			m_upd_buf;

	/** the size of upd_buf in bytes */
	ulint			m_upd_buf_size;

	/** Flags that specificy the handler instance (table) capability. */
	Table_flags		m_int_table_flags;

	/** Index into the server's primkary keye meta-data table->key_info{} */
	uint			m_primary_key;

	/** this is set to 1 when we are starting a table scan but have
	not yet fetched any row, else false */
	bool			m_start_of_scan;

	/*!< match mode of the latest search: ROW_SEL_EXACT,
	ROW_SEL_EXACT_PREFIX, or undefined */
	uint			m_last_match_mode;

        /** If mysql has locked with external_lock() */
        bool                    m_mysql_has_locked;
};


/* Some accessor functions which the InnoDB plugin needs, but which
can not be added to mysql/plugin.h as part of the public interface;
the definitions are bracketed with #ifdef INNODB_COMPATIBILITY_HOOKS */

#ifndef INNODB_COMPATIBILITY_HOOKS
#error InnoDB needs MySQL to be built with #define INNODB_COMPATIBILITY_HOOKS
#endif

LEX_STRING* thd_query_string(MYSQL_THD thd);
size_t thd_query_safe(MYSQL_THD thd, char *buf, size_t buflen);

extern "C" {

struct charset_info_st *thd_charset(MYSQL_THD thd);

/** Check if a user thread is a replication slave thread
@param thd user thread
@retval 0 the user thread is not a replication slave thread
@retval 1 the user thread is a replication slave thread */
int thd_slave_thread(const MYSQL_THD thd);

/** Check if a user thread is running a non-transactional update
@param thd user thread
@retval 0 the user thread is not running a non-transactional update
@retval 1 the user thread is running a non-transactional update */
int thd_non_transactional_update(const MYSQL_THD thd);

/** Get high resolution timestamp for the current query start time.
The timestamp is not anchored to any specific point in time,
but can be used for comparison.
@param thd user thread
@retval timestamp in microseconds precision
*/
unsigned long long thd_start_utime(const MYSQL_THD thd);

/** Get the user thread's binary logging format
@param thd user thread
@return Value to be used as index into the binlog_format_names array */
int thd_binlog_format(const MYSQL_THD thd);

/** Check if binary logging is filtered for thread's current db.
@param thd Thread handle
@retval 1 the query is not filtered, 0 otherwise. */
bool thd_binlog_filter_ok(const MYSQL_THD thd);

/** Check if the query may generate row changes which may end up in the binary.
@param thd Thread handle
@retval 1 the query may generate row changes, 0 otherwise.
*/
bool thd_sqlcom_can_generate_row_events(const MYSQL_THD thd);

/** Is strict sql_mode set.
@param thd Thread object
@return True if sql_mode has strict mode (all or trans), false otherwise. */
bool thd_is_strict_mode(const MYSQL_THD thd);

} /* extern "C" */

/** Get the file name and position of the MySQL binlog corresponding to the
 * current commit.
 */
extern void mysql_bin_log_commit_pos(THD *thd, ulonglong *out_pos, const char **out_file);

/** Get the partition_info working copy.
@param	thd	Thread object.
@return	NULL or pointer to partition_info working copy. */
/* JAN: TODO: MySQL 5.7 Partitioning
partition_info*
thd_get_work_part_info(
	THD*	thd);
*/

struct trx_t;
#ifdef WITH_WSREP
#include <mysql/service_wsrep.h>
//extern "C" int wsrep_trx_order_before(void *thd1, void *thd2);

extern "C" bool wsrep_thd_is_wsrep_on(THD *thd);


extern "C" void wsrep_thd_set_exec_mode(THD *thd, enum wsrep_exec_mode mode);
extern "C" void wsrep_thd_set_query_state(
	THD *thd, enum wsrep_query_state state);

extern "C" void wsrep_thd_set_trx_to_replay(THD *thd, uint64 trx_id);

extern "C" uint32 wsrep_thd_wsrep_rand(THD *thd);
extern "C" time_t wsrep_thd_query_start(THD *thd);
extern "C" query_id_t wsrep_thd_query_id(THD *thd);
extern "C" query_id_t wsrep_thd_wsrep_last_query_id(THD *thd);
extern "C" void wsrep_thd_set_wsrep_last_query_id(THD *thd, query_id_t id);
#endif

extern const struct _ft_vft ft_vft_result;

/** Structure Returned by ha_innobase::ft_init_ext() */
typedef struct new_ft_info
{
	struct _ft_vft		*please;
	struct _ft_vft_ext	*could_you;
	row_prebuilt_t*		ft_prebuilt;
	fts_result_t*		ft_result;
} NEW_FT_INFO;

/**
Allocates an InnoDB transaction for a MySQL handler object.
@return InnoDB transaction handle */
trx_t*
innobase_trx_allocate(
	MYSQL_THD	thd);	/*!< in: user thread handle */

/*********************************************************************//**
This function checks each index name for a table against reserved
system default primary index name 'GEN_CLUST_INDEX'. If a name
matches, this function pushes an warning message to the client,
and returns true.
@return true if the index name matches the reserved name */
bool
innobase_index_name_is_reserved(
	THD*		thd,		/*!< in/out: MySQL connection */
	const KEY*	key_info,	/*!< in: Indexes to be created */
	ulint		num_of_keys)	/*!< in: Number of indexes to
					be created. */
	MY_ATTRIBUTE((nonnull(1), warn_unused_result));

#ifdef WITH_WSREP
//extern "C" int wsrep_trx_is_aborting(void *thd_ptr);
#endif

/** Parse hint for table and its indexes, and update the information
in dictionary.
@param[in]	thd		Connection thread
@param[in,out]	table		Target table
@param[in]	table_share	Table definition */
void
innobase_parse_hint_from_comment(
	THD*			thd,
	dict_table_t*		table,
	const TABLE_SHARE*	table_share);

/** Class for handling create table information. */
class create_table_info_t
{
public:
	/** Constructor.
	Used in two ways:
	- all but file_per_table is used, when creating the table.
	- all but name/path is used, when validating options and using flags. */
	create_table_info_t(
		THD*		thd,
		TABLE*		form,
		HA_CREATE_INFO*	create_info,
		char*		table_name,
		char*		remote_path,
		bool		file_per_table,
		trx_t*		trx = NULL)
	:m_thd(thd),
	m_trx(trx),
	m_form(form),
	m_create_info(create_info),
	m_table_name(table_name),
	m_remote_path(remote_path),
	m_innodb_file_per_table(file_per_table)
	{}

	/** Initialize the object. */
	int initialize();

	/** Set m_tablespace_type. */
	void set_tablespace_type(bool table_being_altered_is_file_per_table);

	/** Create the internal innodb table.
	@param create_fk	whether to add FOREIGN KEY constraints */
	int create_table(bool create_fk = true);

	/** Update the internal data dictionary. */
	int create_table_update_dict();

	/** Validates the create options. Checks that the options
	KEY_BLOCK_SIZE, ROW_FORMAT, DATA DIRECTORY, TEMPORARY & TABLESPACE
	are compatible with each other and other settings.
	These CREATE OPTIONS are not validated here unless innodb_strict_mode
	is on. With strict mode, this function will report each problem it
	finds using a custom message with error code
	ER_ILLEGAL_HA_CREATE_OPTION, not its built-in message.
	@return NULL if valid, string name of bad option if not. */
	const char* create_options_are_invalid();

	bool gcols_in_fulltext_or_spatial();

	/** Validates engine specific table options not handled by
	SQL-parser.
	@return NULL if valid, string name of bad option if not. */
	const char* check_table_options();

	/** Validate DATA DIRECTORY option. */
	bool create_option_data_directory_is_valid();

	/** Validate TABLESPACE option. */
	bool create_option_tablespace_is_valid();

	/** Prepare to create a table. */
	int prepare_create_table(const char* name, bool strict = true);

	void allocate_trx();

	/** Determines InnoDB table flags.
	If strict_mode=OFF, this will adjust the flags to what should be assumed.
	@retval true if successful, false if error */
	bool innobase_table_flags();

	/** Set flags and append '/' to remote path if necessary. */
	void set_remote_path_flags();

	/** Get table flags. */
	ulint flags() const
	{ return(m_flags); }

	/** Update table flags. */
	void flags_set(ulint flags) { m_flags |= flags; }

	/** Get table flags2. */
	ulint flags2() const
	{ return(m_flags2); }

	/** Get trx. */
	trx_t* trx() const
	{ return(m_trx); }

	/** Return table name. */
	const char* table_name() const
	{ return(m_table_name); }

	THD* thd() const
	{ return(m_thd); }

	/** Normalizes a table name string.
	A normalized name consists of the database name catenated to '/' and
	table name. An example: test/mytable. On Windows normalization puts
	both the database name and the table name always to lower case if
	"set_lower_case" is set to true.
	@param[in,out]	norm_name	Buffer to return the normalized name in.
	@param[in]	name		Table name string.
	@param[in]	set_lower_case	True if we want to set name to lower
					case. */
	static void normalize_table_name_low(
		char*           norm_name,
		const char*     name,
		ibool           set_lower_case);

private:
	/** Parses the table name into normal name and either temp path or
	remote path if needed.*/
	int
	parse_table_name(
		const char*	name);

	/** Create the internal innodb table definition. */
	int create_table_def();

	/** Connection thread handle. */
	THD*		m_thd;

	/** InnoDB transaction handle. */
	trx_t*		m_trx;

	/** Information on table columns and indexes. */
	const TABLE*	m_form;

	/** Create options. */
	HA_CREATE_INFO*	m_create_info;

	/** Table name */
	char*		m_table_name;

	/** Remote path (DATA DIRECTORY) or zero length-string */
	char*		m_remote_path;

	/** Local copy of srv_file_per_table. */
	bool		m_innodb_file_per_table;

	/** Allow file_per_table for this table either because:
	1) the setting innodb_file_per_table=on,
	2) it was explicitly requested by tablespace=innodb_file_per_table.
	3) the table being altered is currently file_per_table */
	bool		m_allow_file_per_table;

	/** After all considerations, this shows whether we will actually
	create a table and tablespace using file-per-table. */
	bool		m_use_file_per_table;

	/** Using DATA DIRECTORY */
	bool		m_use_data_dir;

	/** Table flags */
	ulint		m_flags;

	/** Table flags2 */
	ulint		m_flags2;
};

/**
Initialize the table FTS stopword list
@return TRUE if success */
ibool
innobase_fts_load_stopword(
/*=======================*/
	dict_table_t*	table,		/*!< in: Table has the FTS */
	trx_t*		trx,		/*!< in: transaction */
	THD*		thd)		/*!< in: current thread */
	MY_ATTRIBUTE((warn_unused_result));

/** Some defines for innobase_fts_check_doc_id_index() return value */
enum fts_doc_id_index_enum {
	FTS_INCORRECT_DOC_ID_INDEX,
	FTS_EXIST_DOC_ID_INDEX,
	FTS_NOT_EXIST_DOC_ID_INDEX
};

/**
Check whether the table has a unique index with FTS_DOC_ID_INDEX_NAME
on the Doc ID column.
@return the status of the FTS_DOC_ID index */
fts_doc_id_index_enum
innobase_fts_check_doc_id_index(
	const dict_table_t*	table,		/*!< in: table definition */
	const TABLE*		altered_table,	/*!< in: MySQL table
						that is being altered */
	ulint*			fts_doc_col_no)	/*!< out: The column number for
						Doc ID */
	MY_ATTRIBUTE((warn_unused_result));

/**
Check whether the table has a unique index with FTS_DOC_ID_INDEX_NAME
on the Doc ID column in MySQL create index definition.
@return FTS_EXIST_DOC_ID_INDEX if there exists the FTS_DOC_ID index,
FTS_INCORRECT_DOC_ID_INDEX if the FTS_DOC_ID index is of wrong format */
fts_doc_id_index_enum
innobase_fts_check_doc_id_index_in_def(
	ulint		n_key,		/*!< in: Number of keys */
	const KEY*	key_info)	/*!< in: Key definitions */
	MY_ATTRIBUTE((warn_unused_result));

/**
Copy table flags from MySQL's TABLE_SHARE into an InnoDB table object.
Those flags are stored in .frm file and end up in the MySQL table object,
but are frequently used inside InnoDB so we keep their copies into the
InnoDB table object. */
void
innobase_copy_frm_flags_from_table_share(
	dict_table_t*		innodb_table,	/*!< in/out: InnoDB table */
	const TABLE_SHARE*	table_share);	/*!< in: table share */

/** Set up base columns for virtual column
@param[in]	table	the InnoDB table
@param[in]	field	MySQL field
@param[in,out]	v_col	virtual column to be set up */
void
innodb_base_col_setup(
	dict_table_t*	table,
	const Field*	field,
	dict_v_col_t*	v_col);

/** Set up base columns for stored column
@param[in]	table	InnoDB table
@param[in]	field	MySQL field
@param[in,out]	s_col	stored column */
void
innodb_base_col_setup_for_stored(
	const dict_table_t*	table,
	const Field*		field,
	dict_s_col_t*		s_col);

/** whether this is a stored column */
#define innobase_is_s_fld(field) ((field)->vcol_info && (field)->stored_in_db())
/** whether this is a computed virtual column */
#define innobase_is_v_fld(field) ((field)->vcol_info && !(field)->stored_in_db())

/** Always normalize table name to lower case on Windows */
#ifdef _WIN32
#define normalize_table_name(norm_name, name)           \
	create_table_info_t::normalize_table_name_low(norm_name, name, TRUE)
#else
#define normalize_table_name(norm_name, name)           \
	create_table_info_t::normalize_table_name_low(norm_name, name, FALSE)
#endif /* _WIN32 */

/** Converts an InnoDB error code to a MySQL error code.
Also tells to MySQL about a possible transaction rollback inside InnoDB caused
by a lock wait timeout or a deadlock.
@param[in]	error	InnoDB error code.
@param[in]	flags	InnoDB table flags or 0.
@param[in]	thd	MySQL thread or NULL.
@return MySQL error code */
int
convert_error_code_to_mysql(
	dberr_t	error,
	ulint	flags,
	THD*	thd);

/** Converts a search mode flag understood by MySQL to a flag understood
by InnoDB.
@param[in]	find_flag	MySQL search mode flag.
@return	InnoDB search mode flag. */
page_cur_mode_t
convert_search_mode_to_innobase(
	enum ha_rkey_function	find_flag);

/** Commits a transaction in an InnoDB database.
@param[in]	trx	Transaction handle. */
void
innobase_commit_low(
	trx_t*	trx);

extern my_bool	innobase_stats_on_metadata;

/** Calculate Record Per Key value.
Need to exclude the NULL value if innodb_stats_method is set to "nulls_ignored"
@param[in]	index	InnoDB index.
@param[in]	i	The column we are calculating rec per key.
@param[in]	records	Estimated total records.
@return estimated record per key value */
/* JAN: TODO: MySQL 5.7  */
typedef float rec_per_key_t;
rec_per_key_t
innodb_rec_per_key(
	dict_index_t*	index,
	ulint		i,
	ha_rows		records);

/** Build template for the virtual columns and their base columns
@param[in]	table		MySQL TABLE
@param[in]	ib_table	InnoDB dict_table_t
@param[in,out]	s_templ		InnoDB template structure
@param[in]	add_v		new virtual columns added along with
				add index call
@param[in]	locked		true if innobase_share_mutex is held */
void
innobase_build_v_templ(
	const TABLE*		table,
	const dict_table_t*	ib_table,
	dict_vcol_templ_t*	s_templ,
	const dict_add_v_col_t*	add_v,
	bool			locked);

/** callback used by MySQL server layer to initialized
the table virtual columns' template
@param[in]	table		MySQL TABLE
@param[in,out]	ib_table	InnoDB dict_table_t */
void
innobase_build_v_templ_callback(
        const TABLE*	table,
        void*		ib_table);

/** Callback function definition, used by MySQL server layer to initialized
the table virtual columns' template */
typedef void (*my_gcolumn_templatecallback_t)(const TABLE*, void*);

/** Convert MySQL column number to dict_table_t::cols[] offset.
@param[in]	field	non-virtual column
@return	column number relative to dict_table_t::cols[] */
unsigned
innodb_col_no(const Field* field)
	MY_ATTRIBUTE((nonnull, warn_unused_result));

/********************************************************************//**
Helper function to push frm mismatch error to error log and
if needed to sql-layer. */
UNIV_INTERN
void
ib_push_frm_error(
/*==============*/
	THD*		thd,		/*!< in: MySQL thd */
	dict_table_t*	ib_table,	/*!< in: InnoDB table */
	TABLE*		table,		/*!< in: MySQL table */
	ulint		n_keys,		/*!< in: InnoDB #keys */
	bool		push_warning);	/*!< in: print warning ? */<|MERGE_RESOLUTION|>--- conflicted
+++ resolved
@@ -157,22 +157,8 @@
 	int rnd_pos(uchar * buf, uchar *pos);
 
 	int ft_init();
-<<<<<<< HEAD
-
-	void ft_end();
-
-	FT_INFO* ft_init_ext(uint flags, uint inx, String* key);
-
-	FT_INFO* ft_init_ext_with_hints(
-		uint			inx,
-		String*			key,
-		void*			hints);
-		//Ft_hints*		hints);
-
-=======
 	void ft_end() { rnd_end(); }
 	FT_INFO *ft_init_ext(uint flags, uint inx, String* key);
->>>>>>> 59c82dde
 	int ft_read(uchar* buf);
 
 	void position(const uchar *record);
