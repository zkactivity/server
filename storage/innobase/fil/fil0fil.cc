--- conflicted
+++ resolved
@@ -1,11 +1,7 @@
 /*****************************************************************************
 
-<<<<<<< HEAD
-Copyright (c) 1995, 2015, Oracle and/or its affiliates.
+Copyright (c) 1995, 2016, Oracle and/or its affiliates.
 Copyright (c) 2013, 2016, MariaDB Corporation.
-=======
-Copyright (c) 1995, 2016, Oracle and/or its affiliates. All Rights Reserved.
->>>>>>> cee9ab9d
 
 This program is free software; you can redistribute it and/or modify it under
 the terms of the GNU General Public License as published by the Free Software
@@ -3207,20 +3203,11 @@
 	}
 
 	link_filepath = fil_make_isl_name(tablename);
-<<<<<<< HEAD
-	/* Note that OS_FILE_READ_WRITE_CACHED used here to avoid
-	unnecessary errors on O_DIRECT, link files are not really
-	a data files. */
-	file = os_file_create_simple_no_error_handling(
-		innodb_file_data_key, link_filepath,
-		OS_FILE_CREATE, OS_FILE_READ_WRITE_CACHED, &success, 0);
-=======
 
 	/** Check if the file already exists. */
 	FILE*                   file = NULL;
 	ibool                   exists;
 	os_file_type_t          ftype;
->>>>>>> cee9ab9d
 
 	bool success = os_file_status(link_filepath, &exists, &ftype);
 
@@ -3259,17 +3246,12 @@
 		return(err);
 	}
 
-<<<<<<< HEAD
-	if (!os_file_write(link_filepath, file, filepath, 0,
-			   strlen(filepath))) {
-=======
 	ulint rbytes = fwrite(filepath, 1, strlen(filepath), file);
 	if (rbytes != strlen(filepath)) {
 		os_file_get_last_error(true);
 		ib_logf(IB_LOG_LEVEL_ERROR,
 			"cannot write link file "
 			 "%s",filepath);
->>>>>>> cee9ab9d
 		err = DB_ERROR;
 	}
 
@@ -5298,17 +5280,10 @@
 		success = os_file_write(name, node->handle, buf,
 					offset, page_size * n_pages);
 #else
-<<<<<<< HEAD
 		success = os_aio(OS_FILE_WRITE, 0, OS_AIO_SYNC,
-				 node->name, node->handle, buf,
+				 name, node->handle, buf,
 			         offset, page_size * n_pages, page_size,
 			         node, NULL, 0);
-=======
-		success = os_aio(OS_FILE_WRITE, OS_AIO_SYNC,
-				 name, node->handle, buf,
-				 offset, page_size * n_pages,
-				 NULL, NULL);
->>>>>>> cee9ab9d
 #endif /* UNIV_HOTBACKUP */
 
 
@@ -5956,25 +5931,10 @@
 	}
 #else
 	/* Queue the aio request */
-<<<<<<< HEAD
-	ret = os_aio(
-		type,
-		is_log,
-		mode | wake_later,
-		node->name,
-		node->handle,
-		buf,
-		offset,
-		len,
-		zip_size ? zip_size : UNIV_PAGE_SIZE,
-		node,
-		message,
-		write_size);
-
-=======
-	ret = os_aio(type, mode | wake_later, name, node->handle, buf,
-		     offset, len, node, message);
->>>>>>> cee9ab9d
+	ret = os_aio(type, is_log, mode | wake_later, name, node->handle, buf,
+		offset, len, zip_size ? zip_size : UNIV_PAGE_SIZE, node,
+		message, write_size);
+
 #endif /* UNIV_HOTBACKUP */
 
 
