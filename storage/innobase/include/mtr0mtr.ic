/*****************************************************************************

Copyright (c) 1995, 2010, Innobase Oy. All Rights Reserved.

This program is free software; you can redistribute it and/or modify it under
the terms of the GNU General Public License as published by the Free Software
Foundation; version 2 of the License.

This program is distributed in the hope that it will be useful, but WITHOUT
ANY WARRANTY; without even the implied warranty of MERCHANTABILITY or FITNESS
FOR A PARTICULAR PURPOSE. See the GNU General Public License for more details.

You should have received a copy of the GNU General Public License along with
this program; if not, write to the Free Software Foundation, Inc., 59 Temple
Place, Suite 330, Boston, MA 02111-1307 USA

*****************************************************************************/

/**************************************************//**
@file include/mtr0mtr.ic
Mini-transaction buffer

Created 11/26/1995 Heikki Tuuri
*******************************************************/

#ifndef UNIV_HOTBACKUP
# include "sync0sync.h"
# include "sync0rw.h"
#endif /* !UNIV_HOTBACKUP */
#include "mach0data.h"

/***************************************************************//**
Starts a mini-transaction. */
UNIV_INLINE
void
mtr_start(
/*======*/
	mtr_t*	mtr)	/*!< out: mini-transaction */
{
	UNIV_MEM_INVALID(mtr, sizeof *mtr);

	dyn_array_create(&(mtr->memo));
	dyn_array_create(&(mtr->log));

	mtr->log_mode = MTR_LOG_ALL;
	mtr->modifications = FALSE;
<<<<<<< HEAD
	mtr->inside_ibuf = FALSE;
=======
	mtr->freed_clust_leaf = FALSE;
>>>>>>> 41f229cd
	mtr->n_log_recs = 0;

	ut_d(mtr->state = MTR_ACTIVE);
	ut_d(mtr->magic_n = MTR_MAGIC_N);
}

/***************************************************//**
Pushes an object to an mtr memo stack. */
UNIV_INLINE
void
mtr_memo_push(
/*==========*/
	mtr_t*	mtr,	/*!< in: mtr */
	void*	object,	/*!< in: object */
	ulint	type)	/*!< in: object type: MTR_MEMO_S_LOCK, ... */
{
	dyn_array_t*		memo;
	mtr_memo_slot_t*	slot;

	ut_ad(object);
	ut_ad(type >= MTR_MEMO_PAGE_S_FIX);
	ut_ad(type <= MTR_MEMO_FREE_CLUST_LEAF);
	ut_ad(type != MTR_MEMO_FREE_CLUST_LEAF || mtr->freed_clust_leaf);
	ut_ad(mtr);
	ut_ad(mtr->magic_n == MTR_MAGIC_N);
	ut_ad(mtr->state == MTR_ACTIVE);

	memo = &(mtr->memo);

	slot = (mtr_memo_slot_t*) dyn_array_push(memo, sizeof *slot);

	slot->object = object;
	slot->type = type;
}

/**********************************************************//**
Sets and returns a savepoint in mtr.
@return	savepoint */
UNIV_INLINE
ulint
mtr_set_savepoint(
/*==============*/
	mtr_t*	mtr)	/*!< in: mtr */
{
	dyn_array_t*	memo;

	ut_ad(mtr);
	ut_ad(mtr->magic_n == MTR_MAGIC_N);
	ut_ad(mtr->state == MTR_ACTIVE);

	memo = &(mtr->memo);

	return(dyn_array_get_data_size(memo));
}

#ifndef UNIV_HOTBACKUP
/**********************************************************//**
Releases the (index tree) s-latch stored in an mtr memo after a
savepoint. */
UNIV_INLINE
void
mtr_release_s_latch_at_savepoint(
/*=============================*/
	mtr_t*		mtr,		/*!< in: mtr */
	ulint		savepoint,	/*!< in: savepoint */
	rw_lock_t*	lock)		/*!< in: latch to release */
{
	mtr_memo_slot_t* slot;
	dyn_array_t*	memo;

	ut_ad(mtr);
	ut_ad(mtr->magic_n == MTR_MAGIC_N);
	ut_ad(mtr->state == MTR_ACTIVE);

	memo = &(mtr->memo);

	ut_ad(dyn_array_get_data_size(memo) > savepoint);

	slot = (mtr_memo_slot_t*) dyn_array_get_element(memo, savepoint);

	ut_ad(slot->object == lock);
	ut_ad(slot->type == MTR_MEMO_S_LOCK);

	rw_lock_s_unlock(lock);

	slot->object = NULL;
}

# ifdef UNIV_DEBUG
/**********************************************************//**
Checks if memo contains the given item.
@return	TRUE if contains */
UNIV_INLINE
ibool
mtr_memo_contains(
/*==============*/
	mtr_t*		mtr,	/*!< in: mtr */
	const void*	object,	/*!< in: object to search */
	ulint		type)	/*!< in: type of object */
{
	mtr_memo_slot_t* slot;
	dyn_array_t*	memo;
	ulint		offset;

	ut_ad(mtr);
	ut_ad(mtr->magic_n == MTR_MAGIC_N);
	ut_ad(mtr->state == MTR_ACTIVE || mtr->state == MTR_COMMITTING);

	memo = &(mtr->memo);

	offset = dyn_array_get_data_size(memo);

	while (offset > 0) {
		offset -= sizeof(mtr_memo_slot_t);

		slot = (mtr_memo_slot_t*) dyn_array_get_element(memo, offset);

		if ((object == slot->object) && (type == slot->type)) {

			return(TRUE);
		}
	}

	return(FALSE);
}
# endif /* UNIV_DEBUG */
#endif /* !UNIV_HOTBACKUP */

/***************************************************************//**
Returns the log object of a mini-transaction buffer.
@return	log */
UNIV_INLINE
dyn_array_t*
mtr_get_log(
/*========*/
	mtr_t*	mtr)	/*!< in: mini-transaction */
{
	ut_ad(mtr);
	ut_ad(mtr->magic_n == MTR_MAGIC_N);

	return(&(mtr->log));
}

/***************************************************************//**
Gets the logging mode of a mini-transaction.
@return	logging mode: MTR_LOG_NONE, ... */
UNIV_INLINE
ulint
mtr_get_log_mode(
/*=============*/
	mtr_t*	mtr)	/*!< in: mtr */
{
	ut_ad(mtr);
	ut_ad(mtr->log_mode >= MTR_LOG_ALL);
	ut_ad(mtr->log_mode <= MTR_LOG_SHORT_INSERTS);

	return(mtr->log_mode);
}

/***************************************************************//**
Changes the logging mode of a mini-transaction.
@return	old mode */
UNIV_INLINE
ulint
mtr_set_log_mode(
/*=============*/
	mtr_t*	mtr,	/*!< in: mtr */
	ulint	mode)	/*!< in: logging mode: MTR_LOG_NONE, ... */
{
	ulint	old_mode;

	ut_ad(mtr);
	ut_ad(mode >= MTR_LOG_ALL);
	ut_ad(mode <= MTR_LOG_SHORT_INSERTS);

	old_mode = mtr->log_mode;

	if ((mode == MTR_LOG_SHORT_INSERTS) && (old_mode == MTR_LOG_NONE)) {
		/* Do nothing */
	} else {
		mtr->log_mode = mode;
	}

	ut_ad(old_mode >= MTR_LOG_ALL);
	ut_ad(old_mode <= MTR_LOG_SHORT_INSERTS);

	return(old_mode);
}

#ifndef UNIV_HOTBACKUP
/*********************************************************************//**
Locks a lock in s-mode. */
UNIV_INLINE
void
mtr_s_lock_func(
/*============*/
	rw_lock_t*	lock,	/*!< in: rw-lock */
	const char*	file,	/*!< in: file name */
	ulint		line,	/*!< in: line number */
	mtr_t*		mtr)	/*!< in: mtr */
{
	ut_ad(mtr);
	ut_ad(lock);

	rw_lock_s_lock_func(lock, 0, file, line);

	mtr_memo_push(mtr, lock, MTR_MEMO_S_LOCK);
}

/*********************************************************************//**
Locks a lock in x-mode. */
UNIV_INLINE
void
mtr_x_lock_func(
/*============*/
	rw_lock_t*	lock,	/*!< in: rw-lock */
	const char*	file,	/*!< in: file name */
	ulint		line,	/*!< in: line number */
	mtr_t*		mtr)	/*!< in: mtr */
{
	ut_ad(mtr);
	ut_ad(lock);

	rw_lock_x_lock_func(lock, 0, file, line);

	mtr_memo_push(mtr, lock, MTR_MEMO_X_LOCK);
}
#endif /* !UNIV_HOTBACKUP */<|MERGE_RESOLUTION|>--- conflicted
+++ resolved
@@ -1,6 +1,6 @@
 /*****************************************************************************
 
-Copyright (c) 1995, 2010, Innobase Oy. All Rights Reserved.
+Copyright (c) 1995, 2011, Oracle and/or its affiliates. All Rights Reserved.
 
 This program is free software; you can redistribute it and/or modify it under
 the terms of the GNU General Public License as published by the Free Software
@@ -43,12 +43,9 @@
 	dyn_array_create(&(mtr->log));
 
 	mtr->log_mode = MTR_LOG_ALL;
+	mtr->inside_ibuf = FALSE;
 	mtr->modifications = FALSE;
-<<<<<<< HEAD
-	mtr->inside_ibuf = FALSE;
-=======
 	mtr->freed_clust_leaf = FALSE;
->>>>>>> 41f229cd
 	mtr->n_log_recs = 0;
 
 	ut_d(mtr->state = MTR_ACTIVE);
