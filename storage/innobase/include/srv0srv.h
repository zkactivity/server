/*****************************************************************************

Copyright (c) 1995, 2011, Innobase Oy. All Rights Reserved.
Copyright (c) 2008, 2009, Google Inc.
Copyright (c) 2009, Percona Inc.

Portions of this file contain modifications contributed and copyrighted by
Google, Inc. Those modifications are gratefully acknowledged and are described
briefly in the InnoDB documentation. The contributions by Google are
incorporated with their permission, and subject to the conditions contained in
the file COPYING.Google.

Portions of this file contain modifications contributed and copyrighted
by Percona Inc.. Those modifications are
gratefully acknowledged and are described briefly in the InnoDB
documentation. The contributions by Percona Inc. are incorporated with
their permission, and subject to the conditions contained in the file
COPYING.Percona.

This program is free software; you can redistribute it and/or modify it under
the terms of the GNU General Public License as published by the Free Software
Foundation; version 2 of the License.

This program is distributed in the hope that it will be useful, but WITHOUT
ANY WARRANTY; without even the implied warranty of MERCHANTABILITY or FITNESS
FOR A PARTICULAR PURPOSE. See the GNU General Public License for more details.

You should have received a copy of the GNU General Public License along with
this program; if not, write to the Free Software Foundation, Inc., 59 Temple
Place, Suite 330, Boston, MA 02111-1307 USA

*****************************************************************************/

/**************************************************//**
@file include/srv0srv.h
The server main program

Created 10/10/1995 Heikki Tuuri
*******************************************************/

#ifndef srv0srv_h
#define srv0srv_h

#include "univ.i"
#ifndef UNIV_HOTBACKUP
#include "sync0sync.h"
#include "os0sync.h"
#include "que0types.h"
#include "trx0types.h"

extern const char*	srv_main_thread_op_info;

/** Prefix used by MySQL to indicate pre-5.1 table name encoding */
extern const char	srv_mysql50_table_name_prefix[9];

/* When this event is set the lock timeout and InnoDB monitor
thread starts running */
extern os_event_t	srv_lock_timeout_thread_event;

/* The monitor thread waits on this event. */
extern os_event_t	srv_monitor_event;

/* The lock timeout thread waits on this event. */
extern os_event_t	srv_timeout_event;

/* The error monitor thread waits on this event. */
extern os_event_t	srv_error_event;

/* If the last data file is auto-extended, we add this many pages to it
at a time */
#define SRV_AUTO_EXTEND_INCREMENT	\
	(srv_auto_extend_increment * ((1024 * 1024) / UNIV_PAGE_SIZE))

/* Mutex for locking srv_monitor_file */
extern mutex_t	srv_monitor_file_mutex;
/* Temporary file for innodb monitor output */
extern FILE*	srv_monitor_file;
/* Mutex for locking srv_dict_tmpfile.
This mutex has a very high rank; threads reserving it should not
be holding any InnoDB latches. */
extern mutex_t	srv_dict_tmpfile_mutex;
/* Temporary file for output from the data dictionary */
extern FILE*	srv_dict_tmpfile;
/* Mutex for locking srv_misc_tmpfile.
This mutex has a very low rank; threads reserving it should not
acquire any further latches or sleep before releasing this one. */
extern mutex_t	srv_misc_tmpfile_mutex;
/* Temporary file for miscellanous diagnostic output */
extern FILE*	srv_misc_tmpfile;

/* Server parameters which are read from the initfile */

extern char*	srv_data_home;
#ifdef UNIV_LOG_ARCHIVE
extern char*	srv_arch_dir;
#endif /* UNIV_LOG_ARCHIVE */

/** store to its own file each table created by an user; data
dictionary tables are in the system tablespace 0 */
#ifndef UNIV_HOTBACKUP
extern my_bool	srv_file_per_table;
#else
extern ibool	srv_file_per_table;
#endif /* UNIV_HOTBACKUP */
/** The file format to use on new *.ibd files. */
extern ulint	srv_file_format;
/** Whether to check file format during startup.  A value of
DICT_TF_FORMAT_MAX + 1 means no checking ie. FALSE.  The default is to
set it to the highest format we support. */
extern ulint	srv_max_file_format_at_startup;
/** Place locks to records only i.e. do not use next-key locking except
on duplicate key checking and foreign key checking */
extern ibool	srv_locks_unsafe_for_binlog;

/* If this flag is TRUE, then we will use the native aio of the
OS (provided we compiled Innobase with it in), otherwise we will
use simulated aio we build below with threads.
Currently we support native aio on windows and linux */
extern my_bool	srv_use_native_aio;
#endif /* !UNIV_HOTBACKUP */
#ifdef __WIN__
extern ibool	srv_use_native_conditions;
#endif
extern ulint	srv_n_data_files;
extern char**	srv_data_file_names;
extern ulint*	srv_data_file_sizes;
extern ulint*	srv_data_file_is_raw_partition;

extern ibool	srv_auto_extend_last_data_file;
extern ulint	srv_last_file_size_max;
extern char**	srv_log_group_home_dirs;
#ifndef UNIV_HOTBACKUP
extern ulong	srv_auto_extend_increment;

extern ibool	srv_created_new_raw;

extern ulint	srv_n_log_groups;
extern ulint	srv_n_log_files;
extern ulint	srv_log_file_size;
extern ulint	srv_log_buffer_size;
extern ulong	srv_flush_log_at_trx_commit;
extern char	srv_adaptive_flushing;

/* If this flag is TRUE, then we will load the indexes' (and tables') metadata
even if they are marked as "corrupted". Mostly it is for DBA to process
corrupted index and table */
extern my_bool	srv_load_corrupted;

/* The sort order table of the MySQL latin1_swedish_ci character set
collation */
extern const byte*	srv_latin1_ordering;
#ifndef UNIV_HOTBACKUP
extern my_bool	srv_use_sys_malloc;
#else
extern ibool	srv_use_sys_malloc;
#endif /* UNIV_HOTBACKUP */
extern ulint	srv_buf_pool_size;	/*!< requested size in bytes */
extern ulint    srv_buf_pool_instances; /*!< requested number of buffer pool instances */
extern ulint	srv_buf_pool_old_size;	/*!< previously requested size */
extern ulint	srv_buf_pool_curr_size;	/*!< current size in bytes */
extern ulint	srv_mem_pool_size;
extern ulint	srv_lock_table_size;

extern ulint	srv_n_file_io_threads;
extern my_bool	srv_random_read_ahead;
extern ulong	srv_read_ahead_threshold;
extern ulint	srv_n_read_io_threads;
extern ulint	srv_n_write_io_threads;

/* Number of IO operations per second the server can do */
extern ulong    srv_io_capacity;
/* Returns the number of IO operations that is X percent of the
capacity. PCT_IO(5) -> returns the number of IO operations that
is 5% of the max where max is srv_io_capacity.  */
#define PCT_IO(p) ((ulong) (srv_io_capacity * ((double) p / 100.0)))

/* The "innodb_stats_method" setting, decides how InnoDB is going
to treat NULL value when collecting statistics. It is not defined
as enum type because the configure option takes unsigned integer type. */
extern ulong	srv_innodb_stats_method;

#ifdef UNIV_LOG_ARCHIVE
extern ibool		srv_log_archive_on;
extern ibool		srv_archive_recovery;
extern ib_uint64_t	srv_archive_recovery_limit_lsn;
#endif /* UNIV_LOG_ARCHIVE */

extern char*	srv_file_flush_method_str;
extern ulint	srv_unix_file_flush_method;
extern ulint	srv_win_file_flush_method;

extern ulint	srv_max_n_open_files;

extern ulint	srv_max_dirty_pages_pct;

extern ulint	srv_force_recovery;
extern ulong	srv_thread_concurrency;

extern ulint	srv_max_n_threads;

extern lint	srv_conc_n_threads;

extern ulint	srv_fast_shutdown;	 /* If this is 1, do not do a
					 purge and index buffer merge.
					 If this 2, do not even flush the
					 buffer pool to data files at the
					 shutdown: we effectively 'crash'
					 InnoDB (but lose no committed
					 transactions). */
extern ibool	srv_innodb_status;

extern unsigned long long	srv_stats_sample_pages;

extern ibool	srv_use_doublewrite_buf;
extern ibool	srv_use_checksums;

extern ulong	srv_max_buf_pool_modified_pct;
extern ulong	srv_max_purge_lag;

extern ulong	srv_replication_delay;
/*-------------------------------------------*/

extern ulint	srv_n_rows_inserted;
extern ulint	srv_n_rows_updated;
extern ulint	srv_n_rows_deleted;
extern ulint	srv_n_rows_read;

extern ibool	srv_print_innodb_monitor;
extern ibool	srv_print_innodb_lock_monitor;
extern ibool	srv_print_innodb_tablespace_monitor;
extern ibool	srv_print_verbose_log;
extern ibool	srv_print_innodb_table_monitor;

extern ibool	srv_lock_timeout_active;
extern ibool	srv_monitor_active;
extern ibool	srv_error_monitor_active;

extern ulong	srv_n_spin_wait_rounds;
extern ulong	srv_n_free_tickets_to_enter;
extern ulong	srv_thread_sleep_delay;
extern ulong	srv_spin_wait_delay;
extern ibool	srv_priority_boost;

extern ulint	srv_truncated_status_writes;

extern	ulint	srv_mem_pool_size;
extern	ulint	srv_lock_table_size;

#ifdef UNIV_DEBUG
extern	ibool	srv_print_thread_releases;
extern	ibool	srv_print_lock_waits;
extern	ibool	srv_print_buf_io;
extern	ibool	srv_print_log_io;
extern	ibool	srv_print_latch_waits;
#else /* UNIV_DEBUG */
# define srv_print_thread_releases	FALSE
# define srv_print_lock_waits		FALSE
# define srv_print_buf_io		FALSE
# define srv_print_log_io		FALSE
# define srv_print_latch_waits		FALSE
#endif /* UNIV_DEBUG */

extern ulint	srv_activity_count;
extern ulint	srv_fatal_semaphore_wait_threshold;
#define SRV_SEMAPHORE_WAIT_EXTENSION	7200
extern ulint	srv_dml_needed_delay;

extern mutex_t*	kernel_mutex_temp;/* mutex protecting the server, trx structs,
				query threads, and lock table: we allocate
				it from dynamic memory to get it to the
				same DRAM page as other hotspot semaphores */
#define kernel_mutex (*kernel_mutex_temp)

#define SRV_MAX_N_IO_THREADS	130

/* Array of English strings describing the current state of an
i/o handler thread */
extern const char* srv_io_thread_op_info[];
extern const char* srv_io_thread_function[];

/* the number of the log write requests done */
extern ulint srv_log_write_requests;

/* the number of physical writes to the log performed */
extern ulint srv_log_writes;

/* amount of data written to the log files in bytes */
extern ulint srv_os_log_written;

/* amount of writes being done to the log files */
extern ulint srv_os_log_pending_writes;

/* we increase this counter, when there we don't have enough space in the
log buffer and have to flush it */
extern ulint srv_log_waits;

/* the number of purge threads to use from the worker pool (currently 0 or 1) */
extern ulong srv_n_purge_threads;

/* the number of pages to purge in one batch */
extern ulong srv_purge_batch_size;

/* the number of rollback segments to use */
extern ulong srv_rollback_segments;

/* variable that counts amount of data read in total (in bytes) */
extern ulint srv_data_read;

/* here we count the amount of data written in total (in bytes) */
extern ulint srv_data_written;

/* this variable counts the amount of times, when the doublewrite buffer
was flushed */
extern ulint srv_dblwr_writes;

/* here we store the number of pages that have been flushed to the
doublewrite buffer */
extern ulint srv_dblwr_pages_written;

/* in this variable we store the number of write requests issued */
extern ulint srv_buf_pool_write_requests;

/* here we store the number of times when we had to wait for a free page
in the buffer pool. It happens when the buffer pool is full and we need
to make a flush, in order to be able to read or create a page. */
extern ulint srv_buf_pool_wait_free;

/* variable to count the number of pages that were written from the
buffer pool to disk */
extern ulint srv_buf_pool_flushed;

/** Number of buffer pool reads that led to the
reading of a disk page */
extern ulint srv_buf_pool_reads;

/** Status variables to be passed to MySQL */
typedef struct export_var_struct export_struc;

/** Status variables to be passed to MySQL */
extern export_struc export_vars;

/** The server system */
typedef struct srv_sys_struct	srv_sys_t;

/** The server system */
extern srv_sys_t*	srv_sys;

# ifdef UNIV_PFS_THREAD
/* Keys to register InnoDB threads with performance schema */
extern mysql_pfs_key_t	trx_rollback_clean_thread_key;
extern mysql_pfs_key_t	io_handler_thread_key;
extern mysql_pfs_key_t	srv_lock_timeout_thread_key;
extern mysql_pfs_key_t	srv_error_monitor_thread_key;
extern mysql_pfs_key_t	srv_monitor_thread_key;
extern mysql_pfs_key_t	srv_master_thread_key;
extern mysql_pfs_key_t	srv_purge_thread_key;

/* This macro register the current thread and its key with performance
schema */
#  define pfs_register_thread(key)			\
do {								\
	if (PSI_server) {					\
		struct PSI_thread* psi = PSI_server->new_thread(key, NULL, 0);\
		if (psi) {					\
			PSI_server->set_thread(psi);		\
		}						\
	}							\
} while (0)

/* This macro delist the current thread from performance schema */
#  define pfs_delete_thread()				\
do {								\
	if (PSI_server) {					\
		PSI_server->delete_current_thread();		\
	}							\
} while (0)
# endif /* UNIV_PFS_THREAD */

#endif /* !UNIV_HOTBACKUP */

/** Types of raw partitions in innodb_data_file_path */
enum {
	SRV_NOT_RAW = 0,	/*!< Not a raw partition */
	SRV_NEW_RAW,		/*!< A 'newraw' partition, only to be
				initialized */
	SRV_OLD_RAW		/*!< An initialized raw partition */
};

/** Alternatives for the file flush option in Unix; see the InnoDB manual
about what these mean */
enum {
	SRV_UNIX_FSYNC = 1,	/*!< fsync, the default */
	SRV_UNIX_O_DSYNC,	/*!< open log files in O_SYNC mode */
	SRV_UNIX_LITTLESYNC,	/*!< do not call os_file_flush()
				when writing data files, but do flush
				after writing to log files */
	SRV_UNIX_NOSYNC,	/*!< do not flush after writing */
	SRV_UNIX_O_DIRECT	/*!< invoke os_file_set_nocache() on
				data files */
};

/** Alternatives for file i/o in Windows */
enum {
	SRV_WIN_IO_NORMAL = 1,	/*!< buffered I/O */
	SRV_WIN_IO_UNBUFFERED	/*!< unbuffered I/O; this is the default */
};

/** Alternatives for srv_force_recovery. Non-zero values are intended
to help the user get a damaged database up so that he can dump intact
tables and rows with SELECT INTO OUTFILE. The database must not otherwise
be used with these options! A bigger number below means that all precautions
of lower numbers are included. */
enum {
	SRV_FORCE_IGNORE_CORRUPT = 1,	/*!< let the server run even if it
					detects a corrupt page */
	SRV_FORCE_NO_BACKGROUND	= 2,	/*!< prevent the main thread from
					running: if a crash would occur
					in purge, this prevents it */
	SRV_FORCE_NO_TRX_UNDO = 3,	/*!< do not run trx rollback after
					recovery */
	SRV_FORCE_NO_IBUF_MERGE = 4,	/*!< prevent also ibuf operations:
					if they would cause a crash, better
					not do them */
	SRV_FORCE_NO_UNDO_LOG_SCAN = 5,	/*!< do not look at undo logs when
					starting the database: InnoDB will
					treat even incomplete transactions
					as committed */
	SRV_FORCE_NO_LOG_REDO = 6	/*!< do not do the log roll-forward
					in connection with recovery */
};

/* Alternatives for srv_innodb_stats_method, which could be changed by
setting innodb_stats_method */
enum srv_stats_method_name_enum {
	SRV_STATS_NULLS_EQUAL,		/* All NULL values are treated as
					equal. This is the default setting
					for innodb_stats_method */
	SRV_STATS_NULLS_UNEQUAL,	/* All NULL values are treated as
					NOT equal. */
	SRV_STATS_NULLS_IGNORED		/* NULL values are ignored */
};

typedef enum srv_stats_method_name_enum		srv_stats_method_name_t;

#ifndef UNIV_HOTBACKUP
/** Types of threads existing in the system. */
enum srv_thread_type {
	SRV_WORKER = 0,	/**< threads serving parallelized queries and
			queries released from lock wait */
	SRV_MASTER	/**< the master thread, (whose type number must
			be biggest) */
};

/*********************************************************************//**
Boots Innobase server.
@return	DB_SUCCESS or error code */
UNIV_INTERN
ulint
srv_boot(void);
/*==========*/
/*********************************************************************//**
Initializes the server. */
UNIV_INTERN
void
srv_init(void);
/*==========*/
/*********************************************************************//**
Frees the data structures created in srv_init(). */
UNIV_INTERN
void
srv_free(void);
/*==========*/
/*********************************************************************//**
Initializes the synchronization primitives, memory system, and the thread
local storage. */
UNIV_INTERN
void
srv_general_init(void);
/*==================*/
/*********************************************************************//**
Gets the number of threads in the system.
@return	sum of srv_n_threads[] */
UNIV_INTERN
ulint
srv_get_n_threads(void);
/*===================*/
/*********************************************************************//**
Check whether thread type has reserved a slot.
@return	slot number or UNDEFINED if not found*/
UNIV_INTERN
ulint
srv_thread_has_reserved_slot(
/*=========================*/
	enum srv_thread_type	type);	/*!< in: thread type to check */
/*********************************************************************//**
Sets the info describing an i/o thread current state. */
UNIV_INTERN
void
srv_set_io_thread_op_info(
/*======================*/
	ulint		i,	/*!< in: the 'segment' of the i/o thread */
	const char*	str);	/*!< in: constant char string describing the
				state */
/*********************************************************************//**
Releases threads of the type given from suspension in the thread table.
NOTE! The server mutex has to be reserved by the caller!
@return number of threads released: this may be less than n if not
enough threads were suspended at the moment */
UNIV_INTERN
ulint
srv_release_threads(
/*================*/
	enum srv_thread_type	type,	/*!< in: thread type */
	ulint			n);	/*!< in: number of threads to release */
/*********************************************************************//**
The master thread controlling the server.
@return	a dummy parameter */
UNIV_INTERN
os_thread_ret_t
srv_master_thread(
/*==============*/
	void*	arg);	/*!< in: a dummy parameter required by
			os_thread_create */
/*******************************************************************//**
Wakes up the purge thread if it's not already awake. */
UNIV_INTERN
void
srv_wake_purge_thread(void);
/*=======================*/
/*******************************************************************//**
Tells the Innobase server that there has been activity in the database
and wakes up the master thread if it is suspended (not sleeping). Used
in the MySQL interface. Note that there is a small chance that the master
thread stays suspended (we do not protect our operation with the kernel
mutex, for performace reasons). */
UNIV_INTERN
void
srv_active_wake_master_thread(void);
/*===============================*/
/*******************************************************************//**
Wakes up the master thread if it is suspended or being suspended. */
UNIV_INTERN
void
srv_wake_master_thread(void);
/*========================*/
/*******************************************************************//**
Tells the purge thread that there has been activity in the database
and wakes up the purge thread if it is suspended (not sleeping).  Note
that there is a small chance that the purge thread stays suspended
(we do not protect our operation with the kernel mutex, for
performace reasons). */
UNIV_INTERN
void
srv_wake_purge_thread_if_not_active(void);
/*=====================================*/
/*********************************************************************//**
Puts an OS thread to wait if there are too many concurrent threads
(>= srv_thread_concurrency) inside InnoDB. The threads wait in a FIFO queue. */
UNIV_INTERN
void
srv_conc_enter_innodb(
/*==================*/
	trx_t*	trx);	/*!< in: transaction object associated with the
			thread */
/*********************************************************************//**
This lets a thread enter InnoDB regardless of the number of threads inside
InnoDB. This must be called when a thread ends a lock wait. */
UNIV_INTERN
void
srv_conc_force_enter_innodb(
/*========================*/
	trx_t*	trx);	/*!< in: transaction object associated with the
			thread */
/*********************************************************************//**
This must be called when a thread exits InnoDB in a lock wait or at the
end of an SQL statement. */
UNIV_INTERN
void
srv_conc_force_exit_innodb(
/*=======================*/
	trx_t*	trx);	/*!< in: transaction object associated with the
			thread */
/*********************************************************************//**
This must be called when a thread exits InnoDB. */
UNIV_INTERN
void
srv_conc_exit_innodb(
/*=================*/
	trx_t*	trx);	/*!< in: transaction object associated with the
			thread */
/***************************************************************//**
Puts a MySQL OS thread to wait for a lock to be released. If an error
occurs during the wait trx->error_state associated with thr is
!= DB_SUCCESS when we return. DB_LOCK_WAIT_TIMEOUT and DB_DEADLOCK
are possible errors. DB_DEADLOCK is returned if selective deadlock
resolution chose this transaction as a victim. */
UNIV_INTERN
void
srv_suspend_mysql_thread(
/*=====================*/
	que_thr_t*	thr);	/*!< in: query thread associated with the MySQL
				OS thread */
/********************************************************************//**
Releases a MySQL OS thread waiting for a lock to be released, if the
thread is already suspended. */
UNIV_INTERN
void
srv_release_mysql_thread_if_suspended(
/*==================================*/
	que_thr_t*	thr);	/*!< in: query thread associated with the
				MySQL OS thread	 */
/*********************************************************************//**
A thread which wakes up threads whose lock wait may have lasted too long.
@return	a dummy parameter */
UNIV_INTERN
os_thread_ret_t
srv_lock_timeout_thread(
/*====================*/
	void*	arg);	/*!< in: a dummy parameter required by
			os_thread_create */
/*********************************************************************//**
A thread which prints the info output by various InnoDB monitors.
@return	a dummy parameter */
UNIV_INTERN
os_thread_ret_t
srv_monitor_thread(
/*===============*/
	void*	arg);	/*!< in: a dummy parameter required by
			os_thread_create */
/*************************************************************************
A thread which prints warnings about semaphore waits which have lasted
too long. These can be used to track bugs which cause hangs.
@return	a dummy parameter */
UNIV_INTERN
os_thread_ret_t
srv_error_monitor_thread(
/*=====================*/
	void*	arg);	/*!< in: a dummy parameter required by
			os_thread_create */
/******************************************************************//**
Outputs to a file the output of the InnoDB Monitor.
@return FALSE if not all information printed
due to failure to obtain necessary mutex */
UNIV_INTERN
ibool
srv_printf_innodb_monitor(
/*======================*/
	FILE*	file,		/*!< in: output stream */
	ibool	nowait,		/*!< in: whether to wait for kernel mutex */
	ulint*	trx_start,	/*!< out: file position of the start of
				the list of active transactions */
	ulint*	trx_end);	/*!< out: file position of the end of
				the list of active transactions */

/******************************************************************//**
Function to pass InnoDB status variables to MySQL */
UNIV_INTERN
void
srv_export_innodb_status(void);
/*==========================*/

/*********************************************************************//**
Asynchronous purge thread.
@return	a dummy parameter */
UNIV_INTERN
os_thread_ret_t
srv_purge_thread(
/*=============*/
	void*	arg __attribute__((unused))); /*!< in: a dummy parameter
					      required by os_thread_create */

/**********************************************************************//**
Enqueues a task to server task queue and releases a worker thread, if there
is a suspended one. */
UNIV_INTERN
void
srv_que_task_enqueue_low(
/*=====================*/
	que_thr_t*	thr);	/*!< in: query thread */

/**********************************************************************//**
Check whether any background thread is active. If so, return the thread
type.
@return ULINT_UNDEFINED if all are are suspended or have exited, thread
type if any are still active. */
UNIV_INTERN
ulint
srv_get_active_thread_type(void);
/*============================*/

/** Status variables to be passed to MySQL */
struct export_var_struct{
	ulint innodb_data_pending_reads;	/*!< Pending reads */
	ulint innodb_data_pending_writes;	/*!< Pending writes */
	ulint innodb_data_pending_fsyncs;	/*!< Pending fsyncs */
	ulint innodb_data_fsyncs;		/*!< Number of fsyncs so far */
	ulint innodb_data_read;			/*!< Data bytes read */
	ulint innodb_data_writes;		/*!< I/O write requests */
	ulint innodb_data_written;		/*!< Data bytes written */
	ulint innodb_data_reads;		/*!< I/O read requests */
	ulint innodb_buffer_pool_pages_total;	/*!< Buffer pool size */
	ulint innodb_buffer_pool_pages_data;	/*!< Data pages */
	ulint innodb_buffer_pool_pages_dirty;	/*!< Dirty data pages */
	ulint innodb_buffer_pool_pages_misc;	/*!< Miscellanous pages */
	ulint innodb_buffer_pool_pages_free;	/*!< Free pages */
#ifdef UNIV_DEBUG
	ulint innodb_buffer_pool_pages_latched;	/*!< Latched pages */
#endif /* UNIV_DEBUG */
<<<<<<< HEAD
	ulint innodb_buffer_pool_read_requests;	/*!< buf_pool->stat.n_page_gets */
	ulint innodb_buffer_pool_reads;		/*!< srv_buf_pool_reads */
	ulint innodb_buffer_pool_wait_free;	/*!< srv_buf_pool_wait_free */
	ulint innodb_buffer_pool_pages_flushed;	/*!< srv_buf_pool_flushed */
	ulint innodb_buffer_pool_write_requests;/*!< srv_buf_pool_write_requests */
	ulint innodb_buffer_pool_read_ahead_rnd;/*!< srv_read_ahead_rnd */
	ulint innodb_buffer_pool_read_ahead;	/*!< srv_read_ahead */
	ulint innodb_buffer_pool_read_ahead_evicted;/*!< srv_read_ahead evicted*/
	ulint innodb_dblwr_pages_written;	/*!< srv_dblwr_pages_written */
	ulint innodb_dblwr_writes;		/*!< srv_dblwr_writes */
	ibool innodb_have_atomic_builtins;	/*!< HAVE_ATOMIC_BUILTINS */
	ulint innodb_log_waits;			/*!< srv_log_waits */
	ulint innodb_log_write_requests;	/*!< srv_log_write_requests */
	ulint innodb_log_writes;		/*!< srv_log_writes */
	ulint innodb_os_log_written;		/*!< srv_os_log_written */
	ulint innodb_os_log_fsyncs;		/*!< fil_n_log_flushes */
	ulint innodb_os_log_pending_writes;	/*!< srv_os_log_pending_writes */
	ulint innodb_os_log_pending_fsyncs;	/*!< fil_n_pending_log_flushes */
	ulint innodb_page_size;			/*!< UNIV_PAGE_SIZE */
	ulint innodb_pages_created;		/*!< buf_pool->stat.n_pages_created */
	ulint innodb_pages_read;		/*!< buf_pool->stat.n_pages_read */
	ulint innodb_pages_written;		/*!< buf_pool->stat.n_pages_written */
	ulint innodb_row_lock_waits;		/*!< srv_n_lock_wait_count */
	ulint innodb_row_lock_current_waits;	/*!< srv_n_lock_wait_current_count */
	ib_int64_t innodb_row_lock_time;	/*!< srv_n_lock_wait_time
						/ 1000 */
	ulint innodb_row_lock_time_avg;		/*!< srv_n_lock_wait_time
						/ 1000
						/ srv_n_lock_wait_count */
	ulint innodb_row_lock_time_max;		/*!< srv_n_lock_max_wait_time
						/ 1000 */
	ulint innodb_rows_read;			/*!< srv_n_rows_read */
	ulint innodb_rows_inserted;		/*!< srv_n_rows_inserted */
	ulint innodb_rows_updated;		/*!< srv_n_rows_updated */
	ulint innodb_rows_deleted;		/*!< srv_n_rows_deleted */
	ulint innodb_truncated_status_writes;	/*!< srv_truncated_status_writes */
=======
	ulint innodb_buffer_pool_read_requests;
	ulint innodb_buffer_pool_reads;
	ulint innodb_buffer_pool_wait_free;
	ulint innodb_buffer_pool_pages_flushed;
	ulint innodb_buffer_pool_write_requests;
	ulint innodb_buffer_pool_read_ahead_seq;
	ulint innodb_buffer_pool_read_ahead_rnd;
	ulint innodb_dblwr_pages_written;
	ulint innodb_dblwr_writes;
	ulint innodb_log_waits;
	ulint innodb_log_write_requests;
	ulint innodb_log_writes;
	ulint innodb_os_log_written;
	ulint innodb_os_log_fsyncs;
	ulint innodb_os_log_pending_writes;
	ulint innodb_os_log_pending_fsyncs;
	ulint innodb_page_size;
	ulint innodb_pages_created;
	ulint innodb_pages_read;
	ulint innodb_pages_written;
	ulint innodb_row_lock_waits;
	ulint innodb_row_lock_current_waits;
	ib_longlong innodb_row_lock_time;
	ulint innodb_row_lock_time_avg;
	ulint innodb_row_lock_time_max;
	ulint innodb_rows_read;
	ulint innodb_rows_inserted;
	ulint innodb_rows_updated;
	ulint innodb_rows_deleted;
#ifdef UNIV_DEBUG
	ulint innodb_purge_trx_id_age;
#endif /* UNIV_DEBUG */
>>>>>>> 5a7553f3
};

/** Thread slot in the thread table */
typedef struct srv_slot_struct	srv_slot_t;

/** Thread table is an array of slots */
typedef srv_slot_t	srv_table_t;

/** The server system struct */
struct srv_sys_struct{
	srv_table_t*	threads;	/*!< server thread table */
	UT_LIST_BASE_NODE_T(que_thr_t)
			tasks;		/*!< task queue */
};

extern ulint	srv_n_threads_active[];
#else /* !UNIV_HOTBACKUP */
# define srv_use_adaptive_hash_indexes		FALSE
# define srv_use_checksums			TRUE
# define srv_use_native_aio			FALSE
# define srv_force_recovery			0UL
# define srv_set_io_thread_op_info(t,info)	((void) 0)
# define srv_is_being_started			0
# define srv_win_file_flush_method		SRV_WIN_IO_UNBUFFERED
# define srv_unix_file_flush_method		SRV_UNIX_O_DSYNC
# define srv_start_raw_disk_in_use		0
# define srv_file_per_table			1
#endif /* !UNIV_HOTBACKUP */

#endif<|MERGE_RESOLUTION|>--- conflicted
+++ resolved
@@ -706,7 +706,6 @@
 #ifdef UNIV_DEBUG
 	ulint innodb_buffer_pool_pages_latched;	/*!< Latched pages */
 #endif /* UNIV_DEBUG */
-<<<<<<< HEAD
 	ulint innodb_buffer_pool_read_requests;	/*!< buf_pool->stat.n_page_gets */
 	ulint innodb_buffer_pool_reads;		/*!< srv_buf_pool_reads */
 	ulint innodb_buffer_pool_wait_free;	/*!< srv_buf_pool_wait_free */
@@ -743,40 +742,9 @@
 	ulint innodb_rows_updated;		/*!< srv_n_rows_updated */
 	ulint innodb_rows_deleted;		/*!< srv_n_rows_deleted */
 	ulint innodb_truncated_status_writes;	/*!< srv_truncated_status_writes */
-=======
-	ulint innodb_buffer_pool_read_requests;
-	ulint innodb_buffer_pool_reads;
-	ulint innodb_buffer_pool_wait_free;
-	ulint innodb_buffer_pool_pages_flushed;
-	ulint innodb_buffer_pool_write_requests;
-	ulint innodb_buffer_pool_read_ahead_seq;
-	ulint innodb_buffer_pool_read_ahead_rnd;
-	ulint innodb_dblwr_pages_written;
-	ulint innodb_dblwr_writes;
-	ulint innodb_log_waits;
-	ulint innodb_log_write_requests;
-	ulint innodb_log_writes;
-	ulint innodb_os_log_written;
-	ulint innodb_os_log_fsyncs;
-	ulint innodb_os_log_pending_writes;
-	ulint innodb_os_log_pending_fsyncs;
-	ulint innodb_page_size;
-	ulint innodb_pages_created;
-	ulint innodb_pages_read;
-	ulint innodb_pages_written;
-	ulint innodb_row_lock_waits;
-	ulint innodb_row_lock_current_waits;
-	ib_longlong innodb_row_lock_time;
-	ulint innodb_row_lock_time_avg;
-	ulint innodb_row_lock_time_max;
-	ulint innodb_rows_read;
-	ulint innodb_rows_inserted;
-	ulint innodb_rows_updated;
-	ulint innodb_rows_deleted;
 #ifdef UNIV_DEBUG
-	ulint innodb_purge_trx_id_age;
+	ulint innodb_purge_trx_id_age;		/*!< max_trx_id - purged trx_id */
 #endif /* UNIV_DEBUG */
->>>>>>> 5a7553f3
 };
 
 /** Thread slot in the thread table */
