--- conflicted
+++ resolved
@@ -224,42 +224,21 @@
 /** Attempts to drop page hash index on a batch of pages belonging to a
 particular space id.
 @param[in]	space_id	space id
-@param[in]	page_size	page size
 @param[in]	arr		array of page_no
 @param[in]	count		number of entries in array */
 static
 void
-buf_LRU_drop_page_hash_batch(
-<<<<<<< HEAD
-	ulint			space_id,
-	const page_size_t&	page_size,
-	const ulint*		arr,
-	ulint			count)
-=======
-/*=========================*/
-	ulint		space_id,	/*!< in: space id */
-	const ulint*	arr,		/*!< in: array of page_no */
-	ulint		count)		/*!< in: number of entries in array */
->>>>>>> 6aa50bad
+buf_LRU_drop_page_hash_batch(ulint space_id, const ulint* arr, ulint count)
 {
 	ut_ad(count <= BUF_LRU_DROP_SEARCH_SIZE);
 
-<<<<<<< HEAD
-	for (ulint i = 0; i < count; ++i, ++arr) {
+	for (const ulint* const end = arr + count; arr != end; ) {
 		/* While our only caller
 		buf_LRU_drop_page_hash_for_tablespace()
 		is being executed for DROP TABLE or similar,
-		the table cannot be evicted from the buffer pool.
-		Note: this should not be executed for DROP TABLESPACE,
-		because DROP TABLESPACE would be refused if tables existed
-		in the tablespace, and a previous DROP TABLE would have
-		already removed the AHI entries. */
+		the table cannot be evicted from the buffer pool. */
 		btr_search_drop_page_hash_when_freed(
-			page_id_t(space_id, *arr), page_size);
-=======
-	for (i = 0; i < count; ++i) {
-		btr_search_drop_page_hash_when_freed(space_id, arr[i]);
->>>>>>> 6aa50bad
+			page_id_t(space_id, *arr++));
 	}
 }
 
@@ -275,21 +254,6 @@
 	buf_pool_t*	buf_pool,	/*!< in: buffer pool instance */
 	ulint		id)		/*!< in: space id */
 {
-<<<<<<< HEAD
-	bool			found;
-	const page_size_t	page_size(fil_space_get_page_size(id, &found));
-
-	if (!found) {
-		/* Somehow, the tablespace does not exist.  Nothing to drop. */
-		ut_ad(0);
-		return;
-	}
-=======
-	buf_page_t*	bpage;
-	ulint*		page_arr;
-	ulint		num_entries;
->>>>>>> 6aa50bad
-
 	ulint*	page_arr = static_cast<ulint*>(ut_malloc_nokey(
 			sizeof(ulint) * BUF_LRU_DROP_SEARCH_SIZE));
 
@@ -356,12 +320,7 @@
 		the latching order. */
 		buf_pool_mutex_exit(buf_pool);
 
-<<<<<<< HEAD
-		buf_LRU_drop_page_hash_batch(
-			id, page_size, page_arr, num_entries);
-=======
 		buf_LRU_drop_page_hash_batch(id, page_arr, num_entries);
->>>>>>> 6aa50bad
 
 		num_entries = 0;
 
@@ -393,24 +352,19 @@
 	buf_pool_mutex_exit(buf_pool);
 
 	/* Drop any remaining batch of search hashed pages. */
-<<<<<<< HEAD
-	buf_LRU_drop_page_hash_batch(id, page_size, page_arr, num_entries);
-=======
 	buf_LRU_drop_page_hash_batch(id, page_arr, num_entries);
->>>>>>> 6aa50bad
 	ut_free(page_arr);
 }
-#endif /* BTR_CUR_HASH_ADAPT */
 
 /** Drop the adaptive hash index for a tablespace.
 @param[in,out]	table	table */
-UNIV_INTERN void buf_LRU_drop_page_hash_for_tablespace(dict_table_t* table)
+void buf_LRU_drop_page_hash_for_tablespace(dict_table_t* table)
 {
 	for (dict_index_t* index = dict_table_get_first_index(table);
 	     index != NULL;
 	     index = dict_table_get_next_index(index)) {
-		if (btr_search_info_get_ref_count(
-			    btr_search_get_info(index))) {
+		if (btr_search_info_get_ref_count(btr_search_get_info(index),
+						  index)) {
 			goto drop_ahi;
 		}
 	}
@@ -423,6 +377,7 @@
 						      id);
 	}
 }
+#endif /* BTR_CUR_HASH_ADAPT */
 
 /******************************************************************//**
 While flushing (or removing dirty) pages from a tablespace we don't
@@ -743,38 +698,15 @@
 
 /** Empty the flush list for all pages belonging to a tablespace.
 @param[in]	id		tablespace identifier
-<<<<<<< HEAD
 @param[in]	observer	flush observer,
 				or NULL if nothing is to be written */
-void
-buf_LRU_flush_or_remove_pages(
-	ulint		id,
-	FlushObserver*	observer
-#ifdef BTR_CUR_HASH_ADAPT
-	, bool drop_ahi /*!< whether to drop the adaptive hash index */
-#endif /* BTR_CUR_HASH_ADAPT */
-	)
-=======
-@param[in]	trx		transaction, for checking for user interrupt;
-				or NULL if nothing is to be written */
-UNIV_INTERN void buf_LRU_flush_or_remove_pages(ulint id, const trx_t* trx)
->>>>>>> 6aa50bad
+void buf_LRU_flush_or_remove_pages(ulint id, FlushObserver* observer)
 {
 	/* Pages in the system tablespace must never be discarded. */
 	ut_ad(id || observer);
 
 	for (ulint i = 0; i < srv_buf_pool_instances; i++) {
-<<<<<<< HEAD
-		buf_pool_t* buf_pool = buf_pool_from_array(i);
-#ifdef BTR_CUR_HASH_ADAPT
-		if (drop_ahi) {
-			buf_LRU_drop_page_hash_for_tablespace(buf_pool, id);
-		}
-#endif /* BTR_CUR_HASH_ADAPT */
-		buf_flush_dirty_pages(buf_pool, id, observer);
-=======
-		buf_flush_dirty_pages(buf_pool_from_array(i), id, trx);
->>>>>>> 6aa50bad
+		buf_flush_dirty_pages(buf_pool_from_array(i), id, observer);
 	}
 
 	if (observer && !observer->is_interrupted()) {
