--- conflicted
+++ resolved
@@ -146,16 +146,10 @@
 	mtr_t		mtr;
 	trx_sysf_t*	sys_header;
 
-<<<<<<< HEAD
-#ifndef WITH_WSREP
 	/* wsrep_fake_trx_id  violates this assert
 	Copied from trx_sys_get_new_trx_id
 	*/
 	ut_ad(trx_sys_mutex_own());
-#endif /* WITH_WSREP */
-=======
-	ut_ad(mutex_own(&trx_sys->mutex));
->>>>>>> 461cf3e5
 
 	if (!srv_read_only_mode) {
 		mtr_start(&mtr);
