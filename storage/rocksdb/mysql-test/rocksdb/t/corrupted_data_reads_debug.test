--source include/have_rocksdb.inc

--echo #
--echo #  Test how MyRocks handles reading corrupted data from disk.
--echo #  Data corruption is simulated at source-code level.
--echo #

--source include/have_debug.inc


--echo #
--echo #  A test for case when data in the table *record* is longer
--echo #  than table DDL expects it to be
--echo #
create table t1 (
  pk int not null primary key,
  col1 varchar(10)
) engine=rocksdb;

insert into t1 values (1,1),(2,2),(3,3);

select * from t1;

set @tmp1=@@rocksdb_verify_row_debug_checksums;
set rocksdb_verify_row_debug_checksums=1;
<<<<<<< HEAD
set session debug_dbug= "+d,myrocks_simulate_bad_row_read1";
--error ER_GET_ERRNO
=======
set session debug= "+d,myrocks_simulate_bad_row_read1";
--error ER_GET_ERRMSG
>>>>>>> 43d5edf9
select * from t1 where pk=1;
set session debug_dbug= "-d,myrocks_simulate_bad_row_read1";
set rocksdb_verify_row_debug_checksums=@tmp1;

select * from t1 where pk=1;

<<<<<<< HEAD
set session debug_dbug= "+d,myrocks_simulate_bad_row_read2";
--error ER_GET_ERRNO
=======
set session debug= "+d,myrocks_simulate_bad_row_read2";
--error ER_GET_ERRMSG
>>>>>>> 43d5edf9
select * from t1 where pk=1;
set session debug_dbug= "-d,myrocks_simulate_bad_row_read2";

<<<<<<< HEAD
set session debug_dbug= "+d,myrocks_simulate_bad_row_read3";
--error ER_GET_ERRNO
=======
set session debug= "+d,myrocks_simulate_bad_row_read3";
--error ER_GET_ERRMSG
>>>>>>> 43d5edf9
select * from t1 where pk=1;
set session debug_dbug= "-d,myrocks_simulate_bad_row_read3";

insert into t1 values(4,'0123456789');
select * from t1;
drop table t1;

--echo #
--echo #  A test for case when index data is longer than table DDL
--echo #  expects it to be
--echo #

create table t2 (
  pk varchar(4) not null primary key,
  col1 int not null
) engine=rocksdb collate latin1_bin;

insert into t2 values ('ABCD',1);
select * from t2;
<<<<<<< HEAD
set session debug_dbug= "+d,myrocks_simulate_bad_pk_read1";
--error ER_GET_ERRNO
=======
set session debug= "+d,myrocks_simulate_bad_pk_read1";
--error ER_GET_ERRMSG
>>>>>>> 43d5edf9
select * from t2;
set session debug_dbug= "-d,myrocks_simulate_bad_pk_read1";

drop table t2;

create table t2 (
  pk varchar(4) not null primary key,
  col1 int not null
) engine=rocksdb;

insert into t2 values ('ABCD',1);

select * from t2;
<<<<<<< HEAD
set session debug_dbug= "+d,myrocks_simulate_bad_pk_read1";
--error ER_GET_ERRNO
=======
set session debug= "+d,myrocks_simulate_bad_pk_read1";
--error ER_GET_ERRMSG
>>>>>>> 43d5edf9
select * from t2;
set session debug_dbug= "-d,myrocks_simulate_bad_pk_read1";

drop table t2;<|MERGE_RESOLUTION|>--- conflicted
+++ resolved
@@ -23,36 +23,21 @@
 
 set @tmp1=@@rocksdb_verify_row_debug_checksums;
 set rocksdb_verify_row_debug_checksums=1;
-<<<<<<< HEAD
 set session debug_dbug= "+d,myrocks_simulate_bad_row_read1";
---error ER_GET_ERRNO
-=======
-set session debug= "+d,myrocks_simulate_bad_row_read1";
 --error ER_GET_ERRMSG
->>>>>>> 43d5edf9
 select * from t1 where pk=1;
 set session debug_dbug= "-d,myrocks_simulate_bad_row_read1";
 set rocksdb_verify_row_debug_checksums=@tmp1;
 
 select * from t1 where pk=1;
 
-<<<<<<< HEAD
 set session debug_dbug= "+d,myrocks_simulate_bad_row_read2";
---error ER_GET_ERRNO
-=======
-set session debug= "+d,myrocks_simulate_bad_row_read2";
 --error ER_GET_ERRMSG
->>>>>>> 43d5edf9
 select * from t1 where pk=1;
 set session debug_dbug= "-d,myrocks_simulate_bad_row_read2";
 
-<<<<<<< HEAD
 set session debug_dbug= "+d,myrocks_simulate_bad_row_read3";
---error ER_GET_ERRNO
-=======
-set session debug= "+d,myrocks_simulate_bad_row_read3";
 --error ER_GET_ERRMSG
->>>>>>> 43d5edf9
 select * from t1 where pk=1;
 set session debug_dbug= "-d,myrocks_simulate_bad_row_read3";
 
@@ -72,13 +57,8 @@
 
 insert into t2 values ('ABCD',1);
 select * from t2;
-<<<<<<< HEAD
 set session debug_dbug= "+d,myrocks_simulate_bad_pk_read1";
---error ER_GET_ERRNO
-=======
-set session debug= "+d,myrocks_simulate_bad_pk_read1";
 --error ER_GET_ERRMSG
->>>>>>> 43d5edf9
 select * from t2;
 set session debug_dbug= "-d,myrocks_simulate_bad_pk_read1";
 
@@ -92,13 +72,8 @@
 insert into t2 values ('ABCD',1);
 
 select * from t2;
-<<<<<<< HEAD
 set session debug_dbug= "+d,myrocks_simulate_bad_pk_read1";
---error ER_GET_ERRNO
-=======
-set session debug= "+d,myrocks_simulate_bad_pk_read1";
 --error ER_GET_ERRMSG
->>>>>>> 43d5edf9
 select * from t2;
 set session debug_dbug= "-d,myrocks_simulate_bad_pk_read1";
 
