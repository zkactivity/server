/*****************************************************************************

Copyright (c) 2007, 2012, Oracle and/or its affiliates. All Rights Reserved.
Copyright (c) 2010-2012, Percona Inc. All Rights Reserved.

This program is free software; you can redistribute it and/or modify it under
the terms of the GNU General Public License as published by the Free Software
Foundation; version 2 of the License.

This program is distributed in the hope that it will be useful, but WITHOUT
ANY WARRANTY; without even the implied warranty of MERCHANTABILITY or FITNESS
FOR A PARTICULAR PURPOSE. See the GNU General Public License for more details.

You should have received a copy of the GNU General Public License along with
this program; if not, write to the Free Software Foundation, Inc.,
51 Franklin Street, Suite 500, Boston, MA 02110-1335 USA

*****************************************************************************/

#include "univ.i"
#include <mysqld_error.h>
#include <sql_acl.h>				// PROCESS_ACL

#include <m_ctype.h>
#include <hash.h>
#include <myisampack.h>
#include <mysys_err.h>
#include <my_sys.h>
#include "i_s.h"
#include <sql_plugin.h>
#include <innodb_priv.h>

#include <read0i_s.h>
#include <trx0i_s.h>
#include "srv0start.h"	/* for srv_was_started */
#include <btr0pcur.h> /* btr_pcur_t */
#include <btr0sea.h> /* btr_search_sys */
#include <log0recv.h> /* recv_sys */
#include <fil0fil.h>
#include <dict0crea.h> /* for ZIP_DICT_MAX_* constants */

/* for XTRADB_RSEG table */
#include "trx0trx.h" /* for TRX_QUE_STATE_STR_MAX_LEN */
#include "trx0rseg.h" /* for trx_rseg_struct */
#include "trx0sys.h" /* for trx_sys */

#define PLUGIN_AUTHOR "Percona Inc."

<<<<<<< HEAD
=======
#define OK(expr)		\
	if ((expr) != 0) {	\
		DBUG_RETURN(1);	\
	}

#define RETURN_IF_INNODB_NOT_STARTED(plugin_name)			\
do {									\
	if (!srv_was_started) {						\
		push_warning_printf(thd, Sql_condition::WARN_LEVEL_WARN,	\
				    ER_CANT_FIND_SYSTEM_REC,		\
				    "InnoDB: SELECTing from "		\
				    "INFORMATION_SCHEMA.%s but "	\
				    "the InnoDB storage engine "	\
				    "is not installed", plugin_name);	\
		DBUG_RETURN(0);						\
	}								\
} while (0)

#if !defined __STRICT_ANSI__ && defined __GNUC__ && (__GNUC__) > 2 &&	\
	!defined __INTEL_COMPILER && !defined __clang__
#define STRUCT_FLD(name, value)	name: value
#else
#define STRUCT_FLD(name, value)	value
#endif

#define END_OF_ST_FIELD_INFO \
	{STRUCT_FLD(field_name,		NULL), \
	 STRUCT_FLD(field_length,	0), \
	 STRUCT_FLD(field_type,		MYSQL_TYPE_NULL), \
	 STRUCT_FLD(value,		0), \
	 STRUCT_FLD(field_flags,	0), \
	 STRUCT_FLD(old_name,		""), \
	 STRUCT_FLD(open_method,	SKIP_OPEN_TABLE)}


/*******************************************************************//**
Auxiliary function to store ulint value in MYSQL_TYPE_LONGLONG field.
If the value is ULINT_UNDEFINED then the field it set to NULL.
@return	0 on success */
static
int
field_store_ulint(
/*==============*/
	Field*	field,	/*!< in/out: target field for storage */
	ulint	n)	/*!< in: value to store */
{
	int	ret;

	if (n != ULINT_UNDEFINED) {

		ret = field->store(n);
		field->set_notnull();
	} else {

		ret = 0; /* success */
		field->set_null();
	}

	return(ret);
}

/*******************************************************************//**
Auxiliary function to store char* value in MYSQL_TYPE_STRING field.
@return	0 on success */
static
int
field_store_string(
/*===============*/
	Field*		field,	/*!< in/out: target field for storage */
	const char*	str)	/*!< in: NUL-terminated utf-8 string,
				or NULL */
{
	int	ret;

	if (str != NULL) {

		ret = field->store(str, strlen(str),
				   system_charset_info);
		field->set_notnull();
	} else {

		ret = 0; /* success */
		field->set_null();
	}

	return(ret);
}

static int field_store_blob(Field*, const char*, uint) __attribute__((unused));
/** Auxiliary function to store (char*, len) value in MYSQL_TYPE_BLOB
field.
@return	0 on success */
static
int
field_store_blob(
	Field*		field,		/*!< in/out: target field for storage */
	const char*	data,		/*!< in: pointer to data, or NULL */
	uint		data_len)	/*!< in: data length */
{
	int	ret;

	if (data != NULL) {
		ret = field->store(data, data_len, system_charset_info);
		field->set_notnull();
	} else {
		ret = 0; /* success */
		field->set_null();
	}

	return(ret);
}

>>>>>>> 7196691b
static
int
i_s_common_deinit(
/*==============*/
	void*	p)	/*!< in/out: table schema object */
{
	DBUG_ENTER("i_s_common_deinit");

	/* Do nothing */

	DBUG_RETURN(0);
}

static ST_FIELD_INFO xtradb_read_view_fields_info[] =
{
#define READ_VIEW_UNDO_NUMBER		0
	{STRUCT_FLD(field_name,		"READ_VIEW_UNDO_NUMBER"),
	 STRUCT_FLD(field_length,	MY_INT64_NUM_DECIMAL_DIGITS),
	 STRUCT_FLD(field_type,		MYSQL_TYPE_LONGLONG),
	 STRUCT_FLD(value,		0),
	 STRUCT_FLD(field_flags,	MY_I_S_UNSIGNED),
	 STRUCT_FLD(old_name,		""),
	 STRUCT_FLD(open_method,	SKIP_OPEN_TABLE)},

#define READ_VIEW_LOW_LIMIT_NUMBER	1
	{STRUCT_FLD(field_name,		"READ_VIEW_LOW_LIMIT_TRX_NUMBER"),
	 STRUCT_FLD(field_length,	TRX_ID_MAX_LEN + 1),
	 STRUCT_FLD(field_type,		MYSQL_TYPE_STRING),
	 STRUCT_FLD(value,		0),
	 STRUCT_FLD(field_flags,	0),
	 STRUCT_FLD(old_name,		""),
	 STRUCT_FLD(open_method,	SKIP_OPEN_TABLE)},

#define READ_VIEW_UPPER_LIMIT_ID	2
	{STRUCT_FLD(field_name,		"READ_VIEW_UPPER_LIMIT_TRX_ID"),
	 STRUCT_FLD(field_length,	TRX_ID_MAX_LEN + 1),
	 STRUCT_FLD(field_type,		MYSQL_TYPE_STRING),
	 STRUCT_FLD(value,		0),
	 STRUCT_FLD(field_flags,	0),
	 STRUCT_FLD(old_name,		""),
	 STRUCT_FLD(open_method,	SKIP_OPEN_TABLE)},

#define READ_VIEW_LOW_LIMIT_ID		3
	{STRUCT_FLD(field_name,		"READ_VIEW_LOW_LIMIT_TRX_ID"),

	 STRUCT_FLD(field_length,	TRX_ID_MAX_LEN + 1),
	 STRUCT_FLD(field_type,		MYSQL_TYPE_STRING),
	 STRUCT_FLD(value,		0),
	 STRUCT_FLD(field_flags,	0),
	 STRUCT_FLD(old_name,		""),
	 STRUCT_FLD(open_method,	SKIP_OPEN_TABLE)},

	END_OF_ST_FIELD_INFO
};

static int xtradb_read_view_fill_table(THD* thd, TABLE_LIST* tables, Item*)
{
	const char*		table_name;
	Field**	fields;
	TABLE* table;
	char		trx_id[TRX_ID_MAX_LEN + 1];


	DBUG_ENTER("xtradb_read_view_fill_table");

	/* deny access to non-superusers */
	if (check_global_access(thd, PROCESS_ACL)) {

		DBUG_RETURN(0);
	}

	table_name = tables->schema_table_name;
	table = tables->table;
	fields = table->field;

	RETURN_IF_INNODB_NOT_STARTED(table_name);

	i_s_xtradb_read_view_t read_view;

	if (read_fill_i_s_xtradb_read_view(&read_view) == NULL)
		DBUG_RETURN(0);

	OK(field_store_ulint(fields[READ_VIEW_UNDO_NUMBER], read_view.undo_no));

	ut_snprintf(trx_id, sizeof(trx_id), TRX_ID_FMT, read_view.low_limit_no);
	OK(field_store_string(fields[READ_VIEW_LOW_LIMIT_NUMBER], trx_id));

	ut_snprintf(trx_id, sizeof(trx_id), TRX_ID_FMT, read_view.up_limit_id);
	OK(field_store_string(fields[READ_VIEW_UPPER_LIMIT_ID], trx_id));

	ut_snprintf(trx_id, sizeof(trx_id), TRX_ID_FMT, read_view.low_limit_id);
	OK(field_store_string(fields[READ_VIEW_LOW_LIMIT_ID], trx_id));

	OK(schema_table_store_record(thd, table));

	DBUG_RETURN(0);
}


static int xtradb_read_view_init(void* p)
{
	ST_SCHEMA_TABLE*	schema;

	DBUG_ENTER("xtradb_read_view_init");

	schema = (ST_SCHEMA_TABLE*) p;

	schema->fields_info = xtradb_read_view_fields_info;
	schema->fill_table = xtradb_read_view_fill_table;

	DBUG_RETURN(0);
}

static struct st_mysql_information_schema i_s_info =
{
	MYSQL_INFORMATION_SCHEMA_INTERFACE_VERSION
};

UNIV_INTERN struct st_mysql_plugin i_s_xtradb_read_view =
{
	STRUCT_FLD(type, MYSQL_INFORMATION_SCHEMA_PLUGIN),
	STRUCT_FLD(info, &i_s_info),
	STRUCT_FLD(name, "XTRADB_READ_VIEW"),
	STRUCT_FLD(author, PLUGIN_AUTHOR),
	STRUCT_FLD(descr, "InnoDB Read View information"),
	STRUCT_FLD(license, PLUGIN_LICENSE_GPL),
	STRUCT_FLD(init, xtradb_read_view_init),
	STRUCT_FLD(deinit, i_s_common_deinit),
	STRUCT_FLD(version, INNODB_VERSION_SHORT),
	STRUCT_FLD(status_vars, NULL),
	STRUCT_FLD(system_vars, NULL),
	STRUCT_FLD(version_info, INNODB_VERSION_STR),
        STRUCT_FLD(maturity, MariaDB_PLUGIN_MATURITY_STABLE),
};

static ST_FIELD_INFO xtradb_internal_hash_tables_fields_info[] =
{
#define INT_HASH_TABLES_NAME		0
	{STRUCT_FLD(field_name,		"INTERNAL_HASH_TABLE_NAME"),
	 STRUCT_FLD(field_length,	100),
	 STRUCT_FLD(field_type,		MYSQL_TYPE_STRING),
	 STRUCT_FLD(value,		0),
	 STRUCT_FLD(field_flags,	0),
	 STRUCT_FLD(old_name,		""),
	 STRUCT_FLD(open_method,	SKIP_OPEN_TABLE)},

#define INT_HASH_TABLES_TOTAL		1
	{STRUCT_FLD(field_name,		"TOTAL_MEMORY"),
	 STRUCT_FLD(field_length,	MY_INT64_NUM_DECIMAL_DIGITS),
	 STRUCT_FLD(field_type,		MYSQL_TYPE_LONGLONG),
	 STRUCT_FLD(value,		0),
	 STRUCT_FLD(field_flags,	MY_I_S_UNSIGNED),
	 STRUCT_FLD(old_name,		""),
	 STRUCT_FLD(open_method,	SKIP_OPEN_TABLE)},

#define INT_HASH_TABLES_CONSTANT		2
	{STRUCT_FLD(field_name,		"CONSTANT_MEMORY"),
	 STRUCT_FLD(field_length,	MY_INT64_NUM_DECIMAL_DIGITS),
	 STRUCT_FLD(field_type,		MYSQL_TYPE_LONGLONG),
	 STRUCT_FLD(value,		0),
	 STRUCT_FLD(field_flags,	MY_I_S_UNSIGNED),
	 STRUCT_FLD(old_name,		""),
	 STRUCT_FLD(open_method,	SKIP_OPEN_TABLE)},

#define INT_HASH_TABLES_VARIABLE		3
	{STRUCT_FLD(field_name,		"VARIABLE_MEMORY"),
	 STRUCT_FLD(field_length,	MY_INT64_NUM_DECIMAL_DIGITS),
	 STRUCT_FLD(field_type,		MYSQL_TYPE_LONGLONG),
	 STRUCT_FLD(value,		0),
	 STRUCT_FLD(field_flags,	MY_I_S_UNSIGNED),
	 STRUCT_FLD(old_name,		""),
	 STRUCT_FLD(open_method,	SKIP_OPEN_TABLE)},

	END_OF_ST_FIELD_INFO
};

static int xtradb_internal_hash_tables_fill_table(THD* thd, TABLE_LIST* tables, Item*)
{
	const char*	table_name;
	Field**		fields;
	TABLE*		table;
	ulong		btr_search_sys_constant;
	ulong		btr_search_sys_variable;

	DBUG_ENTER("xtradb_internal_hash_tables_fill_table");

	/* deny access to non-superusers */
	if (check_global_access(thd, PROCESS_ACL)) {

		DBUG_RETURN(0);
	}

	table_name = tables->schema_table_name;
	table = tables->table;
	fields = table->field;

	RETURN_IF_INNODB_NOT_STARTED(table_name);

	/* Calculate AHI constant and variable memory allocations */

	btr_search_sys_constant = 0;
	btr_search_sys_variable = 0;

	ut_ad(btr_search_sys->hash_tables);

	for (ulint i = 0; i < btr_search_index_num; i++) {
		hash_table_t* ht = btr_search_sys->hash_tables[i];

		ut_ad(ht);
		ut_ad(ht->heap);

		/* Multiple mutexes/heaps are currently never used for adaptive
		hash index tables. */
		ut_ad(!ht->n_sync_obj);
		ut_ad(!ht->heaps);

		btr_search_sys_variable += mem_heap_get_size(ht->heap);
		btr_search_sys_constant += ht->n_cells * sizeof(hash_cell_t);
	}

	OK(field_store_string(fields[INT_HASH_TABLES_NAME],
			      "Adaptive hash index"));
	OK(field_store_ulint(fields[INT_HASH_TABLES_TOTAL],
			     btr_search_sys_variable + btr_search_sys_constant));
	OK(field_store_ulint(fields[INT_HASH_TABLES_CONSTANT],
			     btr_search_sys_constant));
	OK(field_store_ulint(fields[INT_HASH_TABLES_VARIABLE],
			     btr_search_sys_variable));
	OK(schema_table_store_record(thd, table));

	{
	  OK(field_store_string(fields[INT_HASH_TABLES_NAME],
				"Page hash (buffer pool 0 only)"));
	  OK(field_store_ulint(fields[INT_HASH_TABLES_TOTAL],
			       (ulong) (buf_pool_from_array(0)->page_hash->n_cells * sizeof(hash_cell_t))));
	  OK(field_store_ulint(fields[INT_HASH_TABLES_CONSTANT],
			       (ulong) (buf_pool_from_array(0)->page_hash->n_cells * sizeof(hash_cell_t))));
	  OK(field_store_ulint(fields[INT_HASH_TABLES_VARIABLE], 0));
	  OK(schema_table_store_record(thd, table));

	}

	if (dict_sys)
	{
	  OK(field_store_string(fields[INT_HASH_TABLES_NAME],
				"Dictionary Cache"));
	  OK(field_store_ulint(fields[INT_HASH_TABLES_TOTAL],
			       ((dict_sys->table_hash->n_cells
				 + dict_sys->table_id_hash->n_cells
				 ) * sizeof(hash_cell_t)
				+ dict_sys->size)));
	  OK(field_store_ulint(fields[INT_HASH_TABLES_CONSTANT],
			       ((dict_sys->table_hash->n_cells
				 + dict_sys->table_id_hash->n_cells
				 ) * sizeof(hash_cell_t))));
	  OK(field_store_ulint(fields[INT_HASH_TABLES_VARIABLE],
			       dict_sys->size));
	  OK(schema_table_store_record(thd, table));
	}

	{
	  OK(field_store_string(fields[INT_HASH_TABLES_NAME],
				"File system"));
	  OK(field_store_ulint(fields[INT_HASH_TABLES_TOTAL],
			       (ulong) (fil_system_hash_cells()
					* sizeof(hash_cell_t)
					+ fil_system_hash_nodes())));
	  OK(field_store_ulint(fields[INT_HASH_TABLES_CONSTANT],
			       (ulong) (fil_system_hash_cells() * sizeof(hash_cell_t))));
	  OK(field_store_ulint(fields[INT_HASH_TABLES_VARIABLE],
			       (ulong) fil_system_hash_nodes()));
	  OK(schema_table_store_record(thd, table));

	}

	{
	  ulint lock_sys_constant, lock_sys_variable;

	  trx_i_s_get_lock_sys_memory_usage(&lock_sys_constant,
					    &lock_sys_variable);

	  OK(field_store_string(fields[INT_HASH_TABLES_NAME], "Lock System"));
	  OK(field_store_ulint(fields[INT_HASH_TABLES_TOTAL],
			       lock_sys_constant + lock_sys_variable));
	  OK(field_store_ulint(fields[INT_HASH_TABLES_CONSTANT],
			       lock_sys_constant));
	  OK(field_store_ulint(fields[INT_HASH_TABLES_VARIABLE],
			       lock_sys_variable));
	  OK(schema_table_store_record(thd, table));
	}

	if (recv_sys)
	{
	  ulint recv_sys_subtotal = ((recv_sys && recv_sys->addr_hash)
				     ? mem_heap_get_size(recv_sys->heap) : 0);

	  OK(field_store_string(fields[INT_HASH_TABLES_NAME], "Recovery System"));
	  OK(field_store_ulint(fields[INT_HASH_TABLES_TOTAL],
			       ((recv_sys->addr_hash) ? (recv_sys->addr_hash->n_cells * sizeof(hash_cell_t)) : 0) + recv_sys_subtotal));
	  OK(field_store_ulint(fields[INT_HASH_TABLES_CONSTANT],
			       ((recv_sys->addr_hash) ? (recv_sys->addr_hash->n_cells * sizeof(hash_cell_t)) : 0)));
	  OK(field_store_ulint(fields[INT_HASH_TABLES_VARIABLE],
			       recv_sys_subtotal));
	  OK(schema_table_store_record(thd, table));
	}

	DBUG_RETURN(0);
}

static int xtradb_internal_hash_tables_init(void* p)
{
	ST_SCHEMA_TABLE*	schema;

	DBUG_ENTER("xtradb_internal_hash_tables_init");

	schema = (ST_SCHEMA_TABLE*) p;

	schema->fields_info = xtradb_internal_hash_tables_fields_info;
	schema->fill_table = xtradb_internal_hash_tables_fill_table;

	DBUG_RETURN(0);
}

UNIV_INTERN struct st_mysql_plugin i_s_xtradb_internal_hash_tables =
{
	STRUCT_FLD(type, MYSQL_INFORMATION_SCHEMA_PLUGIN),
	STRUCT_FLD(info, &i_s_info),
	STRUCT_FLD(name, "XTRADB_INTERNAL_HASH_TABLES"),
	STRUCT_FLD(author, PLUGIN_AUTHOR),
	STRUCT_FLD(descr, "InnoDB internal hash tables information"),
	STRUCT_FLD(license, PLUGIN_LICENSE_GPL),
	STRUCT_FLD(init, xtradb_internal_hash_tables_init),
	STRUCT_FLD(deinit, i_s_common_deinit),
	STRUCT_FLD(version, INNODB_VERSION_SHORT),
	STRUCT_FLD(status_vars, NULL),
	STRUCT_FLD(system_vars, NULL),
	STRUCT_FLD(version_info, INNODB_VERSION_STR),
        STRUCT_FLD(maturity, MariaDB_PLUGIN_MATURITY_STABLE),
};


/***********************************************************************
*/
static ST_FIELD_INFO	i_s_xtradb_rseg_fields_info[] =
{
	{STRUCT_FLD(field_name,		"rseg_id"),
	 STRUCT_FLD(field_length,	MY_INT64_NUM_DECIMAL_DIGITS),
	 STRUCT_FLD(field_type,		MYSQL_TYPE_LONGLONG),
	 STRUCT_FLD(value,		0),
	 STRUCT_FLD(field_flags,	MY_I_S_UNSIGNED),
	 STRUCT_FLD(old_name,		""),
	 STRUCT_FLD(open_method,	SKIP_OPEN_TABLE)},

	{STRUCT_FLD(field_name,		"space_id"),
	 STRUCT_FLD(field_length,	MY_INT64_NUM_DECIMAL_DIGITS),
	 STRUCT_FLD(field_type,		MYSQL_TYPE_LONGLONG),
	 STRUCT_FLD(value,		0),
	 STRUCT_FLD(field_flags,	MY_I_S_UNSIGNED),
	 STRUCT_FLD(old_name,		""),
	 STRUCT_FLD(open_method,	SKIP_OPEN_TABLE)},

	{STRUCT_FLD(field_name,		"zip_size"),
	 STRUCT_FLD(field_length,	MY_INT64_NUM_DECIMAL_DIGITS),
	 STRUCT_FLD(field_type,		MYSQL_TYPE_LONGLONG),
	 STRUCT_FLD(value,		0),
	 STRUCT_FLD(field_flags,	MY_I_S_UNSIGNED),
	 STRUCT_FLD(old_name,		""),
	 STRUCT_FLD(open_method,	SKIP_OPEN_TABLE)},

	{STRUCT_FLD(field_name,		"page_no"),
	 STRUCT_FLD(field_length,	MY_INT64_NUM_DECIMAL_DIGITS),
	 STRUCT_FLD(field_type,		MYSQL_TYPE_LONGLONG),
	 STRUCT_FLD(value,		0),
	 STRUCT_FLD(field_flags,	MY_I_S_UNSIGNED),
	 STRUCT_FLD(old_name,		""),
	 STRUCT_FLD(open_method,	SKIP_OPEN_TABLE)},

	{STRUCT_FLD(field_name,		"max_size"),
	 STRUCT_FLD(field_length,	MY_INT64_NUM_DECIMAL_DIGITS),
	 STRUCT_FLD(field_type,		MYSQL_TYPE_LONGLONG),
	 STRUCT_FLD(value,		0),
	 STRUCT_FLD(field_flags,	MY_I_S_UNSIGNED),
	 STRUCT_FLD(old_name,		""),
	 STRUCT_FLD(open_method,	SKIP_OPEN_TABLE)},

	{STRUCT_FLD(field_name,		"curr_size"),
	 STRUCT_FLD(field_length,	MY_INT64_NUM_DECIMAL_DIGITS),
	 STRUCT_FLD(field_type,		MYSQL_TYPE_LONGLONG),
	 STRUCT_FLD(value,		0),
	 STRUCT_FLD(field_flags,	MY_I_S_UNSIGNED),
	 STRUCT_FLD(old_name,		""),
	 STRUCT_FLD(open_method,	SKIP_OPEN_TABLE)},

	END_OF_ST_FIELD_INFO
};

static
int
i_s_xtradb_rseg_fill(
/*=================*/
	THD*		thd,	/* in: thread */
	TABLE_LIST*	tables,	/* in/out: tables to fill */
	Item*		)	/* in: condition (ignored) */
{
	TABLE*	table	= (TABLE *) tables->table;
	int	status	= 0;
	trx_rseg_t*	rseg;

	DBUG_ENTER("i_s_xtradb_rseg_fill");

	/* deny access to non-superusers */
	if (check_global_access(thd, PROCESS_ACL)) {

		DBUG_RETURN(0);
	}

	RETURN_IF_INNODB_NOT_STARTED(tables->schema_table_name);

	for(int i=0; i < TRX_SYS_N_RSEGS; i++)
	{
	  rseg = trx_sys->rseg_array[i];
	  if (!rseg)
	    continue;

	  table->field[0]->store(rseg->id);
	  table->field[1]->store(rseg->space);
	  table->field[2]->store(rseg->zip_size);
	  table->field[3]->store(rseg->page_no);
	  table->field[4]->store(rseg->max_size);
	  table->field[5]->store(rseg->curr_size);

	  if (schema_table_store_record(thd, table)) {
	    status = 1;
	    break;
	  }
	}

	DBUG_RETURN(status);
}

static
int
i_s_xtradb_rseg_init(
/*=================*/
			/* out: 0 on success */
	void*	p)	/* in/out: table schema object */
{
	DBUG_ENTER("i_s_xtradb_rseg_init");
	ST_SCHEMA_TABLE* schema = (ST_SCHEMA_TABLE*) p;

	schema->fields_info = i_s_xtradb_rseg_fields_info;
	schema->fill_table = i_s_xtradb_rseg_fill;

	DBUG_RETURN(0);
}

UNIV_INTERN struct st_mysql_plugin	i_s_xtradb_rseg =
{
	STRUCT_FLD(type, MYSQL_INFORMATION_SCHEMA_PLUGIN),
	STRUCT_FLD(info, &i_s_info),
	STRUCT_FLD(name, "XTRADB_RSEG"),
	STRUCT_FLD(author, PLUGIN_AUTHOR),
	STRUCT_FLD(descr, "InnoDB rollback segment information"),
	STRUCT_FLD(license, PLUGIN_LICENSE_GPL),
	STRUCT_FLD(init, i_s_xtradb_rseg_init),
	STRUCT_FLD(deinit, i_s_common_deinit),
	STRUCT_FLD(version, INNODB_VERSION_SHORT),
	STRUCT_FLD(status_vars, NULL),
	STRUCT_FLD(system_vars, NULL),
	STRUCT_FLD(version_info, INNODB_VERSION_STR),
        STRUCT_FLD(maturity, MariaDB_PLUGIN_MATURITY_STABLE),
};


#ifdef HAVE_PERCONA_COMPRESSED_COLUMNS
/************************************************************************/
enum zip_dict_field_type
{
	zip_dict_field_id,
	zip_dict_field_name,
	zip_dict_field_zip_dict
};

static ST_FIELD_INFO xtradb_sys_zip_dict_fields_info[] =
{
	{ STRUCT_FLD(field_name, "id"),
	STRUCT_FLD(field_length, MY_INT64_NUM_DECIMAL_DIGITS),
	STRUCT_FLD(field_type, MYSQL_TYPE_LONGLONG),
	STRUCT_FLD(value, 0),
	STRUCT_FLD(field_flags, MY_I_S_UNSIGNED),
	STRUCT_FLD(old_name, ""),
	STRUCT_FLD(open_method, SKIP_OPEN_TABLE) },

	{ STRUCT_FLD(field_name, "name"),
	STRUCT_FLD(field_length, ZIP_DICT_MAX_NAME_LENGTH),
	STRUCT_FLD(field_type, MYSQL_TYPE_STRING),
	STRUCT_FLD(value, 0),
	STRUCT_FLD(field_flags, 0),
	STRUCT_FLD(old_name, ""),
	STRUCT_FLD(open_method, SKIP_OPEN_TABLE) },

	{ STRUCT_FLD(field_name, "zip_dict"),
	STRUCT_FLD(field_length, ZIP_DICT_MAX_DATA_LENGTH),
	STRUCT_FLD(field_type, MYSQL_TYPE_BLOB),
	STRUCT_FLD(value, 0),
	STRUCT_FLD(field_flags, 0),
	STRUCT_FLD(old_name, ""),
	STRUCT_FLD(open_method, SKIP_OPEN_TABLE) },

	END_OF_ST_FIELD_INFO
};

/** Function to fill INFORMATION_SCHEMA.XTRADB_ZIP_DICT with information
collected by scanning SYS_ZIP_DICT table.
@return 0 on success */
static
int
xtradb_i_s_dict_fill_sys_zip_dict(
	THD*		thd,		/*!< in: thread */
	ulint		id,		/*!< in: dict ID */
	const char*	name,		/*!< in: dict name */
	const char*	data,		/*!< in: dict data */
	ulint		data_len,	/*!< in: dict data length */
	TABLE*		table_to_fill)	/*!< in/out: fill this table */
{
	DBUG_ENTER("xtradb_i_s_dict_fill_sys_zip_dict");

	Field**	fields = table_to_fill->field;

	OK(field_store_ulint(fields[zip_dict_field_id], id));
	OK(field_store_string(fields[zip_dict_field_name], name));
	OK(field_store_blob(fields[zip_dict_field_zip_dict], data,
		data_len));

	OK(schema_table_store_record(thd, table_to_fill));

	DBUG_RETURN(0);
}

/** Function to populate INFORMATION_SCHEMA.XTRADB_ZIP_DICT table.
Loop through each record in SYS_ZIP_DICT, and extract the column
information and fill the INFORMATION_SCHEMA.XTRADB_ZIP_DICT table.
@return 0 on success */
static
int
xtradb_i_s_sys_zip_dict_fill_table(
	THD*		thd,	/*!< in: thread */
	TABLE_LIST*	tables,	/*!< in/out: tables to fill */
	Item*		)	/*!< in: condition (not used) */
{
	btr_pcur_t	pcur;
	const rec_t*	rec;
	mem_heap_t*	heap;
	mtr_t		mtr;

	DBUG_ENTER("xtradb_i_s_sys_zip_dict_fill_table");
	RETURN_IF_INNODB_NOT_STARTED(tables->schema_table_name);

	/* deny access to user without SUPER_ACL privilege */
	if (check_global_access(thd, SUPER_ACL)) {
		DBUG_RETURN(0);
	}

	heap = mem_heap_create(1000);
	mutex_enter(&dict_sys->mutex);
	mtr_start(&mtr);

	rec = dict_startscan_system(&pcur, &mtr, SYS_ZIP_DICT);
	ulint zip_size = dict_table_zip_size(pcur.btr_cur.index->table);

	while (rec) {
		const char*	err_msg;
		ulint		id;
		const char*	name;
		const char*	data;
		ulint		data_len;

		/* Extract necessary information from a SYS_ZIP_DICT row */
		err_msg = dict_process_sys_zip_dict(
			heap, zip_size, rec, &id, &name, &data, &data_len);

		mtr_commit(&mtr);
		mutex_exit(&dict_sys->mutex);

		if (!err_msg) {
			xtradb_i_s_dict_fill_sys_zip_dict(
				thd, id, name, data, data_len,
				tables->table);
		} else {
			push_warning_printf(thd,
				Sql_condition::WARN_LEVEL_WARN,
				ER_CANT_FIND_SYSTEM_REC, "%s", err_msg);
		}

		mem_heap_empty(heap);

		/* Get the next record */
		mutex_enter(&dict_sys->mutex);
		mtr_start(&mtr);
		rec = dict_getnext_system(&pcur, &mtr);
	}

	mtr_commit(&mtr);
	mutex_exit(&dict_sys->mutex);
	mem_heap_free(heap);

	DBUG_RETURN(0);
}

static int i_s_xtradb_zip_dict_init(void* p)
{
	DBUG_ENTER("i_s_xtradb_zip_dict_init");

	ST_SCHEMA_TABLE* schema = static_cast<ST_SCHEMA_TABLE*>(p);

	schema->fields_info = xtradb_sys_zip_dict_fields_info;
	schema->fill_table = xtradb_i_s_sys_zip_dict_fill_table;

	DBUG_RETURN(0);
}

UNIV_INTERN struct st_mysql_plugin	i_s_xtradb_zip_dict =
{
	STRUCT_FLD(type, MYSQL_INFORMATION_SCHEMA_PLUGIN),
	STRUCT_FLD(info, &i_s_info),
	STRUCT_FLD(name, "XTRADB_ZIP_DICT"),
	STRUCT_FLD(author, PLUGIN_AUTHOR),
	STRUCT_FLD(descr, "InnoDB compression dictionaries information"),
	STRUCT_FLD(license, PLUGIN_LICENSE_GPL),
	STRUCT_FLD(init, i_s_xtradb_zip_dict_init),
	STRUCT_FLD(deinit, i_s_common_deinit),
	STRUCT_FLD(version, INNODB_VERSION_SHORT),
	STRUCT_FLD(status_vars, NULL),
	STRUCT_FLD(system_vars, NULL),
	STRUCT_FLD(__reserved1, NULL),
	STRUCT_FLD(flags, 0UL),
};

enum zip_dict_cols_field_type
{
	zip_dict_cols_field_table_id,
	zip_dict_cols_field_column_pos,
	zip_dict_cols_field_dict_id
};

static ST_FIELD_INFO xtradb_sys_zip_dict_cols_fields_info[] =
{
	{ STRUCT_FLD(field_name, "table_id"),
	STRUCT_FLD(field_length, MY_INT64_NUM_DECIMAL_DIGITS),
	STRUCT_FLD(field_type, MYSQL_TYPE_LONGLONG),
	STRUCT_FLD(value, 0),
	STRUCT_FLD(field_flags, MY_I_S_UNSIGNED),
	STRUCT_FLD(old_name, ""),
	STRUCT_FLD(open_method, SKIP_OPEN_TABLE) },

	{ STRUCT_FLD(field_name, "column_pos"),
	STRUCT_FLD(field_length, MY_INT64_NUM_DECIMAL_DIGITS),
	STRUCT_FLD(field_type, MYSQL_TYPE_LONGLONG),
	STRUCT_FLD(value, 0),
	STRUCT_FLD(field_flags, MY_I_S_UNSIGNED),
	STRUCT_FLD(old_name, ""),
	STRUCT_FLD(open_method, SKIP_OPEN_TABLE) },

	{ STRUCT_FLD(field_name, "dict_id"),
	STRUCT_FLD(field_length, MY_INT64_NUM_DECIMAL_DIGITS),
	STRUCT_FLD(field_type, MYSQL_TYPE_LONGLONG),
	STRUCT_FLD(value, 0),
	STRUCT_FLD(field_flags, MY_I_S_UNSIGNED),
	STRUCT_FLD(old_name, ""),
	STRUCT_FLD(open_method, SKIP_OPEN_TABLE) },

	END_OF_ST_FIELD_INFO
};

/** Function to fill INFORMATION_SCHEMA.XTRADB_ZIP_DICT_COLS with information
collected by scanning SYS_ZIP_DICT_COLS table.
@return 0 on success */
static
int
xtradb_i_s_dict_fill_sys_zip_dict_cols(
	THD*		thd,		/*!< in: thread */
	ulint		table_id,	/*!< in: table ID */
	ulint		column_pos,	/*!< in: column position */
	ulint		dict_id,	/*!< in: dict ID */
	TABLE*		table_to_fill)	/*!< in/out: fill this table */
{
	DBUG_ENTER("xtradb_i_s_dict_fill_sys_zip_dict_cols");

	Field**	fields = table_to_fill->field;

	OK(field_store_ulint(fields[zip_dict_cols_field_table_id],
		table_id));
	OK(field_store_ulint(fields[zip_dict_cols_field_column_pos],
		column_pos));
	OK(field_store_ulint(fields[zip_dict_cols_field_dict_id],
		dict_id));

	OK(schema_table_store_record(thd, table_to_fill));

	DBUG_RETURN(0);
}

/** Function to populate INFORMATION_SCHEMA.XTRADB_ZIP_DICT_COLS table.
Loop through each record in SYS_ZIP_DICT_COLS, and extract the column
information and fill the INFORMATION_SCHEMA.XTRADB_ZIP_DICT_COLS table.
@return 0 on success */
static
int
xtradb_i_s_sys_zip_dict_cols_fill_table(
	THD*		thd,	/*!< in: thread */
	TABLE_LIST*	tables,	/*!< in/out: tables to fill */
	Item*		)	/*!< in: condition (not used) */
{
	btr_pcur_t	pcur;
	const rec_t*	rec;
	mem_heap_t*	heap;
	mtr_t		mtr;

	DBUG_ENTER("xtradb_i_s_sys_zip_dict_cols_fill_table");
	RETURN_IF_INNODB_NOT_STARTED(tables->schema_table_name);

	/* deny access to user without SUPER_ACL privilege */
	if (check_global_access(thd, SUPER_ACL)) {
		DBUG_RETURN(0);
	}

	heap = mem_heap_create(1000);
	mutex_enter(&dict_sys->mutex);
	mtr_start(&mtr);

	rec = dict_startscan_system(&pcur, &mtr, SYS_ZIP_DICT_COLS);

	while (rec) {
		const char*	err_msg;
		ulint table_id;
		ulint column_pos;
		ulint dict_id;

		/* Extract necessary information from a SYS_ZIP_DICT_COLS
		row */
		err_msg = dict_process_sys_zip_dict_cols(
			heap, rec, &table_id, &column_pos, &dict_id);

		mtr_commit(&mtr);
		mutex_exit(&dict_sys->mutex);

		if (!err_msg) {
			xtradb_i_s_dict_fill_sys_zip_dict_cols(
				thd, table_id, column_pos, dict_id,
				tables->table);
		} else {
			push_warning_printf(thd,
				Sql_condition::WARN_LEVEL_WARN,
				ER_CANT_FIND_SYSTEM_REC, "%s", err_msg);
		}

		mem_heap_empty(heap);

		/* Get the next record */
		mutex_enter(&dict_sys->mutex);
		mtr_start(&mtr);
		rec = dict_getnext_system(&pcur, &mtr);
	}

	mtr_commit(&mtr);
	mutex_exit(&dict_sys->mutex);
	mem_heap_free(heap);

	DBUG_RETURN(0);
}

static int i_s_xtradb_zip_dict_cols_init(void* p)
{
	DBUG_ENTER("i_s_xtradb_zip_dict_cols_init");

	ST_SCHEMA_TABLE* schema = static_cast<ST_SCHEMA_TABLE*>(p);

	schema->fields_info = xtradb_sys_zip_dict_cols_fields_info;
	schema->fill_table = xtradb_i_s_sys_zip_dict_cols_fill_table;

	DBUG_RETURN(0);
}

UNIV_INTERN struct st_mysql_plugin	i_s_xtradb_zip_dict_cols =
{
	STRUCT_FLD(type, MYSQL_INFORMATION_SCHEMA_PLUGIN),
	STRUCT_FLD(info, &i_s_info),
	STRUCT_FLD(name, "XTRADB_ZIP_DICT_COLS"),
	STRUCT_FLD(author, PLUGIN_AUTHOR),
	STRUCT_FLD(descr, "InnoDB compressed columns information"),
	STRUCT_FLD(license, PLUGIN_LICENSE_GPL),
	STRUCT_FLD(init, i_s_xtradb_zip_dict_cols_init),
	STRUCT_FLD(deinit, i_s_common_deinit),
	STRUCT_FLD(version, INNODB_VERSION_SHORT),
	STRUCT_FLD(status_vars, NULL),
	STRUCT_FLD(system_vars, NULL),
	STRUCT_FLD(__reserved1, NULL),
	STRUCT_FLD(flags, 0UL),
};
#endif<|MERGE_RESOLUTION|>--- conflicted
+++ resolved
@@ -45,96 +45,6 @@
 #include "trx0sys.h" /* for trx_sys */
 
 #define PLUGIN_AUTHOR "Percona Inc."
-
-<<<<<<< HEAD
-=======
-#define OK(expr)		\
-	if ((expr) != 0) {	\
-		DBUG_RETURN(1);	\
-	}
-
-#define RETURN_IF_INNODB_NOT_STARTED(plugin_name)			\
-do {									\
-	if (!srv_was_started) {						\
-		push_warning_printf(thd, Sql_condition::WARN_LEVEL_WARN,	\
-				    ER_CANT_FIND_SYSTEM_REC,		\
-				    "InnoDB: SELECTing from "		\
-				    "INFORMATION_SCHEMA.%s but "	\
-				    "the InnoDB storage engine "	\
-				    "is not installed", plugin_name);	\
-		DBUG_RETURN(0);						\
-	}								\
-} while (0)
-
-#if !defined __STRICT_ANSI__ && defined __GNUC__ && (__GNUC__) > 2 &&	\
-	!defined __INTEL_COMPILER && !defined __clang__
-#define STRUCT_FLD(name, value)	name: value
-#else
-#define STRUCT_FLD(name, value)	value
-#endif
-
-#define END_OF_ST_FIELD_INFO \
-	{STRUCT_FLD(field_name,		NULL), \
-	 STRUCT_FLD(field_length,	0), \
-	 STRUCT_FLD(field_type,		MYSQL_TYPE_NULL), \
-	 STRUCT_FLD(value,		0), \
-	 STRUCT_FLD(field_flags,	0), \
-	 STRUCT_FLD(old_name,		""), \
-	 STRUCT_FLD(open_method,	SKIP_OPEN_TABLE)}
-
-
-/*******************************************************************//**
-Auxiliary function to store ulint value in MYSQL_TYPE_LONGLONG field.
-If the value is ULINT_UNDEFINED then the field it set to NULL.
-@return	0 on success */
-static
-int
-field_store_ulint(
-/*==============*/
-	Field*	field,	/*!< in/out: target field for storage */
-	ulint	n)	/*!< in: value to store */
-{
-	int	ret;
-
-	if (n != ULINT_UNDEFINED) {
-
-		ret = field->store(n);
-		field->set_notnull();
-	} else {
-
-		ret = 0; /* success */
-		field->set_null();
-	}
-
-	return(ret);
-}
-
-/*******************************************************************//**
-Auxiliary function to store char* value in MYSQL_TYPE_STRING field.
-@return	0 on success */
-static
-int
-field_store_string(
-/*===============*/
-	Field*		field,	/*!< in/out: target field for storage */
-	const char*	str)	/*!< in: NUL-terminated utf-8 string,
-				or NULL */
-{
-	int	ret;
-
-	if (str != NULL) {
-
-		ret = field->store(str, strlen(str),
-				   system_charset_info);
-		field->set_notnull();
-	} else {
-
-		ret = 0; /* success */
-		field->set_null();
-	}
-
-	return(ret);
-}
 
 static int field_store_blob(Field*, const char*, uint) __attribute__((unused));
 /** Auxiliary function to store (char*, len) value in MYSQL_TYPE_BLOB
@@ -160,7 +70,6 @@
 	return(ret);
 }
 
->>>>>>> 7196691b
 static
 int
 i_s_common_deinit(
