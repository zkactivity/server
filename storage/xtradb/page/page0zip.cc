--- conflicted
+++ resolved
@@ -2,11 +2,7 @@
 
 Copyright (c) 2005, 2016, Oracle and/or its affiliates. All Rights Reserved.
 Copyright (c) 2012, Facebook Inc.
-<<<<<<< HEAD
-Copyright (c) 2014, 2017, MariaDB Corporation.
-=======
 Copyright (c) 2014, 2018, MariaDB Corporation.
->>>>>>> 8e613458
 
 This program is free software; you can redistribute it and/or modify it under
 the terms of the GNU General Public License as published by the Free Software
@@ -4944,8 +4940,7 @@
 		data)
 		+ FIL_PAGE_LSN) == 0) {
 		/* make sure that the page is really empty */
-		ulint i;
-		for (i = 0; i < size; i++) {
+		for (ulint i = 0; i < size; i++) {
 			if (*((const char*) data + i) != 0) {
 				return(FALSE);
 			}
@@ -4984,7 +4979,7 @@
 		break;
 	case SRV_CHECKSUM_ALGORITHM_INNODB:
 		if (stored == BUF_NO_CHECKSUM_MAGIC) {
-			return(TRUE);
+			return TRUE;
 		}
 
 		crc32 = static_cast<ib_uint32_t>(page_zip_calc_checksum(
