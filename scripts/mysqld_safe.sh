#!/bin/sh
# Copyright Abandoned 1996 TCX DataKonsult AB & Monty Program KB & Detron HB
# This file is public domain and comes with NO WARRANTY of any kind
#
# scripts to start the MySQL daemon and restart it if it dies unexpectedly
#
# This should be executed in the MySQL base directory if you are using a
# binary installation that has other paths than you are using.
#
# mysql.server works by first doing a cd to the base directory and from there
# executing mysqld_safe

KILL_MYSQLD=1;
MYSQLD=

trap '' 1 2 3 15			# we shouldn't let anyone kill us

umask 007

defaults=
case "$1" in
    --no-defaults|--defaults-file=*|--defaults-extra-file=*)
      defaults="$1"; shift
      ;;
esac

usage () {
        cat <<EOF
Usage: $0 [OPTIONS]
  --no-defaults              Don't read the system defaults file
  --defaults-file=FILE       Use the specified defaults file
  --defaults-extra-file=FILE Also use defaults from the specified file
  --ledir=DIRECTORY          Look for mysqld in the specified directory
  --err-log=FILE             Obsolete, use '--log-error'
  --log-error=FILE           Log errors to the specified log file
  --open-files=LIMIT         Obsolete, use '--open-files-limit'
  --open-files-limit=LIMIT   Limit the number of open files
  --core-file-size=LIMIT     Limit core files to the specified size
  --timezone=TZ              Set the system timezone
  --mysqld=FILE              Use the specified file as mysqld
  --mysqld-version=VERSION   Use "mysqld-VERSION" as mysqld
  --nice=NICE                Set the scheduling priority of mysqld
  --skip-kill-mysqld         Don't try to kill stray mysqld processes

All other options are passed to the mysqld program.

EOF
        exit 1
}


parse_arguments() {
  # We only need to pass arguments through to the server if we don't
  # handle them here.  So, we collect unrecognized options (passed on
  # the command line) into the args variable.
  pick_args=
  if test "$1" = PICK-ARGS-FROM-ARGV
  then
    pick_args=1
    shift
  fi

  for arg do
    case "$arg" in
      --skip-kill-mysqld*)
        KILL_MYSQLD=0;
        ;;
      # these get passed explicitly to mysqld
      --basedir=*) MY_BASEDIR_VERSION=`echo "$arg" | sed -e "s;--basedir=;;"` ;;
      --datadir=*) DATADIR=`echo "$arg" | sed -e "s;--datadir=;;"` ;;
      --pid-file=*) pid_file=`echo "$arg" | sed -e "s;--pid-file=;;"` ;;
      --user=*) user=`echo "$arg" | sed -e "s;--[^=]*=;;"` ; SET_USER=1 ;;

      # these two might have been set in a [mysqld_safe] section of my.cnf
      # they are added to mysqld command line to override settings from my.cnf
      --socket=*)  mysql_unix_port=`echo "$arg" | sed -e "s;--socket=;;"` ;;
      --port=*)    mysql_tcp_port=`echo "$arg" | sed -e "s;--port=;;"` ;;

      # mysqld_safe-specific options - must be set in my.cnf ([mysqld_safe])!
      --ledir=*)   ledir=`echo "$arg" | sed -e "s;--ledir=;;"` ;;
      # err-log should be removed in 5.0
      --err-log=*) err_log=`echo "$arg" | sed -e "s;--err-log=;;"` ;;
      --log-error=*) err_log=`echo "$arg" | sed -e "s;--log-error=;;"` ;;
      # QQ The --open-files should be removed in 5.0
      --open-files=*) open_files=`echo "$arg" | sed -e "s;--open-files=;;"` ;;
      --open-files-limit=*) open_files=`echo "$arg" | sed -e "s;--open-files-limit=;;"` ;;
      --core-file-size=*) core_file_size=`echo "$arg" | sed -e "s;--core-file-size=;;"` ;;
      --timezone=*) TZ=`echo "$arg" | sed -e "s;--timezone=;;"` ; export TZ; ;;
      --mysqld=*)   MYSQLD=`echo "$arg" | sed -e "s;--mysqld=;;"` ;;
      --mysqld-version=*)
	tmp=`echo "$arg" | sed -e "s;--mysqld-version=;;"`
	if test -n "$tmp"
	then
	  MYSQLD="mysqld-$tmp"
	else
	  MYSQLD="mysqld"
	fi
	;;
      --nice=*) niceness=`echo "$arg" | sed -e "s;--nice=;;"` ;;
      --help)
        usage
        ;;
      *)
        if test -n "$pick_args"
        then
          # This sed command makes sure that any special chars are quoted,
          # so the arg gets passed exactly to the server.
          args="$args "`echo "$arg" | sed -e 's,\([^a-zA-Z0-9_.-]\),\\\\\1,g'`
        fi
        ;;
    esac
  done
}


#
# First, try to find BASEDIR and ledir (where mysqld is)
# 

MY_PWD=`pwd`
# Check for the directories we would expect from a binary release install
if test -f ./share/mysql/english/errmsg.sys -a -x ./bin/mysqld
then
  MY_BASEDIR_VERSION=$MY_PWD		# Where bin, share and data are
  ledir=$MY_BASEDIR_VERSION/bin		# Where mysqld is
# Check for the directories we would expect from a source install
elif test -f ./share/mysql/english/errmsg.sys -a \
 -x ./libexec/mysqld
then
  MY_BASEDIR_VERSION=$MY_PWD		# Where libexec, share and var are
  ledir=$MY_BASEDIR_VERSION/libexec	# Where mysqld is
# Since we didn't find anything, used the compiled-in defaults
else
  MY_BASEDIR_VERSION=@prefix@
  ledir=@libexecdir@
fi

#
# Second, try to find the data directory
#

# Try where the binary installs put it
if test -d $MY_BASEDIR_VERSION/data/mysql
then
  DATADIR=$MY_BASEDIR_VERSION/data
  if test -z "$defaults"
  then
    defaults="--defaults-extra-file=$DATADIR/my.cnf"
  fi
# Next try where the source installs put it
elif test -d $MY_BASEDIR_VERSION/var/mysql
then
  DATADIR=$MY_BASEDIR_VERSION/var
# Or just give up and use our compiled-in default
else
  DATADIR=@localstatedir@
fi

user=@MYSQLD_USER@
niceness=0

# these rely on $DATADIR by default, so we'll set them later on
pid_file=
err_log=

# Get first arguments from the my.cnf file, groups [mysqld] and [mysqld_safe]
# and then merge with the command line arguments
if test -x ./bin/my_print_defaults
then
  print_defaults="./bin/my_print_defaults"
elif test -x @bindir@/my_print_defaults
then
  print_defaults="@bindir@/my_print_defaults"
elif test -x @bindir@/mysql_print_defaults
then
  print_defaults="@bindir@/mysql_print_defaults"
else
  print_defaults="my_print_defaults"
fi

args=
SET_USER=2
parse_arguments `$print_defaults $defaults --loose-verbose mysqld server`
if test $SET_USER -eq 2
then
  SET_USER=0
fi
parse_arguments `$print_defaults $defaults --loose-verbose mysqld_safe safe_mysqld`
parse_arguments PICK-ARGS-FROM-ARGV "$@"
safe_mysql_unix_port=${mysql_unix_port:-${MYSQL_UNIX_PORT:-@MYSQL_UNIX_ADDR@}}

# Make sure that directory for $safe_mysql_unix_port exists
mysql_unix_port_dir=`dirname $safe_mysql_unix_port`
if [ ! -d $mysql_unix_port_dir ]
then
  mkdir $mysql_unix_port_dir
  chown $user $mysql_unix_port_dir
<<<<<<< HEAD
=======
  chmod 755 $mysql_unix_port_dir
>>>>>>> 56e91690
fi

# Use the mysqld-max binary by default if the user doesn't specify a binary
if test -z "$MYSQLD"
then
  if test -x $ledir/mysqld-max
  then
    MYSQLD=mysqld-max
  else
    MYSQLD=mysqld
  fi
fi

if test ! -x $ledir/$MYSQLD
then
  echo "The file $ledir/$MYSQLD doesn't exist or is not executable"
  echo "Please do a cd to the mysql installation directory and restart"
  echo "this script from there as follows:"
  echo "./bin/mysqld_safe".
  echo "See http://dev.mysql.com/doc/mysql/en/mysqld_safe.html for more"
  echo "information"
  exit 1
fi

if test -z "$pid_file"
then
  pid_file=$DATADIR/`@HOSTNAME@`.pid
else
  case "$pid_file" in
    /* ) ;;
    * )  pid_file="$DATADIR/$pid_file" ;;
  esac
fi
test -z "$err_log"  && err_log=$DATADIR/`@HOSTNAME@`.err

if test -n "$mysql_unix_port"
then
  args="--socket=$mysql_unix_port $args"
fi
if test -n "$mysql_tcp_port"
then
  args="--port=$mysql_tcp_port $args"
fi

if test $niceness -eq 0
then
  NOHUP_NICENESS="nohup"
else
  NOHUP_NICENESS="nohup nice -$niceness"
fi

# Using nice with no args to get the niceness level is GNU-specific.
# This check could be extended for other operating systems (e.g.,
# BSD could use "nohup sh -c 'ps -o nice -p $$' | tail -1").
# But, it also seems that GNU nohup is the only one which messes
# with the priority, so this is okay.
if nohup nice > /dev/null 2>&1
then
    normal_niceness=`nice`
    nohup_niceness=`nohup nice`

    numeric_nice_values=1
    for val in $normal_niceness $nohup_niceness
    do
        case "$val" in
            -[0-9] | -[0-9][0-9] | -[0-9][0-9][0-9] | \
             [0-9] |  [0-9][0-9] |  [0-9][0-9][0-9] )
                ;;
            * )
                numeric_nice_values=0 ;;
        esac
    done

    if test $numeric_nice_values -eq 1
    then
        nice_value_diff=`expr $nohup_niceness - $normal_niceness`
        if test $? -eq 0 && test $nice_value_diff -gt 0 && \
            nice --$nice_value_diff echo testing > /dev/null 2>&1
        then
            # nohup increases the priority (bad), and we are permitted
            # to lower the priority with respect to the value the user
            # might have been given
            niceness=`expr $niceness - $nice_value_diff`
            NOHUP_NICENESS="nice -$niceness nohup"
        fi
    fi
else
    if nohup echo testing > /dev/null 2>&1
    then
        :
    else
        # nohup doesn't work on this system
        NOHUP_NICENESS=""
    fi
fi

USER_OPTION=""
if test -w / -o "$USER" = "root"
then
  if test "$user" != "root" -o $SET_USER = 1
  then
    USER_OPTION="--user=$user"
  fi
  # If we are root, change the err log to the right user.
  touch $err_log; chown $user $err_log
  if test -n "$open_files"
  then
    ulimit -n $open_files
    args="--open-files-limit=$open_files $args"
  fi
  if test -n "$core_file_size"
  then
    ulimit -c $core_file_size
  fi
fi

#
# If there exists an old pid file, check if the daemon is already running
# Note: The switches to 'ps' may depend on your operating system
if test -f $pid_file
then
  PID=`cat $pid_file`
  if @CHECK_PID@
  then
    if @FIND_PROC@
    then    # The pid contains a mysqld process
      echo "A mysqld process already exists"
      echo "A mysqld process already exists at " `date` >> $err_log
      exit 1
    fi
  fi
  rm -f $pid_file
  if test -f $pid_file
  then
    echo "Fatal error: Can't remove the pid file: $pid_file"
    echo "Fatal error: Can't remove the pid file: $pid_file at " `date` >> $err_log
    echo "Please remove it manually and start $0 again"
    echo "mysqld daemon not started"
    exit 1
  fi
fi

#
# Uncomment the following lines if you want all tables to be automatically
# checked and repaired during startup. You should add sensible key_buffer
# and sort_buffer values to my.cnf to improve check performance or require
# less disk space.
# Alternatively, you can start mysqld with the "myisam-recover" option. See
# the manual for details.
#
# echo "Checking tables in $DATADIR"
# $MY_BASEDIR_VERSION/bin/myisamchk --silent --force --fast --medium-check $DATADIR/*/*.MYI
# $MY_BASEDIR_VERSION/bin/isamchk --silent --force $DATADIR/*/*.ISM

echo "Starting $MYSQLD daemon with databases from $DATADIR"

# Does this work on all systems?
#if type ulimit | grep "shell builtin" > /dev/null
#then
#  ulimit -n 256 > /dev/null 2>&1		# Fix for BSD and FreeBSD systems
#fi

echo "`date +'%y%m%d %H:%M:%S  mysqld started'`" >> $err_log
while true
do
  rm -f $safe_mysql_unix_port $pid_file	# Some extra safety
  if test -z "$args"
  then
    $NOHUP_NICENESS $ledir/$MYSQLD $defaults --basedir=$MY_BASEDIR_VERSION --datadir=$DATADIR $USER_OPTION --pid-file=$pid_file @MYSQLD_DEFAULT_SWITCHES@ >> $err_log 2>&1
  else
    eval "$NOHUP_NICENESS $ledir/$MYSQLD $defaults --basedir=$MY_BASEDIR_VERSION --datadir=$DATADIR $USER_OPTION --pid-file=$pid_file @MYSQLD_DEFAULT_SWITCHES@ $args >> $err_log 2>&1"
  fi
  if test ! -f $pid_file		# This is removed if normal shutdown
  then
    echo "STOPPING server from pid file $pid_file"
    break
  fi

  if @TARGET_LINUX@ && test $KILL_MYSQLD -eq 1
  then
    # Test if one process was hanging.
    # This is only a fix for Linux (running as base 3 mysqld processes)
    # but should work for the rest of the servers.
    # The only thing is ps x => redhat 5 gives warnings when using ps -x.
    # kill -9 is used or the process won't react on the kill.
    numofproces=`ps xaww | grep -v "grep" | grep "$ledir/$MYSQLD\>" | grep -c "pid-file=$pid_file"`

    echo -e "\nNumber of processes running now: $numofproces" | tee -a $err_log
    I=1
    while test "$I" -le "$numofproces"
    do 
      PROC=`ps xaww | grep "$ledir/$MYSQLD\>" | grep -v "grep" | grep "pid-file=$pid_file" | sed -n '$p'` 

      for T in $PROC
      do
        break
      done
      #    echo "TEST $I - $T **"
      if kill -9 $T
      then
        echo "$MYSQLD process hanging, pid $T - killed" | tee -a $err_log
      else 
        break
      fi
      I=`expr $I + 1`
    done
  fi
  echo "`date +'%y%m%d %H:%M:%S'`  mysqld restarted" | tee -a $err_log
done

echo "`date +'%y%m%d %H:%M:%S'`  mysqld ended" | tee -a $err_log
echo "" | tee -a $err_log
<|MERGE_RESOLUTION|>--- conflicted
+++ resolved
@@ -195,10 +195,7 @@
 then
   mkdir $mysql_unix_port_dir
   chown $user $mysql_unix_port_dir
-<<<<<<< HEAD
-=======
   chmod 755 $mysql_unix_port_dir
->>>>>>> 56e91690
 fi
 
 # Use the mysqld-max binary by default if the user doesn't specify a binary
