--- conflicted
+++ resolved
@@ -64,14 +64,6 @@
   THD::enum_binlog_query_type query_type= THD::ROW_QUERY_TYPE;
   DBUG_ENTER("mysql_delete");
 
-<<<<<<< HEAD
-  THD::enum_binlog_query_type query_type=
-    thd->lex->sql_command == SQLCOM_TRUNCATE ?
-    THD::STMT_QUERY_TYPE :
-    THD::ROW_QUERY_TYPE;
-
-=======
->>>>>>> bf67973d
   if (open_and_lock_tables(thd, table_list, TRUE, 0))
     DBUG_RETURN(TRUE);
   if (!(table= table_list->table))
@@ -142,14 +134,8 @@
   */
   if (!using_limit && const_cond_result &&
       !(specialflag & (SPECIAL_NO_NEW_FUNC | SPECIAL_SAFE_MODE)) &&
-<<<<<<< HEAD
-      (thd->lex->sql_command == SQLCOM_TRUNCATE ||
-       (!thd->is_current_stmt_binlog_format_row() &&
-        !(table->triggers && table->triggers->has_delete_triggers()))))
-=======
        (!thd->is_current_stmt_binlog_format_row() &&
         !(table->triggers && table->triggers->has_delete_triggers())))
->>>>>>> bf67973d
   {
     /* Update the table->file->stats.records number */
     table->file->info(HA_STATUS_VARIABLE | HA_STATUS_NO_LOCK);
@@ -164,20 +150,12 @@
       query_type= THD::STMT_QUERY_TYPE;
       error= -1;
       deleted= maybe_deleted;
-<<<<<<< HEAD
-      save_binlog_row_based= thd->is_current_stmt_binlog_format_row();
-=======
->>>>>>> bf67973d
       goto cleanup;
     }
     if (error != HA_ERR_WRONG_COMMAND)
     {
       table->file->print_error(error,MYF(0));
       error=0;
-<<<<<<< HEAD
-      save_binlog_row_based= thd->is_current_stmt_binlog_format_row();
-=======
->>>>>>> bf67973d
       goto cleanup;
     }
     /* Handler didn't support fast delete; Delete rows one by one */
@@ -220,14 +198,6 @@
     if (thd->is_error())
       DBUG_RETURN(TRUE);
     my_ok(thd, 0);
-<<<<<<< HEAD
-    /*
-      We don't need to call reset_auto_increment in this case, because
-      mysql_truncate always gives a NULL conds argument, hence we never
-      get here.
-    */
-=======
->>>>>>> bf67973d
     DBUG_RETURN(0);				// Nothing to delete
   }
 
@@ -316,14 +286,6 @@
 
   table->mark_columns_needed_for_delete();
 
-<<<<<<< HEAD
-  save_binlog_row_based= thd->is_current_stmt_binlog_format_row();
-  if (thd->lex->sql_command == SQLCOM_TRUNCATE &&
-      thd->is_current_stmt_binlog_format_row())
-    thd->clear_current_stmt_binlog_format_row();
-
-=======
->>>>>>> bf67973d
   while (!(error=info.read_record(&info)) && !thd->killed &&
 	 ! thd->is_error())
   {
@@ -408,14 +370,7 @@
   /* See similar binlogging code in sql_update.cc, for comments */
   if ((error < 0) || thd->transaction.stmt.modified_non_trans_table)
   {
-<<<<<<< HEAD
-    if (mysql_bin_log.is_open() &&
-        !(thd->lex->sql_command == SQLCOM_TRUNCATE &&
-          thd->is_current_stmt_binlog_format_row() &&
-          find_temporary_table(thd, table_list)))
-=======
     if (mysql_bin_log.is_open())
->>>>>>> bf67973d
     {
       int errcode= 0;
       if (error < 0)
@@ -431,12 +386,8 @@
       */
       int log_result= thd->binlog_query(query_type,
                                         thd->query(), thd->query_length(),
-<<<<<<< HEAD
-                                        is_trans, FALSE, FALSE, errcode);
-=======
                                         transactional_table, FALSE, FALSE,
                                         errcode);
->>>>>>> bf67973d
 
       if (log_result)
       {
@@ -444,25 +395,12 @@
       }
     }
   }
-<<<<<<< HEAD
-  if (save_binlog_row_based)
-    thd->set_current_stmt_binlog_format_row();
-=======
->>>>>>> bf67973d
   DBUG_ASSERT(transactional_table || !deleted || thd->transaction.stmt.modified_non_trans_table);
   free_underlaid_joins(thd, select_lex);
   if (error < 0 || 
       (thd->lex->ignore && !thd->is_error() && !thd->is_fatal_error))
   {
-<<<<<<< HEAD
-    /*
-      If a TRUNCATE TABLE was issued, the number of rows should be reported as
-      zero since the exact number is unknown.
-    */
-    my_ok(thd, reset_auto_increment ? 0 : deleted);
-=======
     my_ok(thd, deleted);
->>>>>>> bf67973d
     DBUG_PRINT("info",("%ld records deleted",(long) deleted));
   }
   DBUG_RETURN(error >= 0 || thd->is_error());
@@ -1063,231 +1001,3 @@
   }
   return 0;
 }
-<<<<<<< HEAD
-
-
-/***************************************************************************
-  TRUNCATE TABLE
-****************************************************************************/
-
-/*
-  Row-by-row truncation if the engine does not support table recreation.
-  Probably a InnoDB table.
-*/
-
-static bool mysql_truncate_by_delete(THD *thd, TABLE_LIST *table_list)
-{
-  bool error;
-  DBUG_ENTER("mysql_truncate_by_delete");
-  table_list->lock_type= TL_WRITE;
-  table_list->mdl_request.set_type(MDL_SHARED_WRITE);
-  mysql_init_select(thd->lex);
-  /* Delete all rows from table */
-  error= mysql_delete(thd, table_list, NULL, NULL, HA_POS_ERROR, LL(0), TRUE);
-  /*
-    All effects of a TRUNCATE TABLE operation are rolled back if a row by row
-    deletion fails. Otherwise, operation is automatically committed at the end.
-  */
-  if (error)
-  {
-    DBUG_ASSERT(thd->stmt_da->is_error());
-    trans_rollback_stmt(thd);
-    trans_rollback(thd);
-  }
-  DBUG_RETURN(error);
-}
-
-
-/*
-  Optimize delete of all rows by doing a full generate of the table
-  This will work even if the .ISM and .ISD tables are destroyed
-
-  dont_send_ok should be set if:
-  - We should always wants to generate the table (even if the table type
-    normally can't safely do this.
-  - We don't want an ok to be sent to the end user.
-  - We don't want to log the truncate command
-  - If we want to keep exclusive metadata lock on the table (obtained by
-    caller) on exit without errors.
-*/
-
-bool mysql_truncate(THD *thd, TABLE_LIST *table_list, bool dont_send_ok)
-{
-  HA_CREATE_INFO create_info;
-  char path[FN_REFLEN + 1];
-  TABLE *table;
-  bool error= TRUE;
-  uint path_length;
-  /*
-    Is set if we're under LOCK TABLES, and used
-    to downgrade the exclusive lock after the
-    table was truncated.
-  */
-  MDL_ticket *mdl_ticket= NULL;
-  bool has_mdl_lock= FALSE;
-  bool is_temporary_table= false;
-  DBUG_ENTER("mysql_truncate");
-
-  bzero((char*) &create_info,sizeof(create_info));
-
-  /* Remove tables from the HANDLER's hash. */
-  mysql_ha_rm_tables(thd, table_list);
-
-  /* If it is a temporary table, close and regenerate it */
-  if (!dont_send_ok && (table= find_temporary_table(thd, table_list)))
-  {
-    is_temporary_table= true;
-    handlerton *table_type= table->s->db_type();
-    TABLE_SHARE *share= table->s;
-    /* Note that a temporary table cannot be partitioned */
-    if (!ha_check_storage_engine_flag(table_type, HTON_CAN_RECREATE))
-      goto trunc_by_del;
-
-    table->file->info(HA_STATUS_AUTO | HA_STATUS_NO_LOCK);
-
-    close_temporary_table(thd, table, 0, 0);    // Don't free share
-    ha_create_table(thd, share->normalized_path.str,
-                    share->db.str, share->table_name.str, &create_info, 1);
-    // We don't need to call invalidate() because this table is not in cache
-    if ((error= (int) !(open_temporary_table(thd, share->path.str,
-                                             share->db.str,
-					     share->table_name.str, 1))))
-      (void) rm_temporary_table(table_type, path);
-    else
-      thd->thread_specific_used= TRUE;
-    
-    free_table_share(share);
-    my_free((char*) table,MYF(0));
-    /*
-      If we return here we will not have logged the truncation to the bin log
-      and we will not my_ok() to the client.
-    */
-    goto end;
-  }
-
-  path_length= build_table_filename(path, sizeof(path) - 1, table_list->db,
-                                    table_list->table_name, reg_ext, 0);
-
-  if (!dont_send_ok)
-  {
-    enum legacy_db_type table_type;
-    /*
-      FIXME: Code of TRUNCATE breaks the meta-data
-      locking protocol since it tries to find out the table storage
-      engine and therefore accesses table in some way without holding
-      any kind of meta-data lock.
-    */
-    mysql_frm_type(thd, path, &table_type);
-    if (table_type == DB_TYPE_UNKNOWN)
-    {
-      my_error(ER_NO_SUCH_TABLE, MYF(0),
-               table_list->db, table_list->table_name);
-      DBUG_RETURN(TRUE);
-    }
-#ifdef WITH_PARTITION_STORAGE_ENGINE
-    /*
-      TODO: Add support for TRUNCATE PARTITION for NDB and other engines
-      supporting native partitioning
-    */
-    if (table_type != DB_TYPE_PARTITION_DB &&
-        thd->lex->alter_info.flags & ALTER_ADMIN_PARTITION)
-    {
-      my_error(ER_PARTITION_MGMT_ON_NONPARTITIONED, MYF(0));
-      DBUG_RETURN(TRUE);
-    }
-#endif
-    if (!ha_check_storage_engine_flag(ha_resolve_by_legacy_type(thd,
-                                                                table_type),
-                                      HTON_CAN_RECREATE) ||
-        thd->lex->alter_info.flags & ALTER_ADMIN_PARTITION)
-      goto trunc_by_del;
-
-
-    if (thd->locked_tables_mode)
-    {
-      if (!(table= find_table_for_mdl_upgrade(thd->open_tables, table_list->db,
-                                              table_list->table_name, FALSE)))
-        DBUG_RETURN(TRUE);
-      mdl_ticket= table->mdl_ticket;
-      if (wait_while_table_is_used(thd, table, HA_EXTRA_FORCE_REOPEN))
-        goto end;
-      close_all_tables_for_name(thd, table->s, FALSE);
-    }
-    else
-    {
-      MDL_request mdl_global_request, mdl_request;
-      MDL_request_list mdl_requests;
-      /*
-        Even though we could use the previous execution branch
-        here just as well, we must not try to open the table: 
-        MySQL manual documents that TRUNCATE can be used to 
-        repair a damaged table, i.e. a table that can not be
-        fully "opened". In particular MySQL manual says:
-
-        As long as the table format file tbl_name.frm  is valid,
-        the table can be re-created as an empty table with TRUNCATE
-        TABLE, even if the data or index files have become corrupted.
-      */
-
-      mdl_global_request.init(MDL_key::GLOBAL, "", "", MDL_INTENTION_EXCLUSIVE);
-      mdl_request.init(MDL_key::TABLE, table_list->db, table_list->table_name,
-                       MDL_EXCLUSIVE);
-      mdl_requests.push_front(&mdl_request);
-      mdl_requests.push_front(&mdl_global_request);
-
-      if (thd->mdl_context.acquire_locks(&mdl_requests,
-                                         thd->variables.lock_wait_timeout))
-        DBUG_RETURN(TRUE);
-
-      has_mdl_lock= TRUE;
-      mysql_mutex_lock(&LOCK_open);
-      tdc_remove_table(thd, TDC_RT_REMOVE_ALL, table_list->db,
-                       table_list->table_name);
-      mysql_mutex_unlock(&LOCK_open);
-    }
-  }
-
-  /*
-    Remove the .frm extension AIX 5.2 64-bit compiler bug (BUG#16155): this
-    crashes, replacement works.  *(path + path_length - reg_ext_length)=
-     '\0';
-  */
-  path[path_length - reg_ext_length] = 0;
-  mysql_mutex_lock(&LOCK_open);
-  error= ha_create_table(thd, path, table_list->db, table_list->table_name,
-                         &create_info, 1);
-  mysql_mutex_unlock(&LOCK_open);
-  query_cache_invalidate3(thd, table_list, 0);
-
-end:
-  if (!dont_send_ok)
-  {
-    if (thd->locked_tables_mode && thd->locked_tables_list.reopen_tables(thd))
-      thd->locked_tables_list.unlink_all_closed_tables(thd, NULL, 0);
-    /*
-      Even if we failed to reopen some tables,
-      the operation itself succeeded, write the binlog.
-    */
-    if (!error)
-    {
-      /* In RBR, the statement is not binlogged if the table is temporary. */
-      if (!is_temporary_table || !thd->is_current_stmt_binlog_format_row())
-        error= write_bin_log(thd, TRUE, thd->query(), thd->query_length());
-      if (!error)
-        my_ok(thd);             // This should return record count
-    }
-    if (has_mdl_lock)
-      thd->mdl_context.release_transactional_locks();
-    if (mdl_ticket)
-      mdl_ticket->downgrade_exclusive_lock(MDL_SHARED_NO_READ_WRITE);
-  }
-
-  DBUG_PRINT("exit", ("error: %d", error));
-  DBUG_RETURN(error);
-
-trunc_by_del:
-  error= mysql_truncate_by_delete(thd, table_list);
-  DBUG_RETURN(error);
-}
-=======
->>>>>>> bf67973d
