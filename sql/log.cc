/* Copyright (c) 2000, 2011, Oracle and/or its affiliates.
   Copyright (c) 2009, 2013, Monty Program Ab

   This program is free software; you can redistribute it and/or modify
   it under the terms of the GNU General Public License as published by
   the Free Software Foundation; version 2 of the License.

   This program is distributed in the hope that it will be useful,
   but WITHOUT ANY WARRANTY; without even the implied warranty of
   MERCHANTABILITY or FITNESS FOR A PARTICULAR PURPOSE.  See the
   GNU General Public License for more details.

   You should have received a copy of the GNU General Public License
   along with this program; if not, write to the Free Software
   Foundation, Inc., 51 Franklin Street, Fifth Floor, Boston, MA  02110-1301, USA */


/**
  @file

  @brief
  logging of commands

  @todo
    Abort logging when we get an error in reading or writing log files
*/

#include "my_global.h"                          /* NO_EMBEDDED_ACCESS_CHECKS */
#include "sql_priv.h"
#include "log.h"
#include "sql_base.h"                           // open_log_table
#include "sql_repl.h"
#include "sql_delete.h"                         // mysql_truncate
#include "sql_parse.h"                          // command_name
#include "sql_time.h"           // calc_time_from_sec, my_time_compare
#include "tztime.h"             // my_tz_OFFSET0, struct Time_zone
#include "sql_acl.h"            // SUPER_ACL
#include "log_event.h"          // Query_log_event
#include "rpl_filter.h"
#include "rpl_rli.h"
#include "sql_audit.h"
#include "log_slow.h"
#include "mysqld.h"

#include <my_dir.h>
#include <stdarg.h>
#include <m_ctype.h>				// For test_if_number

#ifdef _WIN32
#include "message.h"
#endif

#include "sql_plugin.h"
#include "rpl_handler.h"
#include "debug_sync.h"
#include "sql_show.h"
#include "my_pthread.h"

/* max size of the log message */
#define MAX_LOG_BUFFER_SIZE 1024
#define MAX_TIME_SIZE 32
#define MY_OFF_T_UNDEF (~(my_off_t)0UL)

#define FLAGSTR(V,F) ((V)&(F)?#F" ":"")

LOGGER logger;

MYSQL_BIN_LOG mysql_bin_log(&sync_binlog_period);

static bool test_if_number(const char *str,
			   ulong *res, bool allow_wildcards);
static int binlog_init(void *p);
static int binlog_close_connection(handlerton *hton, THD *thd);
static int binlog_savepoint_set(handlerton *hton, THD *thd, void *sv);
static int binlog_savepoint_rollback(handlerton *hton, THD *thd, void *sv);
static int binlog_commit(handlerton *hton, THD *thd, bool all);
static int binlog_rollback(handlerton *hton, THD *thd, bool all);
static int binlog_prepare(handlerton *hton, THD *thd, bool all);
static int binlog_start_consistent_snapshot(handlerton *hton, THD *thd);

static LEX_STRING const write_error_msg=
    { C_STRING_WITH_LEN("error writing to the binary log") };

static my_bool opt_optimize_thread_scheduling= TRUE;
ulong binlog_checksum_options;
#ifndef DBUG_OFF
ulong opt_binlog_dbug_fsync_sleep= 0;
#endif

mysql_mutex_t LOCK_prepare_ordered;
mysql_cond_t COND_prepare_ordered;
mysql_mutex_t LOCK_commit_ordered;

static ulonglong binlog_status_var_num_commits;
static ulonglong binlog_status_var_num_group_commits;
static char binlog_snapshot_file[FN_REFLEN];
static ulonglong binlog_snapshot_position;

static SHOW_VAR binlog_status_vars_detail[]=
{
  {"commits",
    (char *)&binlog_status_var_num_commits, SHOW_LONGLONG},
  {"group_commits",
    (char *)&binlog_status_var_num_group_commits, SHOW_LONGLONG},
  {"snapshot_file",
    (char *)&binlog_snapshot_file, SHOW_CHAR},
  {"snapshot_position",
   (char *)&binlog_snapshot_position, SHOW_LONGLONG},
  {NullS, NullS, SHOW_LONG}
};

/*
  Variables for the binlog background thread.
  Protected by the MYSQL_BIN_LOG::LOCK_binlog_background_thread mutex.
 */
static bool binlog_background_thread_started= false;
static bool binlog_background_thread_stop= false;
static MYSQL_BIN_LOG::xid_count_per_binlog *
    binlog_background_thread_queue= NULL;

static bool start_binlog_background_thread();

static rpl_binlog_state rpl_global_gtid_binlog_state;

/**
   purge logs, master and slave sides both, related error code
   convertor.
   Called from @c purge_error_message(), @c MYSQL_BIN_LOG::reset_logs()

   @param  res  an internal to purging routines error code 

   @return the user level error code ER_*
*/
uint purge_log_get_error_code(int res)
{
  uint errcode= 0;

  switch (res)  {
  case 0: break;
  case LOG_INFO_EOF:	errcode= ER_UNKNOWN_TARGET_BINLOG; break;
  case LOG_INFO_IO:	errcode= ER_IO_ERR_LOG_INDEX_READ; break;
  case LOG_INFO_INVALID:errcode= ER_BINLOG_PURGE_PROHIBITED; break;
  case LOG_INFO_SEEK:	errcode= ER_FSEEK_FAIL; break;
  case LOG_INFO_MEM:	errcode= ER_OUT_OF_RESOURCES; break;
  case LOG_INFO_FATAL:	errcode= ER_BINLOG_PURGE_FATAL_ERR; break;
  case LOG_INFO_IN_USE: errcode= ER_LOG_IN_USE; break;
  case LOG_INFO_EMFILE: errcode= ER_BINLOG_PURGE_EMFILE; break;
  default:		errcode= ER_LOG_PURGE_UNKNOWN_ERR; break;
  }

  return errcode;
}

/**
  Silence all errors and warnings reported when performing a write
  to a log table.
  Errors and warnings are not reported to the client or SQL exception
  handlers, so that the presence of logging does not interfere and affect
  the logic of an application.
*/
class Silence_log_table_errors : public Internal_error_handler
{
  char m_message[MYSQL_ERRMSG_SIZE];
public:
  Silence_log_table_errors()
  {
    m_message[0]= '\0';
  }

  virtual ~Silence_log_table_errors() {}

  virtual bool handle_condition(THD *thd,
                                uint sql_errno,
                                const char* sql_state,
                                Sql_condition::enum_warning_level level,
                                const char* msg,
                                Sql_condition ** cond_hdl);
  const char *message() const { return m_message; }
};

bool
Silence_log_table_errors::handle_condition(THD *,
                                           uint,
                                           const char*,
                                           Sql_condition::enum_warning_level,
                                           const char* msg,
                                           Sql_condition ** cond_hdl)
{
  *cond_hdl= NULL;
  strmake_buf(m_message, msg);
  return TRUE;
}

sql_print_message_func sql_print_message_handlers[3] =
{
  sql_print_information,
  sql_print_warning,
  sql_print_error
};


/**
  Create the name of the log file
  
  @param[OUT] out    a pointer to a new allocated name will go there
  @param[IN] log_ext The extension for the file (e.g .log)
  @param[IN] once    whether to use malloc_once or a normal malloc.
*/
void make_default_log_name(char **out, const char* log_ext, bool once)
{
  char buff[FN_REFLEN+10];
  fn_format(buff, opt_log_basename, "", log_ext, MYF(MY_REPLACE_EXT));
  if (once)
    *out= my_once_strdup(buff, MYF(MY_WME));
  else
  {
    my_free(*out);
    *out= my_strdup(buff, MYF(MY_WME));
  }
}


/*
  Helper classes to store non-transactional and transactional data
  before copying it to the binary log.
*/
class binlog_cache_data
{
public:
  binlog_cache_data(): m_pending(0), before_stmt_pos(MY_OFF_T_UNDEF),
  incident(FALSE), changes_to_non_trans_temp_table_flag(FALSE),
  saved_max_binlog_cache_size(0), ptr_binlog_cache_use(0),
  ptr_binlog_cache_disk_use(0)
  { }
  
  ~binlog_cache_data()
  {
    DBUG_ASSERT(empty());
    close_cached_file(&cache_log);
  }

  bool empty() const
  {
    return pending() == NULL && my_b_tell(&cache_log) == 0;
  }

  Rows_log_event *pending() const
  {
    return m_pending;
  }

  void set_pending(Rows_log_event *const pending)
  {
    m_pending= pending;
  }

  void set_incident(void)
  {
    incident= TRUE;
  }
  
  bool has_incident(void)
  {
    return(incident);
  }

  void set_changes_to_non_trans_temp_table()
  {
    changes_to_non_trans_temp_table_flag= TRUE;    
  }

  bool changes_to_non_trans_temp_table()
  {
    return (changes_to_non_trans_temp_table_flag);    
  }

  void reset()
  {
    compute_statistics();
    truncate(0);
    changes_to_non_trans_temp_table_flag= FALSE;
    incident= FALSE;
    before_stmt_pos= MY_OFF_T_UNDEF;
    /*
      The truncate function calls reinit_io_cache that calls my_b_flush_io_cache
      which may increase disk_writes. This breaks the disk_writes use by the
      binary log which aims to compute the ratio between in-memory cache usage
      and disk cache usage. To avoid this undesirable behavior, we reset the
      variable after truncating the cache.
    */
    cache_log.disk_writes= 0;
    DBUG_ASSERT(empty());
  }

  my_off_t get_byte_position() const
  {
    return my_b_tell(&cache_log);
  }

  my_off_t get_prev_position()
  {
     return(before_stmt_pos);
  }

  void set_prev_position(my_off_t pos)
  {
     before_stmt_pos= pos;
  }
  
  void restore_prev_position()
  {
    truncate(before_stmt_pos);
  }

  void restore_savepoint(my_off_t pos)
  {
    truncate(pos);
    if (pos < before_stmt_pos)
      before_stmt_pos= MY_OFF_T_UNDEF;
  }

  void set_binlog_cache_info(my_off_t param_max_binlog_cache_size,
                             ulong *param_ptr_binlog_cache_use,
                             ulong *param_ptr_binlog_cache_disk_use)
  {
    /*
      The assertions guarantee that the set_binlog_cache_info is
      called just once and information passed as parameters are
      never zero.

      This is done while calling the constructor binlog_cache_mngr.
      We cannot set informaton in the constructor binlog_cache_data
      because the space for binlog_cache_mngr is allocated through
      a placement new.

      In the future, we can refactor this and change it to avoid
      the set_binlog_info. 
    */
    DBUG_ASSERT(saved_max_binlog_cache_size == 0 &&
                param_max_binlog_cache_size != 0 &&
                ptr_binlog_cache_use == 0 &&
                param_ptr_binlog_cache_use != 0 &&
                ptr_binlog_cache_disk_use == 0 &&
                param_ptr_binlog_cache_disk_use != 0);

    saved_max_binlog_cache_size= param_max_binlog_cache_size;
    ptr_binlog_cache_use= param_ptr_binlog_cache_use;
    ptr_binlog_cache_disk_use= param_ptr_binlog_cache_disk_use;
    cache_log.end_of_file= saved_max_binlog_cache_size;
  }

  /*
    Cache to store data before copying it to the binary log.
  */
  IO_CACHE cache_log;

private:
  /*
    Pending binrows event. This event is the event where the rows are currently
    written.
   */
  Rows_log_event *m_pending;

  /*
    Binlog position before the start of the current statement.
  */
  my_off_t before_stmt_pos;
 
  /*
    This indicates that some events did not get into the cache and most likely
    it is corrupted.
  */ 
  bool incident;

  /*
    This flag indicates if the cache has changes to temporary tables.
    @TODO This a temporary fix and should be removed after BUG#54562.
  */
  bool changes_to_non_trans_temp_table_flag;

  /**
    This function computes binlog cache and disk usage.
  */
  void compute_statistics()
  {
    if (!empty())
    {
      statistic_increment(*ptr_binlog_cache_use, &LOCK_status);
      if (cache_log.disk_writes != 0)
        statistic_increment(*ptr_binlog_cache_disk_use, &LOCK_status);
    }
  }

  /*
    Stores the values of maximum size of the cache allowed when this cache
    is configured. This corresponds to either
      . max_binlog_cache_size or max_binlog_stmt_cache_size.
  */
  my_off_t saved_max_binlog_cache_size;

  /*
    Stores a pointer to the status variable that keeps track of the in-memory 
    cache usage. This corresponds to either
      . binlog_cache_use or binlog_stmt_cache_use.
  */
  ulong *ptr_binlog_cache_use;

  /*
    Stores a pointer to the status variable that keeps track of the disk
    cache usage. This corresponds to either
      . binlog_cache_disk_use or binlog_stmt_cache_disk_use.
  */
  ulong *ptr_binlog_cache_disk_use;

  /*
    It truncates the cache to a certain position. This includes deleting the
    pending event.
   */
  void truncate(my_off_t pos)
  {
    DBUG_PRINT("info", ("truncating to position %lu", (ulong) pos));
    if (pending())
    {
      delete pending();
      set_pending(0);
    }
    reinit_io_cache(&cache_log, WRITE_CACHE, pos, 0, 0);
    cache_log.end_of_file= saved_max_binlog_cache_size;
  }
 
  binlog_cache_data& operator=(const binlog_cache_data& info);
  binlog_cache_data(const binlog_cache_data& info);
};

class binlog_cache_mngr {
public:
  binlog_cache_mngr(my_off_t param_max_binlog_stmt_cache_size,
                    my_off_t param_max_binlog_cache_size,
                    ulong *param_ptr_binlog_stmt_cache_use,
                    ulong *param_ptr_binlog_stmt_cache_disk_use,
                    ulong *param_ptr_binlog_cache_use,
                    ulong *param_ptr_binlog_cache_disk_use)
    : last_commit_pos_offset(0), using_xa(FALSE), xa_xid(0)
  {
     stmt_cache.set_binlog_cache_info(param_max_binlog_stmt_cache_size,
                                      param_ptr_binlog_stmt_cache_use,
                                      param_ptr_binlog_stmt_cache_disk_use);
     trx_cache.set_binlog_cache_info(param_max_binlog_cache_size,
                                     param_ptr_binlog_cache_use,
                                     param_ptr_binlog_cache_disk_use);
     last_commit_pos_file[0]= 0;
  }

  void reset(bool do_stmt, bool do_trx)
  {
    if (do_stmt)
      stmt_cache.reset();
    if (do_trx)
    {
      trx_cache.reset();
      using_xa= FALSE;
      last_commit_pos_file[0]= 0;
      last_commit_pos_offset= 0;
    }
  }

  binlog_cache_data* get_binlog_cache_data(bool is_transactional)
  {
    return (is_transactional ? &trx_cache : &stmt_cache);
  }

  IO_CACHE* get_binlog_cache_log(bool is_transactional)
  {
    return (is_transactional ? &trx_cache.cache_log : &stmt_cache.cache_log);
  }

  binlog_cache_data stmt_cache;

  binlog_cache_data trx_cache;

  /*
    Binlog position for current transaction.
    For START TRANSACTION WITH CONSISTENT SNAPSHOT, this is the binlog
    position corresponding to the snapshot taken. During (and after) commit,
    this is set to the binlog position corresponding to just after the
    commit (so storage engines can store it in their transaction log).
  */
  char last_commit_pos_file[FN_REFLEN];
  my_off_t last_commit_pos_offset;

  /*
    Flag set true if this transaction is committed with log_xid() as part of
    XA, false if not.
  */
  bool using_xa;
  my_xid xa_xid;
  bool need_unlog;
  /*
    Id of binlog that transaction was written to; only needed if need_unlog is
    true.
  */
  ulong binlog_id;
  /* Set if we get an error during commit that must be returned from unlog(). */
  bool delayed_error;

private:

  binlog_cache_mngr& operator=(const binlog_cache_mngr& info);
  binlog_cache_mngr(const binlog_cache_mngr& info);
};

handlerton *binlog_hton;

bool LOGGER::is_log_table_enabled(uint log_table_type)
{
  switch (log_table_type) {
  case QUERY_LOG_SLOW:
    return (table_log_handler != NULL) && opt_slow_log;
  case QUERY_LOG_GENERAL:
    return (table_log_handler != NULL) && opt_log ;
  default:
    DBUG_ASSERT(0);
    return FALSE;                             /* make compiler happy */
  }
}


/**
   Check if a given table is opened log table

   @param table             Table to check
   @param check_if_opened   Only fail if it's a log table in use
   @param error_msg	    String to put in error message if not ok.
                            No error message if 0
   @return 0 ok
   @return # Type of log file
 */

int check_if_log_table(const TABLE_LIST *table,
                       bool check_if_opened,
                       const char *error_msg)
{
  int result= 0;
  if (table->db_length == 5 &&
      !(lower_case_table_names ?
        my_strcasecmp(system_charset_info, table->db, "mysql") :
        strcmp(table->db, "mysql")))
  {
    const char *table_name= table->table_name;

    if (table->table_name_length == 11 &&
        !(lower_case_table_names ?
          my_strcasecmp(system_charset_info,
                        table_name, "general_log") :
          strcmp(table_name, "general_log")))
    {
      result= QUERY_LOG_GENERAL;
      goto end;
    }

    if (table->table_name_length == 8 && !(lower_case_table_names ?
      my_strcasecmp(system_charset_info, table_name, "slow_log") :
      strcmp(table_name, "slow_log")))
    {
      result= QUERY_LOG_SLOW;
      goto end;
    }
  }
  return 0;

end:
  if (!check_if_opened || logger.is_log_table_enabled(result))
  {
    if (error_msg)
      my_error(ER_BAD_LOG_STATEMENT, MYF(0), error_msg);
    return result;
  }
  return 0;
}


Log_to_csv_event_handler::Log_to_csv_event_handler()
{
}


Log_to_csv_event_handler::~Log_to_csv_event_handler()
{
}


void Log_to_csv_event_handler::cleanup()
{
  logger.is_log_tables_initialized= FALSE;
}

/* log event handlers */

/**
  Log command to the general log table

  Log given command to the general log table.

  @param  event_time        command start timestamp
  @param  user_host         the pointer to the string with user@host info
  @param  user_host_len     length of the user_host string. this is computed
                            once and passed to all general log event handlers
  @param  thread_id         Id of the thread, issued a query
  @param  command_type      the type of the command being logged
  @param  command_type_len  the length of the string above
  @param  sql_text          the very text of the query being executed
  @param  sql_text_len      the length of sql_text string


  @return This function attempts to never call my_error(). This is
  necessary, because general logging happens already after a statement
  status has been sent to the client, so the client can not see the
  error anyway. Besides, the error is not related to the statement
  being executed and is internal, and thus should be handled
  internally (@todo: how?).
  If a write to the table has failed, the function attempts to
  write to a short error message to the file. The failure is also
  indicated in the return value. 

  @retval  FALSE   OK
  @retval  TRUE    error occured
*/

bool Log_to_csv_event_handler::
  log_general(THD *thd, my_hrtime_t event_time, const char *user_host,
              uint user_host_len, int thread_id,
              const char *command_type, uint command_type_len,
              const char *sql_text, uint sql_text_len,
              CHARSET_INFO *client_cs)
{
  TABLE_LIST table_list;
  TABLE *table;
  bool result= TRUE;
  bool need_close= FALSE;
  bool need_pop= FALSE;
  bool need_rnd_end= FALSE;
  uint field_index;
  Silence_log_table_errors error_handler;
  Open_tables_backup open_tables_backup;
  ulonglong save_thd_options;
  bool save_time_zone_used;
  DBUG_ENTER("log_general");

  /*
    CSV uses TIME_to_timestamp() internally if table needs to be repaired
    which will set thd->time_zone_used
  */
  save_time_zone_used= thd->time_zone_used;

  save_thd_options= thd->variables.option_bits;
  thd->variables.option_bits&= ~OPTION_BIN_LOG;

  table_list.init_one_table(MYSQL_SCHEMA_NAME.str, MYSQL_SCHEMA_NAME.length,
                            GENERAL_LOG_NAME.str, GENERAL_LOG_NAME.length,
                            GENERAL_LOG_NAME.str,
                            TL_WRITE_CONCURRENT_INSERT);

  /*
    1) open_log_table generates an error of the
    table can not be opened or is corrupted.
    2) "INSERT INTO general_log" can generate warning sometimes.

    Suppress these warnings and errors, they can't be dealt with
    properly anyway.

    QQ: this problem needs to be studied in more detail.
    Comment this 2 lines and run "cast.test" to see what's happening.
  */
  thd->push_internal_handler(& error_handler);
  need_pop= TRUE;

  if (!(table= open_log_table(thd, &table_list, &open_tables_backup)))
    goto err;

  need_close= TRUE;

  if (table->file->extra(HA_EXTRA_MARK_AS_LOG_TABLE) ||
      table->file->ha_rnd_init_with_error(0))
    goto err;

  need_rnd_end= TRUE;

  /* Honor next number columns if present */
  table->next_number_field= table->found_next_number_field;

  /*
    NOTE: we do not call restore_record() here, as all fields are
    filled by the Logger (=> no need to load default ones).
  */

  /*
    We do not set a value for table->field[0], as it will use
    default value (which is CURRENT_TIMESTAMP).
  */

  /* check that all columns exist */
  if (table->s->fields < 6)
    goto err;

  DBUG_ASSERT(table->field[0]->type() == MYSQL_TYPE_TIMESTAMP);

  ((Field_timestamp*) table->field[0])->store_TIME(
                  hrtime_to_my_time(event_time), hrtime_sec_part(event_time));

  /* do a write */
  if (table->field[1]->store(user_host, user_host_len, client_cs) ||
      table->field[2]->store((longlong) thread_id, TRUE) ||
      table->field[3]->store((longlong) global_system_variables.server_id,
                             TRUE) ||
      table->field[4]->store(command_type, command_type_len, client_cs))
    goto err;

  /*
    A positive return value in store() means truncation.
    Still logging a message in the log in this case.
  */
  table->field[5]->flags|= FIELDFLAG_HEX_ESCAPE;
  if (table->field[5]->store(sql_text, sql_text_len, client_cs) < 0)
    goto err;

  /* mark all fields as not null */
  table->field[1]->set_notnull();
  table->field[2]->set_notnull();
  table->field[3]->set_notnull();
  table->field[4]->set_notnull();
  table->field[5]->set_notnull();

  /* Set any extra columns to their default values */
  for (field_index= 6 ; field_index < table->s->fields ; field_index++)
  {
    table->field[field_index]->set_default();
  }

  /* log table entries are not replicated */
  if (table->file->ha_write_row(table->record[0]))
    goto err;

  result= FALSE;

err:
  if (result && !thd->killed)
    sql_print_error("Failed to write to mysql.general_log: %s",
                    error_handler.message());

  if (need_rnd_end)
  {
    table->file->ha_rnd_end();
    table->file->ha_release_auto_increment();
  }
  if (need_pop)
    thd->pop_internal_handler();
  if (need_close)
    close_log_table(thd, &open_tables_backup);

  thd->variables.option_bits= save_thd_options;
  thd->time_zone_used= save_time_zone_used;
  DBUG_RETURN(result);
}


/*
  Log a query to the slow log table

  SYNOPSIS
    log_slow()
    thd               THD of the query
    current_time      current timestamp
    user_host         the pointer to the string with user@host info
    user_host_len     length of the user_host string. this is computed once
                      and passed to all general log event handlers
    query_time        Amount of time the query took to execute (in microseconds)
    lock_time         Amount of time the query was locked (in microseconds)
    is_command        The flag, which determines, whether the sql_text is a
                      query or an administrator command (these are treated
                      differently by the old logging routines)
    sql_text          the very text of the query or administrator command
                      processed
    sql_text_len      the length of sql_text string

  DESCRIPTION

   Log a query to the slow log table

  RETURN
    FALSE - OK
    TRUE - error occured
*/

bool Log_to_csv_event_handler::
  log_slow(THD *thd, my_hrtime_t current_time,
           const char *user_host, uint user_host_len,
           ulonglong query_utime, ulonglong lock_utime, bool is_command,
           const char *sql_text, uint sql_text_len)
{
  TABLE_LIST table_list;
  TABLE *table;
  bool result= TRUE;
  bool need_close= FALSE;
  bool need_rnd_end= FALSE;
  Silence_log_table_errors error_handler;
  Open_tables_backup open_tables_backup;
  CHARSET_INFO *client_cs= thd->variables.character_set_client;
  bool save_time_zone_used;
  long query_time= (long) MY_MIN(query_utime/1000000, TIME_MAX_VALUE_SECONDS);
  long lock_time=  (long) MY_MIN(lock_utime/1000000, TIME_MAX_VALUE_SECONDS);
  long query_time_micro= (long) (query_utime % 1000000);
  long lock_time_micro=  (long) (lock_utime % 1000000);

  DBUG_ENTER("Log_to_csv_event_handler::log_slow");

  thd->push_internal_handler(& error_handler);
  /*
    CSV uses TIME_to_timestamp() internally if table needs to be repaired
    which will set thd->time_zone_used
  */
  save_time_zone_used= thd->time_zone_used;

  table_list.init_one_table(MYSQL_SCHEMA_NAME.str, MYSQL_SCHEMA_NAME.length,
                            SLOW_LOG_NAME.str, SLOW_LOG_NAME.length,
                            SLOW_LOG_NAME.str,
                            TL_WRITE_CONCURRENT_INSERT);

  if (!(table= open_log_table(thd, &table_list, &open_tables_backup)))
    goto err;

  need_close= TRUE;

  if (table->file->extra(HA_EXTRA_MARK_AS_LOG_TABLE) ||
      table->file->ha_rnd_init_with_error(0))
    goto err;

  need_rnd_end= TRUE;

  /* Honor next number columns if present */
  table->next_number_field= table->found_next_number_field;

  restore_record(table, s->default_values);    // Get empty record

  /* check that all columns exist */
  if (table->s->fields < 11)
    goto err;

  /* store the time and user values */
  DBUG_ASSERT(table->field[0]->type() == MYSQL_TYPE_TIMESTAMP);
  ((Field_timestamp*) table->field[0])->store_TIME(
             hrtime_to_my_time(current_time), hrtime_sec_part(current_time));
  if (table->field[1]->store(user_host, user_host_len, client_cs))
    goto err;

  /*
    A TIME field can not hold the full longlong range; query_time or
    lock_time may be truncated without warning here, if greater than
    839 hours (~35 days)
  */
  MYSQL_TIME t;
  t.neg= 0;

  /* fill in query_time field */
  calc_time_from_sec(&t, query_time, query_time_micro);
  if (table->field[2]->store_time(&t))
    goto err;
  /* lock_time */
  calc_time_from_sec(&t, lock_time, lock_time_micro);
  if (table->field[3]->store_time(&t))
    goto err;
  /* rows_sent */
  if (table->field[4]->store((longlong) thd->get_sent_row_count(), TRUE))
    goto err;
  /* rows_examined */
  if (table->field[5]->store((longlong) thd->get_examined_row_count(), TRUE))
    goto err;

  /* fill database field */
  if (thd->db)
  {
    if (table->field[6]->store(thd->db, thd->db_length, client_cs))
      goto err;
    table->field[6]->set_notnull();
  }

  if (thd->stmt_depends_on_first_successful_insert_id_in_prev_stmt)
  {
    if (table->
        field[7]->store((longlong)
                        thd->first_successful_insert_id_in_prev_stmt_for_binlog,
                        TRUE))
      goto err;
    table->field[7]->set_notnull();
  }

  /*
    Set value if we do an insert on autoincrement column. Note that for
    some engines (those for which get_auto_increment() does not leave a
    table lock until the statement ends), this is just the first value and
    the next ones used may not be contiguous to it.
  */
  if (thd->auto_inc_intervals_in_cur_stmt_for_binlog.nb_elements() > 0)
  {
    if (table->
        field[8]->store((longlong)
          thd->auto_inc_intervals_in_cur_stmt_for_binlog.minimum(), TRUE))
      goto err;
    table->field[8]->set_notnull();
  }

  if (table->field[9]->store((longlong)global_system_variables.server_id, TRUE))
    goto err;
  table->field[9]->set_notnull();

  /*
    Column sql_text.
    A positive return value in store() means truncation.
    Still logging a message in the log in this case.
  */
  if (table->field[10]->store(sql_text, sql_text_len, client_cs) < 0)
    goto err;

  if (table->field[11]->store((longlong) thd->thread_id, TRUE))
    goto err;

  /* log table entries are not replicated */
  if (table->file->ha_write_row(table->record[0]))
    goto err;

  result= FALSE;

err:
  thd->pop_internal_handler();

  if (result && !thd->killed)
    sql_print_error("Failed to write to mysql.slow_log: %s",
                    error_handler.message());

  if (need_rnd_end)
  {
    table->file->ha_rnd_end();
    table->file->ha_release_auto_increment();
  }
  if (need_close)
    close_log_table(thd, &open_tables_backup);
  thd->time_zone_used= save_time_zone_used;
  DBUG_RETURN(result);
}

int Log_to_csv_event_handler::
  activate_log(THD *thd, uint log_table_type)
{
  TABLE_LIST table_list;
  TABLE *table;
  LEX_STRING *UNINIT_VAR(log_name);
  int result;
  Open_tables_backup open_tables_backup;

  DBUG_ENTER("Log_to_csv_event_handler::activate_log");

  if (log_table_type == QUERY_LOG_GENERAL)
  {
    log_name= &GENERAL_LOG_NAME;
  }
  else
  {
    DBUG_ASSERT(log_table_type == QUERY_LOG_SLOW);

    log_name= &SLOW_LOG_NAME;
  }
  table_list.init_one_table(MYSQL_SCHEMA_NAME.str, MYSQL_SCHEMA_NAME.length,
                            log_name->str, log_name->length, log_name->str,
                            TL_WRITE_CONCURRENT_INSERT);

  table= open_log_table(thd, &table_list, &open_tables_backup);
  if (table)
  {
    result= 0;
    close_log_table(thd, &open_tables_backup);
  }
  else
    result= 1;

  DBUG_RETURN(result);
}

bool Log_to_csv_event_handler::
  log_error(enum loglevel level, const char *format, va_list args)
{
  /* No log table is implemented */
  DBUG_ASSERT(0);
  return FALSE;
}

bool Log_to_file_event_handler::
  log_error(enum loglevel level, const char *format,
            va_list args)
{
  return vprint_msg_to_log(level, format, args);
}

void Log_to_file_event_handler::init_pthread_objects()
{
  mysql_log.init_pthread_objects();
  mysql_slow_log.init_pthread_objects();
}


/** Wrapper around MYSQL_LOG::write() for slow log. */

bool Log_to_file_event_handler::
  log_slow(THD *thd, my_hrtime_t current_time,
           const char *user_host, uint user_host_len,
           ulonglong query_utime, ulonglong lock_utime, bool is_command,
           const char *sql_text, uint sql_text_len)
{
  Silence_log_table_errors error_handler;
  thd->push_internal_handler(&error_handler);
  bool retval= mysql_slow_log.write(thd, hrtime_to_my_time(current_time),
                                    user_host, user_host_len,
                                    query_utime, lock_utime, is_command,
                                    sql_text, sql_text_len);
  thd->pop_internal_handler();
  return retval;
}


/**
   Wrapper around MYSQL_LOG::write() for general log. We need it since we
   want all log event handlers to have the same signature.
*/

bool Log_to_file_event_handler::
  log_general(THD *thd, my_hrtime_t event_time, const char *user_host,
              uint user_host_len, int thread_id,
              const char *command_type, uint command_type_len,
              const char *sql_text, uint sql_text_len,
              CHARSET_INFO *client_cs)
{
  Silence_log_table_errors error_handler;
  thd->push_internal_handler(&error_handler);
  bool retval= mysql_log.write(hrtime_to_time(event_time), user_host,
                               user_host_len,
                               thread_id, command_type, command_type_len,
                               sql_text, sql_text_len);
  thd->pop_internal_handler();
  return retval;
}


bool Log_to_file_event_handler::init()
{
  if (!is_initialized)
  {
    if (opt_slow_log)
      mysql_slow_log.open_slow_log(opt_slow_logname);

    if (opt_log)
      mysql_log.open_query_log(opt_logname);

    is_initialized= TRUE;
  }

  return FALSE;
}


void Log_to_file_event_handler::cleanup()
{
  mysql_log.cleanup();
  mysql_slow_log.cleanup();
}

void Log_to_file_event_handler::flush()
{
  /* reopen log files */
  if (opt_log)
    mysql_log.reopen_file();
  if (opt_slow_log)
    mysql_slow_log.reopen_file();
}

/*
  Log error with all enabled log event handlers

  SYNOPSIS
    error_log_print()

    level             The level of the error significance: NOTE,
                      WARNING or ERROR.
    format            format string for the error message
    args              list of arguments for the format string

  RETURN
    FALSE - OK
    TRUE - error occured
*/

bool LOGGER::error_log_print(enum loglevel level, const char *format,
                             va_list args)
{
  bool error= FALSE;
  Log_event_handler **current_handler;

  /* currently we don't need locking here as there is no error_log table */
  for (current_handler= error_log_handler_list ; *current_handler ;)
    error= (*current_handler++)->log_error(level, format, args) || error;

  return error;
}


void LOGGER::cleanup_base()
{
  DBUG_ASSERT(inited == 1);
  mysql_rwlock_destroy(&LOCK_logger);
  if (table_log_handler)
  {
    table_log_handler->cleanup();
    delete table_log_handler;
    table_log_handler= NULL;
  }
  if (file_log_handler)
    file_log_handler->cleanup();
}


void LOGGER::cleanup_end()
{
  DBUG_ASSERT(inited == 1);
  if (file_log_handler)
  {
    delete file_log_handler;
    file_log_handler=NULL;
  }
  inited= 0;
}


/**
  Perform basic log initialization: create file-based log handler and
  init error log.
*/
void LOGGER::init_base()
{
  DBUG_ASSERT(inited == 0);
  inited= 1;

  /*
    Here we create file log handler. We don't do it for the table log handler
    here as it cannot be created so early. The reason is THD initialization,
    which depends on the system variables (parsed later).
  */
  if (!file_log_handler)
    file_log_handler= new Log_to_file_event_handler;

  /* by default we use traditional error log */
  init_error_log(LOG_FILE);

  file_log_handler->init_pthread_objects();
  mysql_rwlock_init(key_rwlock_LOCK_logger, &LOCK_logger);
}


void LOGGER::init_log_tables()
{
  if (!table_log_handler)
    table_log_handler= new Log_to_csv_event_handler;

  if (!is_log_tables_initialized &&
      !table_log_handler->init() && !file_log_handler->init())
    is_log_tables_initialized= TRUE;
}


bool LOGGER::flush_logs(THD *thd)
{
  /*
    Now we lock logger, as nobody should be able to use logging routines while
    log tables are closed
  */
  logger.lock_exclusive();

  /* reopen log files */
  file_log_handler->flush();

  /* end of log flush */
  logger.unlock();
  return 0;
}


/**
  Close and reopen the slow log (with locks).
  
  @returns FALSE.
*/
bool LOGGER::flush_slow_log()
{
  /*
    Now we lock logger, as nobody should be able to use logging routines while
    log tables are closed
  */
  logger.lock_exclusive();

  /* Reopen slow log file */
  if (opt_slow_log)
    file_log_handler->get_mysql_slow_log()->reopen_file();

  /* End of log flush */
  logger.unlock();

  return 0;
}


/**
  Close and reopen the general log (with locks).

  @returns FALSE.
*/
bool LOGGER::flush_general_log()
{
  /*
    Now we lock logger, as nobody should be able to use logging routines while
    log tables are closed
  */
  logger.lock_exclusive();

  /* Reopen general log file */
  if (opt_log)
    file_log_handler->get_mysql_log()->reopen_file();

  /* End of log flush */
  logger.unlock();

  return 0;
}


/*
  Log slow query with all enabled log event handlers

  SYNOPSIS
    slow_log_print()

    thd                 THD of the query being logged
    query               The query being logged
    query_length        The length of the query string
    current_utime       Current time in microseconds (from undefined start)

  RETURN
    FALSE   OK
    TRUE    error occured
*/

bool LOGGER::slow_log_print(THD *thd, const char *query, uint query_length,
                            ulonglong current_utime)

{
  bool error= FALSE;
  Log_event_handler **current_handler;
  bool is_command= FALSE;
  char user_host_buff[MAX_USER_HOST_SIZE + 1];
  Security_context *sctx= thd->security_ctx;
  uint user_host_len= 0;
  ulonglong query_utime, lock_utime;

  DBUG_ASSERT(thd->enable_slow_log);
  /*
    Print the message to the buffer if we have slow log enabled
  */

  if (*slow_log_handler_list)
  {
    /* do not log slow queries from replication threads */
    if (thd->slave_thread && !opt_log_slow_slave_statements)
      return 0;

    lock_shared();
    if (!opt_slow_log)
    {
      unlock();
      return 0;
    }

    /* fill in user_host value: the format is "%s[%s] @ %s [%s]" */
    user_host_len= (strxnmov(user_host_buff, MAX_USER_HOST_SIZE,
                             sctx->priv_user ? sctx->priv_user : "", "[",
                             sctx->user ? sctx->user : (thd->slave_thread ? "SQL_SLAVE" : ""), "] @ ",
                             sctx->host ? sctx->host : "", " [",
                             sctx->ip ? sctx->ip : "", "]", NullS) -
                    user_host_buff);

    DBUG_ASSERT(thd->start_utime);
    DBUG_ASSERT(thd->start_time);
    query_utime= (current_utime - thd->start_utime);
    lock_utime=  (thd->utime_after_lock - thd->start_utime);
    my_hrtime_t current_time= { hrtime_from_time(thd->start_time) +
                                thd->start_time_sec_part + query_utime };

    if (!query)
    {
      is_command= TRUE;
      query= command_name[thd->get_command()].str;
      query_length= command_name[thd->get_command()].length;
    }

    for (current_handler= slow_log_handler_list; *current_handler ;)
      error= (*current_handler++)->log_slow(thd, current_time,
                                            user_host_buff, user_host_len,
                                            query_utime, lock_utime, is_command,
                                            query, query_length) || error;

    unlock();
  }
  return error;
}

bool LOGGER::general_log_write(THD *thd, enum enum_server_command command,
                               const char *query, uint query_length)
{
  bool error= FALSE;
  Log_event_handler **current_handler= general_log_handler_list;
  char user_host_buff[MAX_USER_HOST_SIZE + 1];
  uint user_host_len= 0;
  my_hrtime_t current_time;

  DBUG_ASSERT(thd);

  user_host_len= make_user_name(thd, user_host_buff);

  current_time= my_hrtime();

  mysql_audit_general_log(thd, hrtime_to_time(current_time),
                          user_host_buff, user_host_len,
                          command_name[(uint) command].str,
                          command_name[(uint) command].length,
                          query, query_length);
                        
  if (opt_log && log_command(thd, command))
  {
    lock_shared();
    while (*current_handler)
      error|= (*current_handler++)->
        log_general(thd, current_time, user_host_buff,
                    user_host_len, thd->thread_id,
                    command_name[(uint) command].str,
                    command_name[(uint) command].length,
                    query, query_length,
                    thd->variables.character_set_client) || error;
    unlock();
  }

  return error;
}

bool LOGGER::general_log_print(THD *thd, enum enum_server_command command,
                               const char *format, va_list args)
{
  uint message_buff_len= 0;
  char message_buff[MAX_LOG_BUFFER_SIZE];

  /* prepare message */
  if (format)
    message_buff_len= my_vsnprintf(message_buff, sizeof(message_buff),
                                   format, args);
  else
    message_buff[0]= '\0';

  return general_log_write(thd, command, message_buff, message_buff_len);
}

void LOGGER::init_error_log(ulonglong error_log_printer)
{
  if (error_log_printer & LOG_NONE)
  {
    error_log_handler_list[0]= 0;
    return;
  }

  switch (error_log_printer) {
  case LOG_FILE:
    error_log_handler_list[0]= file_log_handler;
    error_log_handler_list[1]= 0;
    break;
    /* these two are disabled for now */
  case LOG_TABLE:
    DBUG_ASSERT(0);
    break;
  case LOG_TABLE|LOG_FILE:
    DBUG_ASSERT(0);
    break;
  }
}

void LOGGER::init_slow_log(ulonglong slow_log_printer)
{
  if (slow_log_printer & LOG_NONE)
  {
    slow_log_handler_list[0]= 0;
    return;
  }

  switch (slow_log_printer) {
  case LOG_FILE:
    slow_log_handler_list[0]= file_log_handler;
    slow_log_handler_list[1]= 0;
    break;
  case LOG_TABLE:
    slow_log_handler_list[0]= table_log_handler;
    slow_log_handler_list[1]= 0;
    break;
  case LOG_TABLE|LOG_FILE:
    slow_log_handler_list[0]= file_log_handler;
    slow_log_handler_list[1]= table_log_handler;
    slow_log_handler_list[2]= 0;
    break;
  }
}

void LOGGER::init_general_log(ulonglong general_log_printer)
{
  if (general_log_printer & LOG_NONE)
  {
    general_log_handler_list[0]= 0;
    return;
  }

  switch (general_log_printer) {
  case LOG_FILE:
    general_log_handler_list[0]= file_log_handler;
    general_log_handler_list[1]= 0;
    break;
  case LOG_TABLE:
    general_log_handler_list[0]= table_log_handler;
    general_log_handler_list[1]= 0;
    break;
  case LOG_TABLE|LOG_FILE:
    general_log_handler_list[0]= file_log_handler;
    general_log_handler_list[1]= table_log_handler;
    general_log_handler_list[2]= 0;
    break;
  }
}


bool LOGGER::activate_log_handler(THD* thd, uint log_type)
{
  MYSQL_QUERY_LOG *file_log;
  bool res= FALSE;
  lock_exclusive();
  switch (log_type) {
  case QUERY_LOG_SLOW:
    if (!opt_slow_log)
    {
      file_log= file_log_handler->get_mysql_slow_log();

      file_log->open_slow_log(opt_slow_logname);
      if (table_log_handler->activate_log(thd, QUERY_LOG_SLOW))
      {
        /* Error printed by open table in activate_log() */
        res= TRUE;
        file_log->close(0);
      }
      else
      {
        init_slow_log(log_output_options);
        opt_slow_log= TRUE;
      }
    }
    break;
  case QUERY_LOG_GENERAL:
    if (!opt_log)
    {
      file_log= file_log_handler->get_mysql_log();

      file_log->open_query_log(opt_logname);
      if (table_log_handler->activate_log(thd, QUERY_LOG_GENERAL))
      {
        /* Error printed by open table in activate_log() */
        res= TRUE;
        file_log->close(0);
      }
      else
      {
        init_general_log(log_output_options);
        opt_log= TRUE;
      }
    }
    break;
  default:
    DBUG_ASSERT(0);
  }
  unlock();
  return res;
}


void LOGGER::deactivate_log_handler(THD *thd, uint log_type)
{
  my_bool *tmp_opt= 0;
  MYSQL_LOG *file_log;
  LINT_INIT(file_log);

  switch (log_type) {
  case QUERY_LOG_SLOW:
    tmp_opt= &opt_slow_log;
    file_log= file_log_handler->get_mysql_slow_log();
    break;
  case QUERY_LOG_GENERAL:
    tmp_opt= &opt_log;
    file_log= file_log_handler->get_mysql_log();
    break;
  default:
    MY_ASSERT_UNREACHABLE();
  }

  if (!(*tmp_opt))
    return;

  lock_exclusive();
  file_log->close(0);
  *tmp_opt= FALSE;
  unlock();
}


/* the parameters are unused for the log tables */
bool Log_to_csv_event_handler::init()
{
  return 0;
}

int LOGGER::set_handlers(ulonglong error_log_printer,
                         ulonglong slow_log_printer,
                         ulonglong general_log_printer)
{
  /* error log table is not supported yet */
  DBUG_ASSERT(error_log_printer < LOG_TABLE);

  lock_exclusive();

  if ((slow_log_printer & LOG_TABLE || general_log_printer & LOG_TABLE) &&
      !is_log_tables_initialized)
  {
    slow_log_printer= (slow_log_printer & ~LOG_TABLE) | LOG_FILE;
    general_log_printer= (general_log_printer & ~LOG_TABLE) | LOG_FILE;

    sql_print_error("Failed to initialize log tables. "
                    "Falling back to the old-fashioned logs");
  }

  init_error_log(error_log_printer);
  init_slow_log(slow_log_printer);
  init_general_log(general_log_printer);

  unlock();

  return 0;
}

 /*
  Save position of binary log transaction cache.

  SYNPOSIS
    binlog_trans_log_savepos()

    thd      The thread to take the binlog data from
    pos      Pointer to variable where the position will be stored

  DESCRIPTION

    Save the current position in the binary log transaction cache into
    the variable pointed to by 'pos'
 */

static void
binlog_trans_log_savepos(THD *thd, my_off_t *pos)
{
  DBUG_ENTER("binlog_trans_log_savepos");
  DBUG_ASSERT(pos != NULL);
  binlog_cache_mngr *const cache_mngr= thd->binlog_setup_trx_data();
  DBUG_ASSERT(mysql_bin_log.is_open());
  *pos= cache_mngr->trx_cache.get_byte_position();
  DBUG_PRINT("return", ("*pos: %lu", (ulong) *pos));
  DBUG_VOID_RETURN;
}


/*
  Truncate the binary log transaction cache.

  SYNPOSIS
    binlog_trans_log_truncate()

    thd      The thread to take the binlog data from
    pos      Position to truncate to

  DESCRIPTION

    Truncate the binary log to the given position. Will not change
    anything else.

 */
static void
binlog_trans_log_truncate(THD *thd, my_off_t pos)
{
  DBUG_ENTER("binlog_trans_log_truncate");
  DBUG_PRINT("enter", ("pos: %lu", (ulong) pos));

  DBUG_ASSERT(thd_get_ha_data(thd, binlog_hton) != NULL);
  /* Only true if binlog_trans_log_savepos() wasn't called before */
  DBUG_ASSERT(pos != ~(my_off_t) 0);

  binlog_cache_mngr *const cache_mngr=
    (binlog_cache_mngr*) thd_get_ha_data(thd, binlog_hton);
  cache_mngr->trx_cache.restore_savepoint(pos);
  DBUG_VOID_RETURN;
}


/*
  this function is mostly a placeholder.
  conceptually, binlog initialization (now mostly done in MYSQL_BIN_LOG::open)
  should be moved here.
*/

int binlog_init(void *p)
{
  binlog_hton= (handlerton *)p;
  binlog_hton->state=opt_bin_log ? SHOW_OPTION_YES : SHOW_OPTION_NO;
  binlog_hton->db_type=DB_TYPE_BINLOG;
  binlog_hton->savepoint_offset= sizeof(my_off_t);
  binlog_hton->close_connection= binlog_close_connection;
  binlog_hton->savepoint_set= binlog_savepoint_set;
  binlog_hton->savepoint_rollback= binlog_savepoint_rollback;
  binlog_hton->commit= binlog_commit;
  binlog_hton->rollback= binlog_rollback;
  binlog_hton->prepare= binlog_prepare;
  binlog_hton->start_consistent_snapshot= binlog_start_consistent_snapshot;
  binlog_hton->flags= HTON_NOT_USER_SELECTABLE | HTON_HIDDEN;
  return 0;
}

static int binlog_close_connection(handlerton *hton, THD *thd)
{
  binlog_cache_mngr *const cache_mngr=
    (binlog_cache_mngr*) thd_get_ha_data(thd, binlog_hton);
  DBUG_ASSERT(cache_mngr->trx_cache.empty() && cache_mngr->stmt_cache.empty());
  thd_set_ha_data(thd, binlog_hton, NULL);
  cache_mngr->~binlog_cache_mngr();
  my_free(cache_mngr);
  return 0;
}

/*
  This function flushes a cache upon commit/rollback.

  SYNOPSIS
    binlog_flush_cache()

    thd        The thread whose transaction should be ended
    cache_mngr Pointer to the binlog_cache_mngr to use
    all        True if the entire transaction should be ended, false if
               only the statement transaction should be ended.
    end_ev     The end event to use (COMMIT, ROLLBACK, or commit XID)
    using_stmt True if the statement cache should be flushed
    using_trx  True if the transaction cache should be flushed

  DESCRIPTION

    End the currently transaction or statement. The transaction can be either
    a real transaction or a statement transaction.

    This can be to commit a transaction, with a COMMIT query event or an XA
    commit XID event. But it can also be to rollback a transaction with a
    ROLLBACK query event, used for rolling back transactions which also
    contain updates to non-transactional tables. Or it can be a flush of
    a statement cache.
 */

static int
binlog_flush_cache(THD *thd, binlog_cache_mngr *cache_mngr,
                   Log_event *end_ev, bool all, bool using_stmt,
                   bool using_trx)
{
  int error= 0;
  DBUG_ENTER("binlog_flush_cache");
  DBUG_PRINT("enter", ("end_ev: %p", end_ev));

  if ((using_stmt && !cache_mngr->stmt_cache.empty()) ||
      (using_trx && !cache_mngr->trx_cache.empty()))
  {
    if (using_stmt && thd->binlog_flush_pending_rows_event(TRUE, FALSE))
      DBUG_RETURN(1);
    if (using_trx && thd->binlog_flush_pending_rows_event(TRUE, TRUE))
      DBUG_RETURN(1);

    /*
      Doing a commit or a rollback including non-transactional tables,
      i.e., ending a transaction where we might write the transaction
      cache to the binary log.

      We can always end the statement when ending a transaction since
      transactions are not allowed inside stored functions.  If they
      were, we would have to ensure that we're not ending a statement
      inside a stored function.
    */
    error= mysql_bin_log.write_transaction_to_binlog(thd, cache_mngr,
                                                     end_ev, all,
                                                     using_stmt, using_trx);
  }
  else
  {
    /*
      This can happen in row-format binlog with something like
          BEGIN; INSERT INTO nontrans_table; INSERT IGNORE INTO trans_table;
      The nontrans_table is written directly into the binlog before commit,
      and if the trans_table is ignored there will be no rows to write when
      we get here.

      So there is no work to do. Therefore, we will not increment any XID
      count, so we must not decrement any XID count in unlog().
    */
    cache_mngr->need_unlog= 0;
  }
  cache_mngr->reset(using_stmt, using_trx);

  DBUG_ASSERT((!using_stmt || cache_mngr->stmt_cache.empty()) &&
              (!using_trx || cache_mngr->trx_cache.empty()));
  DBUG_RETURN(error);
}


/**
  This function flushes the stmt-cache upon commit.

  @param thd                The thread whose transaction should be flushed
  @param cache_mngr         Pointer to the cache manager

  @return
    nonzero if an error pops up when flushing the cache.
*/
static inline int
binlog_commit_flush_stmt_cache(THD *thd, bool all,
                               binlog_cache_mngr *cache_mngr)
{
  DBUG_ENTER("binlog_commit_flush_stmt_cache");
  Query_log_event end_evt(thd, STRING_WITH_LEN("COMMIT"),
                          FALSE, TRUE, TRUE, 0);
  DBUG_RETURN(binlog_flush_cache(thd, cache_mngr, &end_evt, all, TRUE, FALSE));
}

/**
  This function flushes the trx-cache upon commit.

  @param thd                The thread whose transaction should be flushed
  @param cache_mngr         Pointer to the cache manager

  @return
    nonzero if an error pops up when flushing the cache.
*/
static inline int
binlog_commit_flush_trx_cache(THD *thd, bool all, binlog_cache_mngr *cache_mngr)
{
  DBUG_ENTER("binlog_commit_flush_trx_cache");
  Query_log_event end_evt(thd, STRING_WITH_LEN("COMMIT"),
                          TRUE, TRUE, TRUE, 0);
  DBUG_RETURN(binlog_flush_cache(thd, cache_mngr, &end_evt, all, FALSE, TRUE));
}

/**
  This function flushes the trx-cache upon rollback.

  @param thd                The thread whose transaction should be flushed
  @param cache_mngr         Pointer to the cache manager

  @return
    nonzero if an error pops up when flushing the cache.
*/
static inline int
binlog_rollback_flush_trx_cache(THD *thd, bool all,
                                binlog_cache_mngr *cache_mngr)
{
  Query_log_event end_evt(thd, STRING_WITH_LEN("ROLLBACK"),
                          TRUE, TRUE, TRUE, 0);
  return (binlog_flush_cache(thd, cache_mngr, &end_evt, all, FALSE, TRUE));
}

/**
  This function flushes the trx-cache upon commit.

  @param thd                The thread whose transaction should be flushed
  @param cache_mngr         Pointer to the cache manager
  @param xid                Transaction Id

  @return
    nonzero if an error pops up when flushing the cache.
*/
static inline int
binlog_commit_flush_xid_caches(THD *thd, binlog_cache_mngr *cache_mngr,
                               bool all, my_xid xid)
{
  if (xid)
  {
    Xid_log_event end_evt(thd, xid, TRUE);
    return (binlog_flush_cache(thd, cache_mngr, &end_evt, all, TRUE, TRUE));
  }
  else
  {
    /*
      Empty xid occurs in XA COMMIT ... ONE PHASE.
      In this case, we do not have a MySQL xid for the transaction, and the
      external XA transaction coordinator will have to handle recovery if
      needed. So we end the transaction with a plain COMMIT query event.
    */
    Query_log_event end_evt(thd, STRING_WITH_LEN("COMMIT"),
                            TRUE, TRUE, TRUE, 0);
    return (binlog_flush_cache(thd, cache_mngr, &end_evt, all, TRUE, TRUE));
  }
}

/**
  This function truncates the transactional cache upon committing or rolling
  back either a transaction or a statement.

  @param thd        The thread whose transaction should be flushed
  @param cache_mngr Pointer to the cache data to be flushed
  @param all        @c true means truncate the transaction, otherwise the
                    statement must be truncated.

  @return
    nonzero if an error pops up when truncating the transactional cache.
*/
static int
binlog_truncate_trx_cache(THD *thd, binlog_cache_mngr *cache_mngr, bool all)
{
  DBUG_ENTER("binlog_truncate_trx_cache");
  int error=0;
  /*
    This function handles transactional changes and as such this flag
    equals to true.
  */
  bool const is_transactional= TRUE;

  DBUG_PRINT("info", ("thd->options={ %s %s}, transaction: %s",
                      FLAGSTR(thd->variables.option_bits, OPTION_NOT_AUTOCOMMIT),
                      FLAGSTR(thd->variables.option_bits, OPTION_BEGIN),
                      all ? "all" : "stmt"));

  thd->binlog_remove_pending_rows_event(TRUE, is_transactional);
  /*
    If rolling back an entire transaction or a single statement not
    inside a transaction, we reset the transaction cache.
  */
  if (ending_trans(thd, all))
  {
    if (cache_mngr->trx_cache.has_incident())
      error= mysql_bin_log.write_incident(thd);

    thd->clear_binlog_table_maps();

    cache_mngr->reset(false, true);
  }
  /*
    If rolling back a statement in a transaction, we truncate the
    transaction cache to remove the statement.
  */
  else
    cache_mngr->trx_cache.restore_prev_position();

  DBUG_ASSERT(thd->binlog_get_pending_rows_event(is_transactional) == NULL);
  DBUG_RETURN(error);
}

static int binlog_prepare(handlerton *hton, THD *thd, bool all)
{
  /*
    do nothing.
    just pretend we can do 2pc, so that MySQL won't
    switch to 1pc.
    real work will be done in MYSQL_BIN_LOG::log_and_order()
  */
  return 0;
}

/**
  This function is called once after each statement.

  It has the responsibility to flush the caches to the binary log on commits.

  @param hton  The binlog handlerton.
  @param thd   The client thread that executes the transaction.
  @param all   This is @c true if this is a real transaction commit, and
               @false otherwise.

  @see handlerton::commit
*/
static int binlog_commit(handlerton *hton, THD *thd, bool all)
{
  int error= 0;
  DBUG_ENTER("binlog_commit");
  binlog_cache_mngr *const cache_mngr=
    (binlog_cache_mngr*) thd_get_ha_data(thd, binlog_hton);

  DBUG_PRINT("debug",
             ("all: %d, in_transaction: %s, all.modified_non_trans_table: %s, stmt.modified_non_trans_table: %s",
              all,
              YESNO(thd->in_multi_stmt_transaction_mode()),
              YESNO(thd->transaction.all.modified_non_trans_table),
              YESNO(thd->transaction.stmt.modified_non_trans_table)));

  if (!cache_mngr->stmt_cache.empty())
  {
    error= binlog_commit_flush_stmt_cache(thd, all, cache_mngr);
  }

  if (cache_mngr->trx_cache.empty())
  {
    /*
      we're here because cache_log was flushed in MYSQL_BIN_LOG::log_xid()
    */
    cache_mngr->reset(false, true);
    DBUG_RETURN(error);
  }

  /*
    We commit the transaction if:
     - We are not in a transaction and committing a statement, or
     - We are in a transaction and a full transaction is committed.
    Otherwise, we accumulate the changes.
  */
  if (!error && ending_trans(thd, all))
    error= binlog_commit_flush_trx_cache(thd, all, cache_mngr);

  /*
    This is part of the stmt rollback.
  */
  if (!all)
    cache_mngr->trx_cache.set_prev_position(MY_OFF_T_UNDEF);

  DBUG_RETURN(error);
}

/**
  This function is called when a transaction or a statement is rolled back.

  @param hton  The binlog handlerton.
  @param thd   The client thread that executes the transaction.
  @param all   This is @c true if this is a real transaction rollback, and
               @false otherwise.

  @see handlerton::rollback
*/
static int binlog_rollback(handlerton *hton, THD *thd, bool all)
{
  DBUG_ENTER("binlog_rollback");
  int error= 0;
  binlog_cache_mngr *const cache_mngr=
    (binlog_cache_mngr*) thd_get_ha_data(thd, binlog_hton);

  DBUG_PRINT("debug", ("all: %s, all.modified_non_trans_table: %s, stmt.modified_non_trans_table: %s",
                       YESNO(all),
                       YESNO(thd->transaction.all.modified_non_trans_table),
                       YESNO(thd->transaction.stmt.modified_non_trans_table)));

  /*
    If an incident event is set we do not flush the content of the statement
    cache because it may be corrupted.
  */
  if (cache_mngr->stmt_cache.has_incident())
  {
    error= mysql_bin_log.write_incident(thd);
    cache_mngr->reset(true, false);
  }
  else if (!cache_mngr->stmt_cache.empty())
  {
    error= binlog_commit_flush_stmt_cache(thd, all, cache_mngr);
  }

  if (cache_mngr->trx_cache.empty())
  {
    /*
      we're here because cache_log was flushed in MYSQL_BIN_LOG::log_xid()
    */
    cache_mngr->reset(false, true);
    DBUG_RETURN(error);
  }

  if (mysql_bin_log.check_write_error(thd))
  {
    /*
      "all == true" means that a "rollback statement" triggered the error and
      this function was called. However, this must not happen as a rollback
      is written directly to the binary log. And in auto-commit mode, a single
      statement that is rolled back has the flag all == false.
    */
    DBUG_ASSERT(!all);
    /*
      We reach this point if the effect of a statement did not properly get into
      a cache and need to be rolled back.
    */
    error |= binlog_truncate_trx_cache(thd, cache_mngr, all);
  }
  else if (!error)
  {  
    /*
      We flush the cache wrapped in a beging/rollback if:
        . aborting a single or multi-statement transaction and;
        . the OPTION_KEEP_LOG is active or;
        . the format is STMT and a non-trans table was updated or;
        . the format is MIXED and a temporary non-trans table was
          updated or;
        . the format is MIXED, non-trans table was updated and
          aborting a single statement transaction;
    */
    if (ending_trans(thd, all) &&
        ((thd->variables.option_bits & OPTION_KEEP_LOG) ||
         (trans_has_updated_non_trans_table(thd) &&
          thd->variables.binlog_format == BINLOG_FORMAT_STMT) ||
         (cache_mngr->trx_cache.changes_to_non_trans_temp_table() &&
          thd->variables.binlog_format == BINLOG_FORMAT_MIXED) ||
         (trans_has_updated_non_trans_table(thd) &&
          ending_single_stmt_trans(thd,all) &&
          thd->variables.binlog_format == BINLOG_FORMAT_MIXED)))
      error= binlog_rollback_flush_trx_cache(thd, all, cache_mngr);
    /*
      Truncate the cache if:
        . aborting a single or multi-statement transaction or;
        . the OPTION_KEEP_LOG is not active and;
        . the format is not STMT or no non-trans table was
          updated and;
        . the format is not MIXED or no temporary non-trans table
          was updated.
    */
    else if (ending_trans(thd, all) ||
             (!(thd->variables.option_bits & OPTION_KEEP_LOG) &&
              (!stmt_has_updated_non_trans_table(thd) ||
               thd->variables.binlog_format != BINLOG_FORMAT_STMT) &&
              (!cache_mngr->trx_cache.changes_to_non_trans_temp_table() ||
               thd->variables.binlog_format != BINLOG_FORMAT_MIXED)))
      error= binlog_truncate_trx_cache(thd, cache_mngr, all);
  }

  /* 
    This is part of the stmt rollback.
  */
  if (!all)
    cache_mngr->trx_cache.set_prev_position(MY_OFF_T_UNDEF);

  DBUG_RETURN(error);
}

void MYSQL_BIN_LOG::set_write_error(THD *thd, bool is_transactional)
{
  DBUG_ENTER("MYSQL_BIN_LOG::set_write_error");

  write_error= 1;

  if (check_write_error(thd))
    DBUG_VOID_RETURN;

  if (my_errno == EFBIG)
  {
    if (is_transactional)
    {
      my_message(ER_TRANS_CACHE_FULL, ER(ER_TRANS_CACHE_FULL), MYF(MY_WME));
    }
    else
    {
      my_message(ER_STMT_CACHE_FULL, ER(ER_STMT_CACHE_FULL), MYF(MY_WME));
    }
  }
  else
  {
    my_error(ER_ERROR_ON_WRITE, MYF(MY_WME), name, errno);
  }

  DBUG_VOID_RETURN;
}

bool MYSQL_BIN_LOG::check_write_error(THD *thd)
{
  DBUG_ENTER("MYSQL_BIN_LOG::check_write_error");

  bool checked= FALSE;

  if (!thd->is_error())
    DBUG_RETURN(checked);

  switch (thd->get_stmt_da()->sql_errno())
  {
    case ER_TRANS_CACHE_FULL:
    case ER_STMT_CACHE_FULL:
    case ER_ERROR_ON_WRITE:
    case ER_BINLOG_LOGGING_IMPOSSIBLE:
      checked= TRUE;
    break;
  }

  DBUG_RETURN(checked);
}


/**
  @note
  How do we handle this (unlikely but legal) case:
  @verbatim
    [transaction] + [update to non-trans table] + [rollback to savepoint] ?
  @endverbatim
  The problem occurs when a savepoint is before the update to the
  non-transactional table. Then when there's a rollback to the savepoint, if we
  simply truncate the binlog cache, we lose the part of the binlog cache where
  the update is. If we want to not lose it, we need to write the SAVEPOINT
  command and the ROLLBACK TO SAVEPOINT command to the binlog cache. The latter
  is easy: it's just write at the end of the binlog cache, but the former
  should be *inserted* to the place where the user called SAVEPOINT. The
  solution is that when the user calls SAVEPOINT, we write it to the binlog
  cache (so no need to later insert it). As transactions are never intermixed
  in the binary log (i.e. they are serialized), we won't have conflicts with
  savepoint names when using mysqlbinlog or in the slave SQL thread.
  Then when ROLLBACK TO SAVEPOINT is called, if we updated some
  non-transactional table, we don't truncate the binlog cache but instead write
  ROLLBACK TO SAVEPOINT to it; otherwise we truncate the binlog cache (which
  will chop the SAVEPOINT command from the binlog cache, which is good as in
  that case there is no need to have it in the binlog).
*/

static int binlog_savepoint_set(handlerton *hton, THD *thd, void *sv)
{
  DBUG_ENTER("binlog_savepoint_set");
  int error= 1;

  char buf[1024];
  String log_query(buf, sizeof(buf), &my_charset_bin);
  if (log_query.copy(STRING_WITH_LEN("SAVEPOINT "), &my_charset_bin) ||
      append_identifier(thd, &log_query,
                        thd->lex->ident.str, thd->lex->ident.length))
    DBUG_RETURN(1);
  int errcode= query_error_code(thd, thd->killed == NOT_KILLED);
  Query_log_event qinfo(thd, log_query.c_ptr_safe(), log_query.length(),
                        TRUE, FALSE, TRUE, errcode);
  /* 
    We cannot record the position before writing the statement
    because a rollback to a savepoint (.e.g. consider it "S") would
    prevent the savepoint statement (i.e. "SAVEPOINT S") from being
    written to the binary log despite the fact that the server could
    still issue other rollback statements to the same savepoint (i.e. 
    "S"). 
    Given that the savepoint is valid until the server releases it,
    ie, until the transaction commits or it is released explicitly,
    we need to log it anyway so that we don't have "ROLLBACK TO S"
    or "RELEASE S" without the preceding "SAVEPOINT S" in the binary
    log.
  */
  if (!(error= mysql_bin_log.write(&qinfo)))
    binlog_trans_log_savepos(thd, (my_off_t*) sv);

  DBUG_RETURN(error);
}

static int binlog_savepoint_rollback(handlerton *hton, THD *thd, void *sv)
{
  DBUG_ENTER("binlog_savepoint_rollback");

  /*
    Write ROLLBACK TO SAVEPOINT to the binlog cache if we have updated some
    non-transactional table. Otherwise, truncate the binlog cache starting
    from the SAVEPOINT command.
  */
  if (unlikely(trans_has_updated_non_trans_table(thd) ||
               (thd->variables.option_bits & OPTION_KEEP_LOG)))
  {
    char buf[1024];
    String log_query(buf, sizeof(buf), &my_charset_bin);
    if (log_query.copy(STRING_WITH_LEN("ROLLBACK TO "), &my_charset_bin) ||
        append_identifier(thd, &log_query,
                          thd->lex->ident.str, thd->lex->ident.length))
      DBUG_RETURN(1);
    int errcode= query_error_code(thd, thd->killed == NOT_KILLED);
    Query_log_event qinfo(thd, log_query.ptr(), log_query.length(),
                          TRUE, FALSE, TRUE, errcode);
    DBUG_RETURN(mysql_bin_log.write(&qinfo));
  }
  binlog_trans_log_truncate(thd, *(my_off_t*)sv);
  DBUG_RETURN(0);
}


int check_binlog_magic(IO_CACHE* log, const char** errmsg)
{
  uchar magic[4];
  DBUG_ASSERT(my_b_tell(log) == 0);

  if (my_b_read(log, magic, sizeof(magic)))
  {
    *errmsg = "I/O error reading the header from the binary log";
    sql_print_error("%s, errno=%d, io cache code=%d", *errmsg, my_errno,
		    log->error);
    return 1;
  }
  if (bcmp(magic, BINLOG_MAGIC, sizeof(magic)))
  {
    *errmsg = "Binlog has bad magic number;  It's not a binary log file that can be used by this version of MySQL";
    return 1;
  }
  return 0;
}


File open_binlog(IO_CACHE *log, const char *log_file_name, const char **errmsg)
{
  File file;
  DBUG_ENTER("open_binlog");

  if ((file= mysql_file_open(key_file_binlog,
                             log_file_name, O_RDONLY | O_BINARY | O_SHARE,
                             MYF(MY_WME))) < 0)
  {
    sql_print_error("Failed to open log (file '%s', errno %d)",
                    log_file_name, my_errno);
    *errmsg = "Could not open log file";
    goto err;
  }
  if (init_io_cache(log, file, IO_SIZE*2, READ_CACHE, 0, 0,
                    MYF(MY_WME|MY_DONT_CHECK_FILESIZE)))
  {
    sql_print_error("Failed to create a cache on log (file '%s')",
                    log_file_name);
    *errmsg = "Could not open log file";
    goto err;
  }
  if (check_binlog_magic(log,errmsg))
    goto err;
  DBUG_RETURN(file);

err:
  if (file >= 0)
  {
    mysql_file_close(file, MYF(0));
    end_io_cache(log);
  }
  DBUG_RETURN(-1);
}

#ifdef _WIN32
static int eventSource = 0;

static void setup_windows_event_source()
{
  HKEY    hRegKey= NULL;
  DWORD   dwError= 0;
  TCHAR   szPath[MAX_PATH];
  DWORD dwTypes;

  if (eventSource)               // Ensure that we are only called once
    return;
  eventSource= 1;

  // Create the event source registry key
  dwError= RegCreateKey(HKEY_LOCAL_MACHINE,
                          "SYSTEM\\CurrentControlSet\\Services\\EventLog\\Application\\MySQL", 
                          &hRegKey);

  /* Name of the PE module that contains the message resource */
  GetModuleFileName(NULL, szPath, MAX_PATH);

  /* Register EventMessageFile */
  dwError = RegSetValueEx(hRegKey, "EventMessageFile", 0, REG_EXPAND_SZ,
                          (PBYTE) szPath, (DWORD) (strlen(szPath) + 1));

  /* Register supported event types */
  dwTypes= (EVENTLOG_ERROR_TYPE | EVENTLOG_WARNING_TYPE |
            EVENTLOG_INFORMATION_TYPE);
  dwError= RegSetValueEx(hRegKey, "TypesSupported", 0, REG_DWORD,
                         (LPBYTE) &dwTypes, sizeof dwTypes);

  RegCloseKey(hRegKey);
}

#endif /* _WIN32 */


/**
  Find a unique filename for 'filename.#'.

  Set '#' to the number next to the maximum found in the most
  recent log file extension.

  This function will return nonzero if: (i) the generated name
  exceeds FN_REFLEN; (ii) if the number of extensions is exhausted;
  or (iii) some other error happened while examining the filesystem.

  @return
    nonzero if not possible to get unique filename.
*/

static int find_uniq_filename(char *name)
{
  uint                  i;
  char                  buff[FN_REFLEN], ext_buf[FN_REFLEN];
  struct st_my_dir     *dir_info;
  reg1 struct fileinfo *file_info;
  ulong                 max_found= 0, next= 0, number= 0;
  size_t		buf_length, length;
  char			*start, *end;
  int                   error= 0;
  DBUG_ENTER("find_uniq_filename");

  length= dirname_part(buff, name, &buf_length);
  start=  name + length;
  end=    strend(start);

  *end='.';
  length= (size_t) (end - start + 1);

  if ((DBUG_EVALUATE_IF("error_unique_log_filename", 1, 
      !(dir_info= my_dir(buff,MYF(MY_DONT_SORT))))))
  {						// This shouldn't happen
    strmov(end,".1");				// use name+1
    DBUG_RETURN(1);
  }
  file_info= dir_info->dir_entry;
  for (i= dir_info->number_of_files ; i-- ; file_info++)
  {
    if (memcmp(file_info->name, start, length) == 0 &&
	test_if_number(file_info->name+length, &number,0))
    {
      set_if_bigger(max_found,(ulong) number);
    }
  }
  my_dirend(dir_info);

  /* check if reached the maximum possible extension number */
  if (max_found == MAX_LOG_UNIQUE_FN_EXT)
  {
    sql_print_error("Log filename extension number exhausted: %06lu. \
Please fix this by archiving old logs and \
updating the index files.", max_found);
    error= 1;
    goto end;
  }

  next= max_found + 1;
  if (sprintf(ext_buf, "%06lu", next)<0)
  {
    error= 1;
    goto end;
  }
  *end++='.';

  /* 
    Check if the generated extension size + the file name exceeds the
    buffer size used. If one did not check this, then the filename might be
    truncated, resulting in error.
   */
  if (((strlen(ext_buf) + (end - name)) >= FN_REFLEN))
  {
    sql_print_error("Log filename too large: %s%s (%zu). \
Please fix this by archiving old logs and updating the \
index files.", name, ext_buf, (strlen(ext_buf) + (end - name)));
    error= 1;
    goto end;
  }

  if (sprintf(end, "%06lu", next)<0)
  {
    error= 1;
    goto end;
  }

  /* print warning if reaching the end of available extensions. */
  if ((next > (MAX_LOG_UNIQUE_FN_EXT - LOG_WARN_UNIQUE_FN_EXT_LEFT)))
    sql_print_warning("Next log extension: %lu. \
Remaining log filename extensions: %lu. \
Please consider archiving some logs.", next, (MAX_LOG_UNIQUE_FN_EXT - next));

end:
  DBUG_RETURN(error);
}


void MYSQL_LOG::init(enum_log_type log_type_arg,
                     enum cache_type io_cache_type_arg)
{
  DBUG_ENTER("MYSQL_LOG::init");
  log_type= log_type_arg;
  io_cache_type= io_cache_type_arg;
  DBUG_PRINT("info",("log_type: %d", log_type));
  DBUG_VOID_RETURN;
}


bool MYSQL_LOG::init_and_set_log_file_name(const char *log_name,
                                           const char *new_name,
                                           enum_log_type log_type_arg,
                                           enum cache_type io_cache_type_arg)
{
  init(log_type_arg, io_cache_type_arg);

  if (new_name && !strmov(log_file_name, new_name))
    return TRUE;
  else if (!new_name && generate_new_name(log_file_name, log_name))
    return TRUE;

  return FALSE;
}


/*
  Open a (new) log file.

  SYNOPSIS
    open()

    log_name            The name of the log to open
    log_type_arg        The type of the log. E.g. LOG_NORMAL
    new_name            The new name for the logfile. This is only needed
                        when the method is used to open the binlog file.
    io_cache_type_arg   The type of the IO_CACHE to use for this log file

  DESCRIPTION
    Open the logfile, init IO_CACHE and write startup messages
    (in case of general and slow query logs).

  RETURN VALUES
    0   ok
    1   error
*/

bool MYSQL_LOG::open(
#ifdef HAVE_PSI_INTERFACE
                     PSI_file_key log_file_key,
#endif
                     const char *log_name, enum_log_type log_type_arg,
                     const char *new_name, enum cache_type io_cache_type_arg)
{
  char buff[FN_REFLEN];
  File file= -1;
  int open_flags= O_CREAT | O_BINARY;
  DBUG_ENTER("MYSQL_LOG::open");
  DBUG_PRINT("enter", ("log_type: %d", (int) log_type_arg));

  write_error= 0;

  if (!(name= my_strdup(log_name, MYF(MY_WME))))
  {
    name= (char *)log_name; // for the error message
    goto err;
  }

  if (init_and_set_log_file_name(name, new_name,
                                 log_type_arg, io_cache_type_arg))
    goto err;

  if (io_cache_type == SEQ_READ_APPEND)
    open_flags |= O_RDWR | O_APPEND;
  else
    open_flags |= O_WRONLY | (log_type == LOG_BIN ? 0 : O_APPEND);

  db[0]= 0;

#ifdef HAVE_PSI_INTERFACE
  /* Keep the key for reopen */
  m_log_file_key= log_file_key;
#endif

  if ((file= mysql_file_open(log_file_key,
                             log_file_name, open_flags,
                             MYF(MY_WME | ME_WAITTANG))) < 0 ||
      init_io_cache(&log_file, file, IO_SIZE, io_cache_type,
                    mysql_file_tell(file, MYF(MY_WME)), 0,
                    MYF(MY_WME | MY_NABP |
                        ((log_type == LOG_BIN) ? MY_WAIT_IF_FULL : 0))))
    goto err;

  if (log_type == LOG_NORMAL)
  {
    char *end;
    int len=my_snprintf(buff, sizeof(buff), "%s, Version: %s (%s). "
#ifdef EMBEDDED_LIBRARY
                        "embedded library\n",
                        my_progname, server_version, MYSQL_COMPILATION_COMMENT
#elif _WIN32
			"started with:\nTCP Port: %d, Named Pipe: %s\n",
                        my_progname, server_version, MYSQL_COMPILATION_COMMENT,
                        mysqld_port, mysqld_unix_port
#else
			"started with:\nTcp port: %d  Unix socket: %s\n",
                        my_progname, server_version, MYSQL_COMPILATION_COMMENT,
                        mysqld_port, mysqld_unix_port
#endif
                       );
    end= strnmov(buff + len, "Time                 Id Command    Argument\n",
                 sizeof(buff) - len);
    if (my_b_write(&log_file, (uchar*) buff, (uint) (end-buff)) ||
	flush_io_cache(&log_file))
      goto err;
  }

  log_state= LOG_OPENED;
  DBUG_RETURN(0);

err:
  sql_print_error("Could not use %s for logging (error %d). \
Turning logging off for the whole duration of the MySQL server process. \
To turn it on again: fix the cause, \
shutdown the MySQL server and restart it.", name, errno);
  if (file >= 0)
    mysql_file_close(file, MYF(0));
  end_io_cache(&log_file);
  my_free(name);
  name= NULL;
  log_state= LOG_CLOSED;
  DBUG_RETURN(1);
}

MYSQL_LOG::MYSQL_LOG()
  : name(0), write_error(FALSE), inited(FALSE), log_type(LOG_UNKNOWN),
    log_state(LOG_CLOSED)
{
  /*
    We don't want to initialize LOCK_Log here as such initialization depends on
    safe_mutex (when using safe_mutex) which depends on MY_INIT(), which is
    called only in main(). Doing initialization here would make it happen
    before main().
  */
  bzero((char*) &log_file, sizeof(log_file));
}

void MYSQL_LOG::init_pthread_objects()
{
  DBUG_ASSERT(inited == 0);
  inited= 1;
  mysql_mutex_init(key_LOG_LOCK_log, &LOCK_log, MY_MUTEX_INIT_SLOW);
}

/*
  Close the log file

  SYNOPSIS
    close()
    exiting     Bitmask. LOG_CLOSE_TO_BE_OPENED is used if we intend to call
                open at once after close. LOG_CLOSE_DELAYED_CLOSE is used for
                binlog rotation, to delay actual close of the old file until
                we have successfully created the new file.

  NOTES
    One can do an open on the object at once after doing a close.
    The internal structures are not freed until cleanup() is called
*/

void MYSQL_LOG::close(uint exiting)
{					// One can't set log_type here!
  DBUG_ENTER("MYSQL_LOG::close");
  DBUG_PRINT("enter",("exiting: %d", (int) exiting));
  if (log_state == LOG_OPENED)
  {
    end_io_cache(&log_file);

    if (mysql_file_sync(log_file.file, MYF(MY_WME)) && ! write_error)
    {
      write_error= 1;
      sql_print_error(ER(ER_ERROR_ON_WRITE), name, errno);
    }

    if (!(exiting & LOG_CLOSE_DELAYED_CLOSE) &&
        mysql_file_close(log_file.file, MYF(MY_WME)) && ! write_error)
    {
      write_error= 1;
      sql_print_error(ER(ER_ERROR_ON_WRITE), name, errno);
    }
  }

  log_state= (exiting & LOG_CLOSE_TO_BE_OPENED) ? LOG_TO_BE_OPENED : LOG_CLOSED;
  my_free(name);
  name= NULL;
  DBUG_VOID_RETURN;
}

/** This is called only once. */

void MYSQL_LOG::cleanup()
{
  DBUG_ENTER("cleanup");
  if (inited)
  {
    inited= 0;
    mysql_mutex_destroy(&LOCK_log);
    close(0);
  }
  DBUG_VOID_RETURN;
}


int MYSQL_LOG::generate_new_name(char *new_name, const char *log_name)
{
  fn_format(new_name, log_name, mysql_data_home, "", 4);
  if (log_type == LOG_BIN)
  {
    if (!fn_ext(log_name)[0])
    {
      if (find_uniq_filename(new_name))
      {
        my_printf_error(ER_NO_UNIQUE_LOGFILE, ER(ER_NO_UNIQUE_LOGFILE),
                        MYF(ME_FATALERROR), log_name);
	sql_print_error(ER(ER_NO_UNIQUE_LOGFILE), log_name);
	return 1;
      }
    }
  }
  return 0;
}


/*
  Reopen the log file

  SYNOPSIS
    reopen_file()

  DESCRIPTION
    Reopen the log file. The method is used during FLUSH LOGS
    and locks LOCK_log mutex
*/


void MYSQL_QUERY_LOG::reopen_file()
{
  char *save_name;

  DBUG_ENTER("MYSQL_LOG::reopen_file");
  if (!is_open())
  {
    DBUG_PRINT("info",("log is closed"));
    DBUG_VOID_RETURN;
  }

  mysql_mutex_lock(&LOCK_log);

  save_name= name;
  name= 0;				// Don't free name
  close(LOG_CLOSE_TO_BE_OPENED);

  /*
     Note that at this point, log_state != LOG_CLOSED (important for is_open()).
  */

  open(
#ifdef HAVE_PSI_INTERFACE
       m_log_file_key,
#endif
       save_name, log_type, 0, io_cache_type);
  my_free(save_name);

  mysql_mutex_unlock(&LOCK_log);

  DBUG_VOID_RETURN;
}


/*
  Write a command to traditional general log file

  SYNOPSIS
    write()

    event_time        command start timestamp
    user_host         the pointer to the string with user@host info
    user_host_len     length of the user_host string. this is computed once
                      and passed to all general log  event handlers
    thread_id         Id of the thread, issued a query
    command_type      the type of the command being logged
    command_type_len  the length of the string above
    sql_text          the very text of the query being executed
    sql_text_len      the length of sql_text string

  DESCRIPTION

   Log given command to to normal (not rotable) log file

  RETURN
    FASE - OK
    TRUE - error occured
*/

bool MYSQL_QUERY_LOG::write(time_t event_time, const char *user_host,
                            uint user_host_len, int thread_id,
                            const char *command_type, uint command_type_len,
                            const char *sql_text, uint sql_text_len)
{
  char buff[32];
  uint length= 0;
  char local_time_buff[MAX_TIME_SIZE];
  struct tm start;
  uint time_buff_len= 0;

  mysql_mutex_lock(&LOCK_log);

  /* Test if someone closed between the is_open test and lock */
  if (is_open())
  {
    /* for testing output of timestamp and thread id */
    DBUG_EXECUTE_IF("reset_log_last_time", last_time= 0;);

    /* Note that my_b_write() assumes it knows the length for this */
      if (event_time != last_time)
      {
        last_time= event_time;

        localtime_r(&event_time, &start);

        time_buff_len= my_snprintf(local_time_buff, MAX_TIME_SIZE,
                                   "%02d%02d%02d %2d:%02d:%02d\t",
                                   start.tm_year % 100, start.tm_mon + 1,
                                   start.tm_mday, start.tm_hour,
                                   start.tm_min, start.tm_sec);

        if (my_b_write(&log_file, (uchar*) local_time_buff, time_buff_len))
          goto err;
      }
      else
        if (my_b_write(&log_file, (uchar*) "\t\t" ,2) < 0)
          goto err;

      /* command_type, thread_id */
      length= my_snprintf(buff, 32, "%5ld ", (long) thread_id);

    if (my_b_write(&log_file, (uchar*) buff, length))
      goto err;

    if (my_b_write(&log_file, (uchar*) command_type, command_type_len))
      goto err;

    if (my_b_write(&log_file, (uchar*) "\t", 1))
      goto err;

    /* sql_text */
    if (my_b_write(&log_file, (uchar*) sql_text, sql_text_len))
      goto err;

    if (my_b_write(&log_file, (uchar*) "\n", 1) ||
        flush_io_cache(&log_file))
      goto err;
  }

  mysql_mutex_unlock(&LOCK_log);
  return FALSE;
err:

  if (!write_error)
  {
    write_error= 1;
    sql_print_error(ER(ER_ERROR_ON_WRITE), name, errno);
  }
  mysql_mutex_unlock(&LOCK_log);
  return TRUE;
}


/*
  Log a query to the traditional slow log file

  SYNOPSIS
    write()

    thd               THD of the query
    current_time      current timestamp
    user_host         the pointer to the string with user@host info
    user_host_len     length of the user_host string. this is computed once
                      and passed to all general log event handlers
    query_utime       Amount of time the query took to execute (in microseconds)
    lock_utime        Amount of time the query was locked (in microseconds)
    is_command        The flag, which determines, whether the sql_text is a
                      query or an administrator command.
    sql_text          the very text of the query or administrator command
                      processed
    sql_text_len      the length of sql_text string

  DESCRIPTION

   Log a query to the slow log file.

  RETURN
    FALSE - OK
    TRUE - error occured
*/

bool MYSQL_QUERY_LOG::write(THD *thd, time_t current_time,
                            const char *user_host,
                            uint user_host_len, ulonglong query_utime,
                            ulonglong lock_utime, bool is_command,
                            const char *sql_text, uint sql_text_len)
{
  bool error= 0;
  DBUG_ENTER("MYSQL_QUERY_LOG::write");

  mysql_mutex_lock(&LOCK_log);

  if (!is_open())
  {
    mysql_mutex_unlock(&LOCK_log);
    DBUG_RETURN(0);
  }

  if (is_open())
  {						// Safety agains reopen
    int tmp_errno= 0;
    char buff[80], *end;
    char query_time_buff[22+7], lock_time_buff[22+7];
    uint buff_len;
    end= buff;

    if (!(specialflag & SPECIAL_SHORT_LOG_FORMAT))
    {
      if (current_time != last_time)
      {
        last_time= current_time;
        struct tm start;
        localtime_r(&current_time, &start);

        buff_len= my_snprintf(buff, sizeof buff,
                              "# Time: %02d%02d%02d %2d:%02d:%02d\n",
                              start.tm_year % 100, start.tm_mon + 1,
                              start.tm_mday, start.tm_hour,
                              start.tm_min, start.tm_sec);

        /* Note that my_b_write() assumes it knows the length for this */
        if (my_b_write(&log_file, (uchar*) buff, buff_len))
          tmp_errno= errno;
      }
      const uchar uh[]= "# User@Host: ";
      if (my_b_write(&log_file, uh, sizeof(uh) - 1))
        tmp_errno= errno;
      if (my_b_write(&log_file, (uchar*) user_host, user_host_len))
        tmp_errno= errno;
      if (my_b_write(&log_file, (uchar*) "\n", 1))
        tmp_errno= errno;
    }
    
    /* For slow query log */
    sprintf(query_time_buff, "%.6f", ulonglong2double(query_utime)/1000000.0);
    sprintf(lock_time_buff,  "%.6f", ulonglong2double(lock_utime)/1000000.0);
    if (my_b_printf(&log_file,
                    "# Thread_id: %lu  Schema: %s  QC_hit: %s\n" \
                    "# Query_time: %s  Lock_time: %s  Rows_sent: %lu  Rows_examined: %lu\n",
                    (ulong) thd->thread_id, (thd->db ? thd->db : ""),
                    ((thd->query_plan_flags & QPLAN_QC) ? "Yes" : "No"),
                    query_time_buff, lock_time_buff,
                    (ulong) thd->get_sent_row_count(),
                    (ulong) thd->get_examined_row_count()) == (size_t) -1)
      tmp_errno= errno;
     if ((thd->variables.log_slow_verbosity & LOG_SLOW_VERBOSITY_QUERY_PLAN) &&
         (thd->query_plan_flags &
          (QPLAN_FULL_SCAN | QPLAN_FULL_JOIN | QPLAN_TMP_TABLE |
           QPLAN_TMP_DISK | QPLAN_FILESORT | QPLAN_FILESORT_DISK)) &&
         my_b_printf(&log_file,
                     "# Full_scan: %s  Full_join: %s  "
                     "Tmp_table: %s  Tmp_table_on_disk: %s\n"
                     "# Filesort: %s  Filesort_on_disk: %s  Merge_passes: %lu\n",
                     ((thd->query_plan_flags & QPLAN_FULL_SCAN) ? "Yes" : "No"),
                     ((thd->query_plan_flags & QPLAN_FULL_JOIN) ? "Yes" : "No"),
                     ((thd->query_plan_flags & QPLAN_TMP_TABLE) ? "Yes" : "No"),
                     ((thd->query_plan_flags & QPLAN_TMP_DISK) ? "Yes" : "No"),
                     ((thd->query_plan_flags & QPLAN_FILESORT) ? "Yes" : "No"),
                     ((thd->query_plan_flags & QPLAN_FILESORT_DISK) ?
                      "Yes" : "No"),
                     thd->query_plan_fsort_passes) == (size_t) -1)
       tmp_errno= errno;
    if (thd->variables.log_slow_verbosity & LOG_SLOW_VERBOSITY_EXPLAIN &&
        thd->lex->explain)
    {
      StringBuffer<128> buf;
      DBUG_ASSERT(!thd->free_list);
      if (!print_explain_query(thd->lex, thd, &buf))
        my_b_printf(&log_file, "%s", buf.c_ptr_safe());
      thd->free_items();
    }
    if (thd->db && strcmp(thd->db, db))
    {						// Database changed
      if (my_b_printf(&log_file,"use %s;\n",thd->db) == (size_t) -1)
        tmp_errno= errno;
      strmov(db,thd->db);
    }
    if (thd->stmt_depends_on_first_successful_insert_id_in_prev_stmt)
    {
      end=strmov(end, ",last_insert_id=");
      end=longlong10_to_str((longlong)
                            thd->first_successful_insert_id_in_prev_stmt_for_binlog,
                            end, -10);
    }
    // Save value if we do an insert.
    if (thd->auto_inc_intervals_in_cur_stmt_for_binlog.nb_elements() > 0)
    {
      if (!(specialflag & SPECIAL_SHORT_LOG_FORMAT))
      {
        end=strmov(end,",insert_id=");
        end=longlong10_to_str((longlong)
                              thd->auto_inc_intervals_in_cur_stmt_for_binlog.minimum(),
                              end, -10);
      }
    }

    /*
      This info used to show up randomly, depending on whether the query
      checked the query start time or not. now we always write current
      timestamp to the slow log
    */
    end= strmov(end, ",timestamp=");
    end= int10_to_str((long) current_time, end, 10);

    if (end != buff)
    {
      *end++=';';
      *end='\n';
      if (my_b_write(&log_file, (uchar*) "SET ", 4) ||
          my_b_write(&log_file, (uchar*) buff + 1, (uint) (end-buff)))
        tmp_errno= errno;
    }
    if (is_command)
    {
      end= strxmov(buff, "# administrator command: ", NullS);
      buff_len= (ulong) (end - buff);
      DBUG_EXECUTE_IF("simulate_slow_log_write_error",
                      {DBUG_SET("+d,simulate_file_write_error");});
      if(my_b_write(&log_file, (uchar*) buff, buff_len))
        tmp_errno= errno;
    }
    if (my_b_write(&log_file, (uchar*) sql_text, sql_text_len) ||
        my_b_write(&log_file, (uchar*) ";\n",2) ||
        flush_io_cache(&log_file))
      tmp_errno= errno;
    if (tmp_errno)
    {
      error= 1;
      if (! write_error)
      {
        write_error= 1;
        sql_print_error(ER(ER_ERROR_ON_WRITE), name, error);
      }
    }
  }
  mysql_mutex_unlock(&LOCK_log);
  DBUG_RETURN(error);
}


/**
  @todo
  The following should be using fn_format();  We just need to
  first change fn_format() to cut the file name if it's too long.
*/
const char *MYSQL_LOG::generate_name(const char *log_name,
                                      const char *suffix,
                                      bool strip_ext, char *buff)
{
  if (!log_name || !log_name[0])
  {
    strmake(buff, pidfile_name, FN_REFLEN - strlen(suffix) - 1);
    return (const char *)
      fn_format(buff, buff, "", suffix, MYF(MY_REPLACE_EXT|MY_REPLACE_DIR));
  }
  // get rid of extension if the log is binary to avoid problems
  if (strip_ext)
  {
    char *p= fn_ext(log_name);
    uint length= (uint) (p - log_name);
    strmake(buff, log_name, MY_MIN(length, FN_REFLEN-1));
    return (const char*)buff;
  }
  return log_name;
}



MYSQL_BIN_LOG::MYSQL_BIN_LOG(uint *sync_period)
  :reset_master_pending(false), mark_xid_done_waiting(0),
   bytes_written(0), file_id(1), open_count(1),
   group_commit_queue(0), group_commit_queue_busy(FALSE),
   num_commits(0), num_group_commits(0),
   sync_period_ptr(sync_period), sync_counter(0),
   state_file_deleted(false), binlog_state_recover_done(false),
   is_relay_log(0), signal_cnt(0),
   checksum_alg_reset(BINLOG_CHECKSUM_ALG_UNDEF),
   relay_log_checksum_alg(BINLOG_CHECKSUM_ALG_UNDEF),
   description_event_for_exec(0), description_event_for_queue(0),
   current_binlog_id(0)
{
  /*
    We don't want to initialize locks here as such initialization depends on
    safe_mutex (when using safe_mutex) which depends on MY_INIT(), which is
    called only in main(). Doing initialization here would make it happen
    before main().
  */
  index_file_name[0] = 0;
  bzero((char*) &index_file, sizeof(index_file));
  bzero((char*) &purge_index_file, sizeof(purge_index_file));
}

/* this is called only once */

void MYSQL_BIN_LOG::cleanup()
{
  DBUG_ENTER("cleanup");
  if (inited)
  {
    xid_count_per_binlog *b;

    /* Wait for the binlog background thread to stop. */
    if (!is_relay_log && binlog_background_thread_started)
    {
      mysql_mutex_lock(&LOCK_binlog_background_thread);
      binlog_background_thread_stop= true;
      mysql_cond_signal(&COND_binlog_background_thread);
      while (binlog_background_thread_stop)
        mysql_cond_wait(&COND_binlog_background_thread_end,
                        &LOCK_binlog_background_thread);
      mysql_mutex_unlock(&LOCK_binlog_background_thread);
      binlog_background_thread_started= false;
    }

    inited= 0;
    close(LOG_CLOSE_INDEX|LOG_CLOSE_STOP_EVENT);
    delete description_event_for_queue;
    delete description_event_for_exec;

    while ((b= binlog_xid_count_list.get()))
    {
      /*
        There should be no pending XIDs at shutdown, and only one entry (for
        the active binlog file) in the list.
      */
      DBUG_ASSERT(b->xid_count == 0);
      DBUG_ASSERT(!binlog_xid_count_list.head());
      my_free(b);
    }

    mysql_mutex_destroy(&LOCK_log);
    mysql_mutex_destroy(&LOCK_index);
    mysql_mutex_destroy(&LOCK_xid_list);
    mysql_mutex_destroy(&LOCK_binlog_background_thread);
    mysql_cond_destroy(&update_cond);
    mysql_cond_destroy(&COND_queue_busy);
    mysql_cond_destroy(&COND_xid_list);
    mysql_cond_destroy(&COND_binlog_background_thread);
    mysql_cond_destroy(&COND_binlog_background_thread_end);
  }

  /*
    Free data for global binlog state.
    We can't do that automaticly as we need to do this before
    safemalloc is shut down
  */
  if (!is_relay_log)
    rpl_global_gtid_binlog_state.free();
  DBUG_VOID_RETURN;
}


/* Init binlog-specific vars */
void MYSQL_BIN_LOG::init(ulong max_size_arg)
{
  DBUG_ENTER("MYSQL_BIN_LOG::init");
  max_size= max_size_arg;
  DBUG_PRINT("info",("max_size: %lu", max_size));
  DBUG_VOID_RETURN;
}


void MYSQL_BIN_LOG::init_pthread_objects()
{
  MYSQL_LOG::init_pthread_objects();
  mysql_mutex_init(m_key_LOCK_index, &LOCK_index, MY_MUTEX_INIT_SLOW);
  mysql_mutex_setflags(&LOCK_index, MYF_NO_DEADLOCK_DETECTION);
  mysql_mutex_init(key_BINLOG_LOCK_xid_list,
                   &LOCK_xid_list, MY_MUTEX_INIT_FAST);
  mysql_cond_init(m_key_update_cond, &update_cond, 0);
  mysql_cond_init(m_key_COND_queue_busy, &COND_queue_busy, 0);
  mysql_cond_init(key_BINLOG_COND_xid_list, &COND_xid_list, 0);

  mysql_mutex_init(key_BINLOG_LOCK_binlog_background_thread,
                   &LOCK_binlog_background_thread, MY_MUTEX_INIT_FAST);
  mysql_cond_init(key_BINLOG_COND_binlog_background_thread,
                  &COND_binlog_background_thread, 0);
  mysql_cond_init(key_BINLOG_COND_binlog_background_thread_end,
                  &COND_binlog_background_thread_end, 0);
}


bool MYSQL_BIN_LOG::open_index_file(const char *index_file_name_arg,
                                    const char *log_name, bool need_mutex)
{
  File index_file_nr= -1;
  DBUG_ASSERT(!my_b_inited(&index_file));

  /*
    First open of this class instance
    Create an index file that will hold all file names uses for logging.
    Add new entries to the end of it.
  */
  myf opt= MY_UNPACK_FILENAME;
  if (!index_file_name_arg)
  {
    index_file_name_arg= log_name;    // Use same basename for index file
    opt= MY_UNPACK_FILENAME | MY_REPLACE_EXT;
  }
  fn_format(index_file_name, index_file_name_arg, mysql_data_home,
            ".index", opt);
  if ((index_file_nr= mysql_file_open(m_key_file_log_index,
                                      index_file_name,
                                      O_RDWR | O_CREAT | O_BINARY,
                                      MYF(MY_WME))) < 0 ||
       mysql_file_sync(index_file_nr, MYF(MY_WME)) ||
       init_io_cache(&index_file, index_file_nr,
                     IO_SIZE, WRITE_CACHE,
                     mysql_file_seek(index_file_nr, 0L, MY_SEEK_END, MYF(0)),
                                     0, MYF(MY_WME | MY_WAIT_IF_FULL)) ||
      DBUG_EVALUATE_IF("fault_injection_openning_index", 1, 0))
  {
    /*
      TODO: all operations creating/deleting the index file or a log, should
      call my_sync_dir() or my_sync_dir_by_file() to be durable.
      TODO: file creation should be done with mysql_file_create()
      not mysql_file_open().
    */
    if (index_file_nr >= 0)
      mysql_file_close(index_file_nr, MYF(0));
    return TRUE;
  }

#ifdef HAVE_REPLICATION
  /*
    Sync the index by purging any binary log file that is not registered.
    In other words, either purge binary log files that were removed from
    the index but not purged from the file system due to a crash or purge
    any binary log file that was created but not register in the index
    due to a crash.
  */

  if (set_purge_index_file_name(index_file_name_arg) ||
      open_purge_index_file(FALSE) ||
      purge_index_entry(NULL, NULL, need_mutex) ||
      close_purge_index_file() ||
      DBUG_EVALUATE_IF("fault_injection_recovering_index", 1, 0))
  {
    sql_print_error("MYSQL_BIN_LOG::open_index_file failed to sync the index "
                    "file.");
    return TRUE;
  }
#endif

  return FALSE;
}


/**
  Open a (new) binlog file.

  - Open the log file and the index file. Register the new
  file name in it
  - When calling this when the file is in use, you must have a locks
  on LOCK_log and LOCK_index.

  @retval
    0	ok
  @retval
    1	error
*/

bool MYSQL_BIN_LOG::open(const char *log_name,
                         enum_log_type log_type_arg,
                         const char *new_name,
                         enum cache_type io_cache_type_arg,
                         ulong max_size_arg,
                         bool null_created_arg,
                         bool need_mutex)
{
  File file= -1;
  xid_count_per_binlog *new_xid_list_entry= NULL, *b;

  DBUG_ENTER("MYSQL_BIN_LOG::open");
  DBUG_PRINT("enter",("log_type: %d",(int) log_type_arg));

  if (!is_relay_log)
  {
    if (!binlog_state_recover_done)
    {
      binlog_state_recover_done= true;
      if (do_binlog_recovery(opt_bin_logname, false))
        DBUG_RETURN(1);
    }

    if (!binlog_background_thread_started &&
        start_binlog_background_thread())
      DBUG_RETURN(1);
  }

  if (init_and_set_log_file_name(log_name, new_name, log_type_arg,
                                 io_cache_type_arg))
  {
    sql_print_error("MSYQL_BIN_LOG::open failed to generate new file name.");
    DBUG_RETURN(1);
  }

#ifdef HAVE_REPLICATION
  if (open_purge_index_file(TRUE) ||
      register_create_index_entry(log_file_name) ||
      sync_purge_index_file() ||
      DBUG_EVALUATE_IF("fault_injection_registering_index", 1, 0))
  {
    /**
        TODO: although this was introduced to appease valgrind
              when injecting emulated faults using fault_injection_registering_index
              it may be good to consider what actually happens when
              open_purge_index_file succeeds but register or sync fails.

              Perhaps we might need the code below in MYSQL_LOG_BIN::cleanup
              for "real life" purposes as well? 
     */
    DBUG_EXECUTE_IF("fault_injection_registering_index", {
      if (my_b_inited(&purge_index_file))
      {
        end_io_cache(&purge_index_file);
        my_close(purge_index_file.file, MYF(0));
      }
    });

    sql_print_error("MSYQL_BIN_LOG::open failed to sync the index file.");
    DBUG_RETURN(1);
  }
  DBUG_EXECUTE_IF("crash_create_non_critical_before_update_index", DBUG_SUICIDE(););
#endif

  write_error= 0;

  /* open the main log file */
  if (MYSQL_LOG::open(
#ifdef HAVE_PSI_INTERFACE
                      m_key_file_log,
#endif
                      log_name, log_type_arg, new_name, io_cache_type_arg))
  {
#ifdef HAVE_REPLICATION
    close_purge_index_file();
#endif
    DBUG_RETURN(1);                            /* all warnings issued */
  }

  init(max_size_arg);

  open_count++;

  DBUG_ASSERT(log_type == LOG_BIN);

  {
    bool write_file_name_to_index_file=0;

    if (!my_b_filelength(&log_file))
    {
      /*
	The binary log file was empty (probably newly created)
	This is the normal case and happens when the user doesn't specify
	an extension for the binary log files.
	In this case we write a standard header to it.
      */
      if (my_b_safe_write(&log_file, BINLOG_MAGIC,
			  BIN_LOG_HEADER_SIZE))
        goto err;
      bytes_written+= BIN_LOG_HEADER_SIZE;
      write_file_name_to_index_file= 1;
    }

    {
      /*
        In 4.x we put Start event only in the first binlog. But from 5.0 we
        want a Start event even if this is not the very first binlog.
      */
      Format_description_log_event s(BINLOG_VERSION);
      /*
        don't set LOG_EVENT_BINLOG_IN_USE_F for SEQ_READ_APPEND io_cache
        as we won't be able to reset it later
      */
      if (io_cache_type == WRITE_CACHE)
        s.flags |= LOG_EVENT_BINLOG_IN_USE_F;
      s.checksum_alg= is_relay_log ?
        /* relay-log */
        /* inherit master's A descriptor if one has been received */
        (relay_log_checksum_alg= 
         (relay_log_checksum_alg != BINLOG_CHECKSUM_ALG_UNDEF) ?
         relay_log_checksum_alg :
         /* otherwise use slave's local preference of RL events verification */
         (opt_slave_sql_verify_checksum == 0) ?
         (uint8) BINLOG_CHECKSUM_ALG_OFF : (uint8) binlog_checksum_options):
        /* binlog */
        (uint8) binlog_checksum_options;
      DBUG_ASSERT(s.checksum_alg != BINLOG_CHECKSUM_ALG_UNDEF);
      if (!s.is_valid())
        goto err;
      s.dont_set_created= null_created_arg;
      if (s.write(&log_file))
        goto err;
      bytes_written+= s.data_written;

      if (!is_relay_log)
      {
        char buf[FN_REFLEN];

        /*
          Output a Gtid_list_log_event at the start of the binlog file.

          This is used to quickly determine which GTIDs are found in binlog
          files earlier than this one, and which are found in this (or later)
          binlogs.

          The list gives a mapping from (domain_id, server_id) -> seq_no (so
          this means that there is at most one entry for every unique pair
          (domain_id, server_id) in the list). It indicates that this seq_no is
          the last one found in an earlier binlog file for this (domain_id,
          server_id) combination - so any higher seq_no should be search for
          from this binlog file, or a later one.

          This allows to locate the binlog file containing a given GTID by
          scanning backwards, reading just the Gtid_list_log_event at the
          start of each file, and scanning only the relevant binlog file when
          found, not all binlog files.

          The existence of a given entry (domain_id, server_id, seq_no)
          guarantees only that this seq_no will not be found in this or any
          later binlog file. It does not guarantee that it can be found it an
          earlier binlog file, for example the file may have been purged.

          If there is no entry for a given (domain_id, server_id) pair, then
          it means that no such GTID exists in any earlier binlog. It is
          permissible to remove such pair from future Gtid_list_log_events
          if all previous binlog files containing such GTIDs have been purged
          (though such optimization is not performed at the time of this
          writing). So if there is no entry for given GTID it means that such
          GTID should be search for in this or later binlog file, same as if
          there had been an entry (domain_id, server_id, 0).
        */

        Gtid_list_log_event gl_ev(&rpl_global_gtid_binlog_state, 0);
        if (gl_ev.write(&log_file))
          goto err;

        /* Output a binlog checkpoint event at the start of the binlog file. */

        /*
          Construct an entry in the binlog_xid_count_list for the new binlog
          file (we will not link it into the list until we know the new file
          is successfully created; otherwise we would have to remove it again
          if creation failed, which gets tricky since other threads may have
          seen the entry in the meantime - and we do not want to hold
          LOCK_xid_list for long periods of time).

          Write the current binlog checkpoint into the log, so XA recovery will
          know from where to start recovery.
        */
        uint off= dirname_length(log_file_name);
        uint len= strlen(log_file_name) - off;
        char *entry_mem, *name_mem;
        if (!(new_xid_list_entry = (xid_count_per_binlog *)
              my_multi_malloc(MYF(MY_WME),
                              &entry_mem, sizeof(xid_count_per_binlog),
                              &name_mem, len,
                              NULL)))
          goto err;
        memcpy(name_mem, log_file_name+off, len);
        new_xid_list_entry->binlog_name= name_mem;
        new_xid_list_entry->binlog_name_len= len;
        new_xid_list_entry->xid_count= 0;

        /*
          Find the name for the Initial binlog checkpoint.

          Normally this will just be the first entry, as we delete entries
          when their count drops to zero. But we scan the list to handle any
          corner case, eg. for the first binlog file opened after startup, the
          list will be empty.
        */
        mysql_mutex_lock(&LOCK_xid_list);
        I_List_iterator<xid_count_per_binlog> it(binlog_xid_count_list);
        while ((b= it++) && b->xid_count == 0)
          ;
        mysql_mutex_unlock(&LOCK_xid_list);
        if (!b)
          b= new_xid_list_entry;
        strmake(buf, b->binlog_name, b->binlog_name_len);
        Binlog_checkpoint_log_event ev(buf, len);
        DBUG_EXECUTE_IF("crash_before_write_checkpoint_event",
                        flush_io_cache(&log_file);
                        mysql_file_sync(log_file.file, MYF(MY_WME));
                        DBUG_SUICIDE(););
        if (ev.write(&log_file))
          goto err;
        bytes_written+= ev.data_written;
      }
    }
    if (description_event_for_queue &&
        description_event_for_queue->binlog_version>=4)
    {
      /*
        This is a relay log written to by the I/O slave thread.
        Write the event so that others can later know the format of this relay
        log.
        Note that this event is very close to the original event from the
        master (it has binlog version of the master, event types of the
        master), so this is suitable to parse the next relay log's event. It
        has been produced by
        Format_description_log_event::Format_description_log_event(char* buf,).
        Why don't we want to write the description_event_for_queue if this
        event is for format<4 (3.23 or 4.x): this is because in that case, the
        description_event_for_queue describes the data received from the
        master, but not the data written to the relay log (*conversion*),
        which is in format 4 (slave's).
      */
      /*
        Set 'created' to 0, so that in next relay logs this event does not
        trigger cleaning actions on the slave in
        Format_description_log_event::apply_event_impl().
      */
      description_event_for_queue->created= 0;
      /* Don't set log_pos in event header */
      description_event_for_queue->set_artificial_event();

      if (description_event_for_queue->write(&log_file))
        goto err;
      bytes_written+= description_event_for_queue->data_written;
    }
    if (flush_io_cache(&log_file) ||
        mysql_file_sync(log_file.file, MYF(MY_WME|MY_SYNC_FILESIZE)))
      goto err;
    mysql_mutex_lock(&LOCK_commit_ordered);
    strmake_buf(last_commit_pos_file, log_file_name);
    last_commit_pos_offset= my_b_tell(&log_file);
    mysql_mutex_unlock(&LOCK_commit_ordered);

    if (write_file_name_to_index_file)
    {
#ifdef HAVE_REPLICATION
#ifdef ENABLED_DEBUG_SYNC
      if (current_thd)
        DEBUG_SYNC(current_thd, "binlog_open_before_update_index");
#endif
      DBUG_EXECUTE_IF("crash_create_critical_before_update_index", DBUG_SUICIDE(););
#endif

      DBUG_ASSERT(my_b_inited(&index_file) != 0);
      reinit_io_cache(&index_file, WRITE_CACHE,
                      my_b_filelength(&index_file), 0, 0);
      /*
        As this is a new log file, we write the file name to the index
        file. As every time we write to the index file, we sync it.
      */
      if (DBUG_EVALUATE_IF("fault_injection_updating_index", 1, 0) ||
          my_b_write(&index_file, (uchar*) log_file_name,
                     strlen(log_file_name)) ||
          my_b_write(&index_file, (uchar*) "\n", 1) ||
          flush_io_cache(&index_file) ||
          mysql_file_sync(index_file.file, MYF(MY_WME|MY_SYNC_FILESIZE)))
        goto err;

#ifdef HAVE_REPLICATION
      DBUG_EXECUTE_IF("crash_create_after_update_index", DBUG_SUICIDE(););
#endif
    }
  }

  if (!is_relay_log)
  {
    /*
      Now the file was created successfully, so we can link in the entry for
      the new binlog file in binlog_xid_count_list.
    */
    mysql_mutex_lock(&LOCK_xid_list);
    ++current_binlog_id;
    new_xid_list_entry->binlog_id= current_binlog_id;
    /* Remove any initial entries with no pending XIDs.  */
    while ((b= binlog_xid_count_list.head()) && b->xid_count == 0)
      my_free(binlog_xid_count_list.get());
    binlog_xid_count_list.push_back(new_xid_list_entry);
    mysql_mutex_unlock(&LOCK_xid_list);

    /*
      Now that we have synced a new binlog file with an initial Gtid_list
      event, it is safe to delete the binlog state file. We will write out
      a new, updated file at shutdown, and if we crash before we can recover
      the state from the newly written binlog file.

      Since the state file will contain out-of-date data as soon as the first
      new GTID is binlogged, it is better to remove it, to avoid any risk of
      accidentally reading incorrect data later.
    */
    if (!state_file_deleted)
    {
      char buf[FN_REFLEN];
      fn_format(buf, opt_bin_logname, mysql_data_home, ".state",
                MY_UNPACK_FILENAME);
      my_delete(buf, MY_SYNC_DIR);
      state_file_deleted= true;
    }
  }

  log_state= LOG_OPENED;

#ifdef HAVE_REPLICATION
  close_purge_index_file();
#endif

  DBUG_RETURN(0);

err:
#ifdef HAVE_REPLICATION
  if (is_inited_purge_index_file())
    purge_index_entry(NULL, NULL, need_mutex);
  close_purge_index_file();
#endif
  sql_print_error("Could not use %s for logging (error %d). \
Turning logging off for the whole duration of the MySQL server process. \
To turn it on again: fix the cause, \
shutdown the MySQL server and restart it.", name, errno);
  if (new_xid_list_entry)
    my_free(new_xid_list_entry);
  if (file >= 0)
    mysql_file_close(file, MYF(0));
  close(LOG_CLOSE_INDEX);
  DBUG_RETURN(1);
}


int MYSQL_BIN_LOG::get_current_log(LOG_INFO* linfo)
{
  mysql_mutex_lock(&LOCK_log);
  int ret = raw_get_current_log(linfo);
  mysql_mutex_unlock(&LOCK_log);
  return ret;
}

int MYSQL_BIN_LOG::raw_get_current_log(LOG_INFO* linfo)
{
  strmake_buf(linfo->log_file_name, log_file_name);
  linfo->pos = my_b_tell(&log_file);
  return 0;
}

/**
  Move all data up in a file in an filename index file.

    We do the copy outside of the IO_CACHE as the cache buffers would just
    make things slower and more complicated.
    In most cases the copy loop should only do one read.

  @param index_file			File to move
  @param offset			Move everything from here to beginning

  @note
    File will be truncated to be 'offset' shorter or filled up with newlines

  @retval
    0	ok
*/

#ifdef HAVE_REPLICATION

static bool copy_up_file_and_fill(IO_CACHE *index_file, my_off_t offset)
{
  int bytes_read;
  my_off_t init_offset= offset;
  File file= index_file->file;
  uchar io_buf[IO_SIZE*2];
  DBUG_ENTER("copy_up_file_and_fill");

  for (;; offset+= bytes_read)
  {
    mysql_file_seek(file, offset, MY_SEEK_SET, MYF(0));
    if ((bytes_read= (int) mysql_file_read(file, io_buf, sizeof(io_buf),
                                           MYF(MY_WME)))
	< 0)
      goto err;
    if (!bytes_read)
      break;					// end of file
    mysql_file_seek(file, offset-init_offset, MY_SEEK_SET, MYF(0));
    if (mysql_file_write(file, io_buf, bytes_read, MYF(MY_WME | MY_NABP)))
      goto err;
  }
  /* The following will either truncate the file or fill the end with \n' */
  if (mysql_file_chsize(file, offset - init_offset, '\n', MYF(MY_WME)) ||
      mysql_file_sync(file, MYF(MY_WME|MY_SYNC_FILESIZE)))
    goto err;

  /* Reset data in old index cache */
  reinit_io_cache(index_file, READ_CACHE, (my_off_t) 0, 0, 1);
  DBUG_RETURN(0);

err:
  DBUG_RETURN(1);
}

#endif /* HAVE_REPLICATION */

/**
  Find the position in the log-index-file for the given log name.

  @param linfo		Store here the found log file name and position to
                       the NEXT log file name in the index file.
  @param log_name	Filename to find in the index file.
                       Is a null pointer if we want to read the first entry
  @param need_lock	Set this to 1 if the parent doesn't already have a
                       lock on LOCK_index

  @note
    On systems without the truncate function the file will end with one or
    more empty lines.  These will be ignored when reading the file.

  @retval
    0			ok
  @retval
    LOG_INFO_EOF	        End of log-index-file found
  @retval
    LOG_INFO_IO		Got IO error while reading file
*/

int MYSQL_BIN_LOG::find_log_pos(LOG_INFO *linfo, const char *log_name,
			    bool need_lock)
{
  int error= 0;
  char *full_fname= linfo->log_file_name;
  char full_log_name[FN_REFLEN], fname[FN_REFLEN];
  uint log_name_len= 0, fname_len= 0;
  DBUG_ENTER("find_log_pos");
  full_log_name[0]= full_fname[0]= 0;

  /*
    Mutex needed because we need to make sure the file pointer does not
    move from under our feet
  */
  if (need_lock)
    mysql_mutex_lock(&LOCK_index);
  mysql_mutex_assert_owner(&LOCK_index);

  // extend relative paths for log_name to be searched
  if (log_name)
  {
    if(normalize_binlog_name(full_log_name, log_name, is_relay_log))
    {
      error= LOG_INFO_EOF;
      goto end;
    }
  }

  log_name_len= log_name ? (uint) strlen(full_log_name) : 0;
  DBUG_PRINT("enter", ("log_name: %s, full_log_name: %s", 
                       log_name ? log_name : "NULL", full_log_name));

  /* As the file is flushed, we can't get an error here */
  (void) reinit_io_cache(&index_file, READ_CACHE, (my_off_t) 0, 0, 0);

  for (;;)
  {
    uint length;
    my_off_t offset= my_b_tell(&index_file);

    DBUG_EXECUTE_IF("simulate_find_log_pos_error",
                    error=  LOG_INFO_EOF; break;);
    /* If we get 0 or 1 characters, this is the end of the file */
    if ((length= my_b_gets(&index_file, fname, FN_REFLEN)) <= 1)
    {
      /* Did not find the given entry; Return not found or error */
      error= !index_file.error ? LOG_INFO_EOF : LOG_INFO_IO;
      break;
    }

    // extend relative paths and match against full path
    if (normalize_binlog_name(full_fname, fname, is_relay_log))
    {
      error= LOG_INFO_EOF;
      break;
    }
    fname_len= (uint) strlen(full_fname);

    // if the log entry matches, null string matching anything
    if (!log_name ||
	(log_name_len == fname_len-1 && full_fname[log_name_len] == '\n' &&
	 !memcmp(full_fname, full_log_name, log_name_len)))
    {
      DBUG_PRINT("info", ("Found log file entry"));
      full_fname[fname_len-1]= 0;			// remove last \n
      linfo->index_file_start_offset= offset;
      linfo->index_file_offset = my_b_tell(&index_file);
      break;
    }
  }

end:
  if (need_lock)
    mysql_mutex_unlock(&LOCK_index);
  DBUG_RETURN(error);
}


/**
  Find the position in the log-index-file for the given log name.

  @param
    linfo		Store here the next log file name and position to
			the file name after that.
  @param
    need_lock		Set this to 1 if the parent doesn't already have a
			lock on LOCK_index

  @note
    - Before calling this function, one has to call find_log_pos()
    to set up 'linfo'
    - Mutex needed because we need to make sure the file pointer does not move
    from under our feet

  @retval
    0			ok
  @retval
    LOG_INFO_EOF	        End of log-index-file found
  @retval
    LOG_INFO_IO		Got IO error while reading file
*/

int MYSQL_BIN_LOG::find_next_log(LOG_INFO* linfo, bool need_lock)
{
  int error= 0;
  uint length;
  char fname[FN_REFLEN];
  char *full_fname= linfo->log_file_name;

  if (need_lock)
    mysql_mutex_lock(&LOCK_index);
  mysql_mutex_assert_owner(&LOCK_index);

  /* As the file is flushed, we can't get an error here */
  (void) reinit_io_cache(&index_file, READ_CACHE, linfo->index_file_offset, 0,
			 0);

  linfo->index_file_start_offset= linfo->index_file_offset;
  if ((length=my_b_gets(&index_file, fname, FN_REFLEN)) <= 1)
  {
    error = !index_file.error ? LOG_INFO_EOF : LOG_INFO_IO;
    goto err;
  }

  if (fname[0] != 0)
  {
    if(normalize_binlog_name(full_fname, fname, is_relay_log))
    {
      error= LOG_INFO_EOF;
      goto err;
    }
    length= strlen(full_fname);
  }

  full_fname[length-1]= 0;			// kill \n
  linfo->index_file_offset= my_b_tell(&index_file);

err:
  if (need_lock)
    mysql_mutex_unlock(&LOCK_index);
  return error;
}


/**
  Delete all logs refered to in the index file.

  The new index file will only contain this file.

  @param thd		  Thread
  @param create_new_log  1 if we should start writing to a new log file

  @note
    If not called from slave thread, write start event to new log

  @retval
    0	ok
  @retval
    1   error
*/

bool MYSQL_BIN_LOG::reset_logs(THD* thd, bool create_new_log,
                               rpl_gtid *init_state, uint32 init_state_len)
{
  LOG_INFO linfo;
  bool error=0;
  int err;
  const char* save_name;
  DBUG_ENTER("reset_logs");

  if (!is_relay_log)
  {
    if (init_state && !is_empty_state())
    {
      my_error(ER_BINLOG_MUST_BE_EMPTY, MYF(0));
      DBUG_RETURN(1);
    }

    /*
      Mark that a RESET MASTER is in progress.
      This ensures that a binlog checkpoint will not try to write binlog
      checkpoint events, which would be useless (as we are deleting the binlog
      anyway) and could deadlock, as we are holding LOCK_log.

      Wait for any mark_xid_done() calls that might be already running to
      complete (mark_xid_done_waiting counter to drop to zero); we need to
      do this before we take the LOCK_log to not deadlock.
    */
    mysql_mutex_lock(&LOCK_xid_list);
    reset_master_pending= true;
    while (mark_xid_done_waiting > 0)
      mysql_cond_wait(&COND_xid_list, &LOCK_xid_list);
    mysql_mutex_unlock(&LOCK_xid_list);
  }

  if (thd)
    ha_reset_logs(thd);
  /*
    We need to get both locks to be sure that no one is trying to
    write to the index log file.
  */
  mysql_mutex_lock(&LOCK_log);
  mysql_mutex_lock(&LOCK_index);

  if (!is_relay_log)
  {
    /*
      We are going to nuke all binary log files.
      Without binlog, we cannot XA recover prepared-but-not-committed
      transactions in engines. So force a commit checkpoint first.

      Note that we take and immediately release LOCK_commit_ordered. This has
      the effect to ensure that any on-going group commit (in
      trx_group_commit_leader()) has completed before we request the checkpoint,
      due to the chaining of LOCK_log and LOCK_commit_ordered in that function.
      (We are holding LOCK_log, so no new group commit can start).

      Without this, it is possible (though perhaps unlikely) that the RESET
      MASTER could run in-between the write to the binlog and the
      commit_ordered() in the engine of some transaction, and then a crash
      later would leave such transaction not recoverable.
    */
    mysql_mutex_lock(&LOCK_commit_ordered);
    mysql_mutex_unlock(&LOCK_commit_ordered);

    mark_xids_active(current_binlog_id, 1);
    do_checkpoint_request(current_binlog_id);

    /* Now wait for all checkpoint requests and pending unlog() to complete. */
    mysql_mutex_lock(&LOCK_xid_list);
    for (;;)
    {
      if (is_xidlist_idle_nolock())
        break;
      /*
        Wait until signalled that one more binlog dropped to zero, then check
        again.
      */
      mysql_cond_wait(&COND_xid_list, &LOCK_xid_list);
    }

    /*
      Now all XIDs are fully flushed to disk, and we are holding LOCK_log so
      no new ones will be written. So we can proceed to delete the logs.
    */
    mysql_mutex_unlock(&LOCK_xid_list);
  }

  /*
    The following mutex is needed to ensure that no threads call
    'delete thd' as we would then risk missing a 'rollback' from this
    thread. If the transaction involved MyISAM tables, it should go
    into binlog even on rollback.
  */
  mysql_mutex_lock(&LOCK_thread_count);

  /* Save variables so that we can reopen the log */
  save_name=name;
  name=0;					// Protect against free
  close(LOG_CLOSE_TO_BE_OPENED);

  /*
    First delete all old log files and then update the index file.
    As we first delete the log files and do not use sort of logging,
    a crash may lead to an inconsistent state where the index has
    references to non-existent files.

    We need to invert the steps and use the purge_index_file methods
    in order to make the operation safe.
  */

  if ((err= find_log_pos(&linfo, NullS, 0)) != 0)
  {
    uint errcode= purge_log_get_error_code(err);
    sql_print_error("Failed to locate old binlog or relay log files");
    my_message(errcode, ER(errcode), MYF(0));
    error= 1;
    goto err;
  }

  for (;;)
  {
    if ((error= my_delete(linfo.log_file_name, MYF(0))) != 0)
    {
      if (my_errno == ENOENT) 
      {
        push_warning_printf(current_thd, Sql_condition::WARN_LEVEL_WARN,
                            ER_LOG_PURGE_NO_FILE, ER(ER_LOG_PURGE_NO_FILE),
                            linfo.log_file_name);
        sql_print_information("Failed to delete file '%s'",
                              linfo.log_file_name);
        my_errno= 0;
        error= 0;
      }
      else
      {
        push_warning_printf(current_thd, Sql_condition::WARN_LEVEL_WARN,
                            ER_BINLOG_PURGE_FATAL_ERR,
                            "a problem with deleting %s; "
                            "consider examining correspondence "
                            "of your binlog index file "
                            "to the actual binlog files",
                            linfo.log_file_name);
        error= 1;
        goto err;
      }
    }
    if (find_next_log(&linfo, 0))
      break;
  }

  if (!is_relay_log)
  {
    if (init_state)
      rpl_global_gtid_binlog_state.load(init_state, init_state_len);
    else
      rpl_global_gtid_binlog_state.reset();
  }

  /* Start logging with a new file */
  close(LOG_CLOSE_INDEX | LOG_CLOSE_TO_BE_OPENED);
  if ((error= my_delete(index_file_name, MYF(0))))	// Reset (open will update)
  {
    if (my_errno == ENOENT) 
    {
      push_warning_printf(current_thd, Sql_condition::WARN_LEVEL_WARN,
                          ER_LOG_PURGE_NO_FILE, ER(ER_LOG_PURGE_NO_FILE),
                          index_file_name);
      sql_print_information("Failed to delete file '%s'",
                            index_file_name);
      my_errno= 0;
      error= 0;
    }
    else
    {
      push_warning_printf(current_thd, Sql_condition::WARN_LEVEL_WARN,
                          ER_BINLOG_PURGE_FATAL_ERR,
                          "a problem with deleting %s; "
                          "consider examining correspondence "
                          "of your binlog index file "
                          "to the actual binlog files",
                          index_file_name);
      error= 1;
      goto err;
    }
  }
  if (create_new_log && !open_index_file(index_file_name, 0, FALSE))
    if ((error= open(save_name, log_type, 0, io_cache_type, max_size, 0, FALSE)))
      goto err;
  my_free((void *) save_name);

err:
  if (error == 1)
    name= const_cast<char*>(save_name);
  mysql_mutex_unlock(&LOCK_thread_count);

  if (!is_relay_log)
  {
    xid_count_per_binlog *b;
    /*
      Remove all entries in the xid_count list except the last.
      Normally we will just be deleting all the entries that we waited for to
      drop to zero above. But if we fail during RESET MASTER for some reason
      then we will not have created any new log file, and we may keep the last
      of the old entries.
    */
    mysql_mutex_lock(&LOCK_xid_list);
    for (;;)
    {
      b= binlog_xid_count_list.head();
      DBUG_ASSERT(b /* List can never become empty. */);
      if (b->binlog_id == current_binlog_id)
        break;
      DBUG_ASSERT(b->xid_count == 0);
      my_free(binlog_xid_count_list.get());
    }
    reset_master_pending= false;
    mysql_mutex_unlock(&LOCK_xid_list);
  }

  mysql_mutex_unlock(&LOCK_index);
  mysql_mutex_unlock(&LOCK_log);
  DBUG_RETURN(error);
}


/**
  Delete relay log files prior to rli->group_relay_log_name
  (i.e. all logs which are not involved in a non-finished group
  (transaction)), remove them from the index file and start on next
  relay log.

  IMPLEMENTATION
  - Protects index file with LOCK_index
  - Delete relevant relay log files
  - Copy all file names after these ones to the front of the index file
  - If the OS has truncate, truncate the file, else fill it with \n'
  - Read the next file name from the index file and store in rli->linfo

  @param rli	       Relay log information
  @param included     If false, all relay logs that are strictly before
                      rli->group_relay_log_name are deleted ; if true, the
                      latter is deleted too (i.e. all relay logs
                      read by the SQL slave thread are deleted).

  @note
    - This is only called from the slave-execute thread when it has read
    all commands from a relay log and want to switch to a new relay log.
    - When this happens, we can be in an active transaction as
    a transaction can span over two relay logs
    (although it is always written as a single block to the master's binary
    log, hence cannot span over two master's binary logs).

  @retval
    0			ok
  @retval
    LOG_INFO_EOF	        End of log-index-file found
  @retval
    LOG_INFO_SEEK	Could not allocate IO cache
  @retval
    LOG_INFO_IO		Got IO error while reading file
*/

#ifdef HAVE_REPLICATION

int MYSQL_BIN_LOG::purge_first_log(Relay_log_info* rli, bool included)
{
  int error;
  char *to_purge_if_included= NULL;
  DBUG_ENTER("purge_first_log");

  DBUG_ASSERT(is_open());
  DBUG_ASSERT(rli->slave_running == MYSQL_SLAVE_RUN_NOT_CONNECT);
  DBUG_ASSERT(!strcmp(rli->linfo.log_file_name,rli->event_relay_log_name));

  mysql_mutex_lock(&LOCK_index);
  to_purge_if_included= my_strdup(rli->group_relay_log_name, MYF(0));

  /*
    Read the next log file name from the index file and pass it back to
    the caller.
  */
  if((error=find_log_pos(&rli->linfo, rli->event_relay_log_name, 0)) || 
     (error=find_next_log(&rli->linfo, 0)))
  {
    char buff[22];
    sql_print_error("next log error: %d  offset: %s  log: %s included: %d",
                    error,
                    llstr(rli->linfo.index_file_offset,buff),
                    rli->event_relay_log_name,
                    included);
    goto err;
  }

  /*
    Reset rli's coordinates to the current log.
  */
  rli->event_relay_log_pos= BIN_LOG_HEADER_SIZE;
  strmake_buf(rli->event_relay_log_name,rli->linfo.log_file_name);

  /*
    If we removed the rli->group_relay_log_name file,
    we must update the rli->group* coordinates, otherwise do not touch it as the
    group's execution is not finished (e.g. COMMIT not executed)
  */
  if (included)
  {
    rli->group_relay_log_pos = BIN_LOG_HEADER_SIZE;
    strmake_buf(rli->group_relay_log_name,rli->linfo.log_file_name);
    rli->notify_group_relay_log_name_update();
  }

  /* Store where we are in the new file for the execution thread */
  flush_relay_log_info(rli);

  DBUG_EXECUTE_IF("crash_before_purge_logs", DBUG_SUICIDE(););

  mysql_mutex_lock(&rli->log_space_lock);
  rli->relay_log.purge_logs(to_purge_if_included, included,
                            0, 0, &rli->log_space_total);
  mysql_mutex_unlock(&rli->log_space_lock);

  /*
    Ok to broadcast after the critical region as there is no risk of
    the mutex being destroyed by this thread later - this helps save
    context switches
  */
  mysql_cond_broadcast(&rli->log_space_cond);

  /*
   * Need to update the log pos because purge logs has been called 
   * after fetching initially the log pos at the begining of the method.
   */
  if((error=find_log_pos(&rli->linfo, rli->event_relay_log_name, 0)))
  {
    char buff[22];
    sql_print_error("next log error: %d  offset: %s  log: %s included: %d",
                    error,
                    llstr(rli->linfo.index_file_offset,buff),
                    rli->group_relay_log_name,
                    included);
    goto err;
  }

  /* If included was passed, rli->linfo should be the first entry. */
  DBUG_ASSERT(!included || rli->linfo.index_file_start_offset == 0);

err:
  my_free(to_purge_if_included);
  mysql_mutex_unlock(&LOCK_index);
  DBUG_RETURN(error);
}

/**
  Update log index_file.
*/

int MYSQL_BIN_LOG::update_log_index(LOG_INFO* log_info, bool need_update_threads)
{
  if (copy_up_file_and_fill(&index_file, log_info->index_file_start_offset))
    return LOG_INFO_IO;

  // now update offsets in index file for running threads
  if (need_update_threads)
    adjust_linfo_offsets(log_info->index_file_start_offset);
  return 0;
}

/**
  Remove all logs before the given log from disk and from the index file.

  @param to_log	      Delete all log file name before this file.
  @param included            If true, to_log is deleted too.
  @param need_mutex
  @param need_update_threads If we want to update the log coordinates of
                             all threads. False for relay logs, true otherwise.
  @param freed_log_space     If not null, decrement this variable of
                             the amount of log space freed

  @note
    If any of the logs before the deleted one is in use,
    only purge logs up to this one.

  @retval
    0			ok
  @retval
    LOG_INFO_EOF		to_log not found
    LOG_INFO_EMFILE             too many files opened
    LOG_INFO_FATAL              if any other than ENOENT error from
                                mysql_file_stat() or mysql_file_delete()
*/

int MYSQL_BIN_LOG::purge_logs(const char *to_log, 
                          bool included,
                          bool need_mutex, 
                          bool need_update_threads, 
                          ulonglong *decrease_log_space)
{
  int error= 0;
  bool exit_loop= 0;
  LOG_INFO log_info;
  THD *thd= current_thd;
  DBUG_ENTER("purge_logs");
  DBUG_PRINT("info",("to_log= %s",to_log));

  if (need_mutex)
    mysql_mutex_lock(&LOCK_index);
  if ((error=find_log_pos(&log_info, to_log, 0 /*no mutex*/))) 
  {
    sql_print_error("MYSQL_BIN_LOG::purge_logs was called with file %s not "
                    "listed in the index.", to_log);
    goto err;
  }

  if ((error= open_purge_index_file(TRUE)))
  {
    sql_print_error("MYSQL_BIN_LOG::purge_logs failed to sync the index file.");
    goto err;
  }

  /*
    File name exists in index file; delete until we find this file
    or a file that is used.
  */
  if ((error=find_log_pos(&log_info, NullS, 0 /*no mutex*/)))
    goto err;
  while ((strcmp(to_log,log_info.log_file_name) || (exit_loop=included)) &&
         can_purge_log(log_info.log_file_name))
  {
    if ((error= register_purge_index_entry(log_info.log_file_name)))
    {
      sql_print_error("MYSQL_BIN_LOG::purge_logs failed to copy %s to register file.",
                      log_info.log_file_name);
      goto err;
    }

    if (find_next_log(&log_info, 0) || exit_loop)
      break;
  }

  DBUG_EXECUTE_IF("crash_purge_before_update_index", DBUG_SUICIDE(););

  if ((error= sync_purge_index_file()))
  {
    sql_print_error("MSYQL_BIN_LOG::purge_logs failed to flush register file.");
    goto err;
  }

  /* We know how many files to delete. Update index file. */
  if ((error=update_log_index(&log_info, need_update_threads)))
  {
    sql_print_error("MSYQL_BIN_LOG::purge_logs failed to update the index file");
    goto err;
  }

  DBUG_EXECUTE_IF("crash_purge_critical_after_update_index", DBUG_SUICIDE(););

err:
  /* Read each entry from purge_index_file and delete the file. */
  if (is_inited_purge_index_file() &&
      (error= purge_index_entry(thd, decrease_log_space, FALSE)))
    sql_print_error("MSYQL_BIN_LOG::purge_logs failed to process registered files"
                    " that would be purged.");
  close_purge_index_file();

  DBUG_EXECUTE_IF("crash_purge_non_critical_after_update_index", DBUG_SUICIDE(););

  if (need_mutex)
    mysql_mutex_unlock(&LOCK_index);
  DBUG_RETURN(error);
}

int MYSQL_BIN_LOG::set_purge_index_file_name(const char *base_file_name)
{
  int error= 0;
  DBUG_ENTER("MYSQL_BIN_LOG::set_purge_index_file_name");
  if (fn_format(purge_index_file_name, base_file_name, mysql_data_home,
                ".~rec~", MYF(MY_UNPACK_FILENAME | MY_SAFE_PATH |
                              MY_REPLACE_EXT)) == NULL)
  {
    error= 1;
    sql_print_error("MYSQL_BIN_LOG::set_purge_index_file_name failed to set "
                      "file name.");
  }
  DBUG_RETURN(error);
}

int MYSQL_BIN_LOG::open_purge_index_file(bool destroy)
{
  int error= 0;
  File file= -1;

  DBUG_ENTER("MYSQL_BIN_LOG::open_purge_index_file");

  if (destroy)
    close_purge_index_file();

  if (!my_b_inited(&purge_index_file))
  {
    if ((file= my_open(purge_index_file_name, O_RDWR | O_CREAT | O_BINARY,
                       MYF(MY_WME | ME_WAITTANG))) < 0  ||
        init_io_cache(&purge_index_file, file, IO_SIZE,
                      (destroy ? WRITE_CACHE : READ_CACHE),
                      0, 0, MYF(MY_WME | MY_NABP | MY_WAIT_IF_FULL)))
    {
      error= 1;
      sql_print_error("MYSQL_BIN_LOG::open_purge_index_file failed to open register "
                      " file.");
    }
  }
  DBUG_RETURN(error);
}

int MYSQL_BIN_LOG::close_purge_index_file()
{
  int error= 0;

  DBUG_ENTER("MYSQL_BIN_LOG::close_purge_index_file");

  if (my_b_inited(&purge_index_file))
  {
    end_io_cache(&purge_index_file);
    error= my_close(purge_index_file.file, MYF(0));
  }
  my_delete(purge_index_file_name, MYF(0));
  bzero((char*) &purge_index_file, sizeof(purge_index_file));

  DBUG_RETURN(error);
}

bool MYSQL_BIN_LOG::is_inited_purge_index_file()
{
  return my_b_inited(&purge_index_file);
}

int MYSQL_BIN_LOG::sync_purge_index_file()
{
  int error= 0;
  DBUG_ENTER("MYSQL_BIN_LOG::sync_purge_index_file");

  if ((error= flush_io_cache(&purge_index_file)) ||
      (error= my_sync(purge_index_file.file, MYF(MY_WME|MY_SYNC_FILESIZE))))
    DBUG_RETURN(error);

  DBUG_RETURN(error);
}

int MYSQL_BIN_LOG::register_purge_index_entry(const char *entry)
{
  int error= 0;
  DBUG_ENTER("MYSQL_BIN_LOG::register_purge_index_entry");

  if ((error=my_b_write(&purge_index_file, (const uchar*)entry, strlen(entry))) ||
      (error=my_b_write(&purge_index_file, (const uchar*)"\n", 1)))
    DBUG_RETURN (error);

  DBUG_RETURN(error);
}

int MYSQL_BIN_LOG::register_create_index_entry(const char *entry)
{
  DBUG_ENTER("MYSQL_BIN_LOG::register_create_index_entry");
  DBUG_RETURN(register_purge_index_entry(entry));
}

int MYSQL_BIN_LOG::purge_index_entry(THD *thd, ulonglong *decrease_log_space,
                                     bool need_mutex)
{
  DBUG_ENTER("MYSQL_BIN_LOG:purge_index_entry");
  MY_STAT s;
  int error= 0;
  LOG_INFO log_info;
  LOG_INFO check_log_info;

  DBUG_ASSERT(my_b_inited(&purge_index_file));

  if ((error=reinit_io_cache(&purge_index_file, READ_CACHE, 0, 0, 0)))
  {
    sql_print_error("MSYQL_BIN_LOG::purge_index_entry failed to reinit register file "
                    "for read");
    goto err;
  }

  for (;;)
  {
    uint length;

    if ((length=my_b_gets(&purge_index_file, log_info.log_file_name,
                          FN_REFLEN)) <= 1)
    {
      if (purge_index_file.error)
      {
        error= purge_index_file.error;
        sql_print_error("MSYQL_BIN_LOG::purge_index_entry error %d reading from "
                        "register file.", error);
        goto err;
      }

      /* Reached EOF */
      break;
    }

    /* Get rid of the trailing '\n' */
    log_info.log_file_name[length-1]= 0;

    if (!mysql_file_stat(m_key_file_log, log_info.log_file_name, &s, MYF(0)))
    {
      if (my_errno == ENOENT) 
      {
        /*
          It's not fatal if we can't stat a log file that does not exist;
          If we could not stat, we won't delete.
        */
        if (thd)
        {
          push_warning_printf(thd, Sql_condition::WARN_LEVEL_WARN,
                              ER_LOG_PURGE_NO_FILE, ER(ER_LOG_PURGE_NO_FILE),
                              log_info.log_file_name);
        }
        sql_print_information("Failed to execute mysql_file_stat on file '%s'",
			      log_info.log_file_name);
        my_errno= 0;
      }
      else
      {
        /*
          Other than ENOENT are fatal
        */
        if (thd)
        {
          push_warning_printf(thd, Sql_condition::WARN_LEVEL_WARN,
                              ER_BINLOG_PURGE_FATAL_ERR,
                              "a problem with getting info on being purged %s; "
                              "consider examining correspondence "
                              "of your binlog index file "
                              "to the actual binlog files",
                              log_info.log_file_name);
        }
        else
        {
          sql_print_information("Failed to delete log file '%s'; "
                                "consider examining correspondence "
                                "of your binlog index file "
                                "to the actual binlog files",
                                log_info.log_file_name);
        }
        error= LOG_INFO_FATAL;
        goto err;
      }
    }
    else
    {
      if ((error= find_log_pos(&check_log_info, log_info.log_file_name, need_mutex)))
      {
        if (error != LOG_INFO_EOF)
        {
          if (thd)
          {
            push_warning_printf(thd, Sql_condition::WARN_LEVEL_WARN,
                                ER_BINLOG_PURGE_FATAL_ERR,
                                "a problem with deleting %s and "
                                "reading the binlog index file",
                                log_info.log_file_name);
          }
          else
          {
            sql_print_information("Failed to delete file '%s' and "
                                  "read the binlog index file",
                                  log_info.log_file_name);
          }
          goto err;
        }
           
        error= 0;
        if (!need_mutex)
        {
          /*
            This is to avoid triggering an error in NDB.
          */
          ha_binlog_index_purge_file(current_thd, log_info.log_file_name);
        }

        DBUG_PRINT("info",("purging %s",log_info.log_file_name));
        if (!my_delete(log_info.log_file_name, MYF(0)))
        {
          if (decrease_log_space)
            *decrease_log_space-= s.st_size;
        }
        else
        {
          if (my_errno == ENOENT)
          {
            if (thd)
            {
              push_warning_printf(thd, Sql_condition::WARN_LEVEL_WARN,
                                  ER_LOG_PURGE_NO_FILE, ER(ER_LOG_PURGE_NO_FILE),
                                  log_info.log_file_name);
            }
            sql_print_information("Failed to delete file '%s'",
                                  log_info.log_file_name);
            my_errno= 0;
          }
          else
          {
            if (thd)
            {
              push_warning_printf(thd, Sql_condition::WARN_LEVEL_WARN,
                                  ER_BINLOG_PURGE_FATAL_ERR,
                                  "a problem with deleting %s; "
                                  "consider examining correspondence "
                                  "of your binlog index file "
                                  "to the actual binlog files",
                                  log_info.log_file_name);
            }
            else
            {
              sql_print_information("Failed to delete file '%s'; "
                                    "consider examining correspondence "
                                    "of your binlog index file "
                                    "to the actual binlog files",
                                    log_info.log_file_name);
            }
            if (my_errno == EMFILE)
            {
              DBUG_PRINT("info",
                         ("my_errno: %d, set ret = LOG_INFO_EMFILE", my_errno));
              error= LOG_INFO_EMFILE;
              goto err;
            }
            error= LOG_INFO_FATAL;
            goto err;
          }
        }
      }
    }
  }

err:
  DBUG_RETURN(error);
}

/**
  Remove all logs before the given file date from disk and from the
  index file.

  @param thd		Thread pointer
  @param purge_time	Delete all log files before given date.

  @note
    If any of the logs before the deleted one is in use,
    only purge logs up to this one.

  @retval
    0				ok
  @retval
    LOG_INFO_PURGE_NO_ROTATE	Binary file that can't be rotated
    LOG_INFO_FATAL              if any other than ENOENT error from
                                mysql_file_stat() or mysql_file_delete()
*/

int MYSQL_BIN_LOG::purge_logs_before_date(time_t purge_time)
{
  int error;
  char to_log[FN_REFLEN];
  LOG_INFO log_info;
  MY_STAT stat_area;
  THD *thd= current_thd;
  
  DBUG_ENTER("purge_logs_before_date");

  mysql_mutex_lock(&LOCK_index);
  to_log[0]= 0;

  if ((error=find_log_pos(&log_info, NullS, 0 /*no mutex*/)))
    goto err;

  while (strcmp(log_file_name, log_info.log_file_name) &&
	 can_purge_log(log_info.log_file_name))
  {
    if (!mysql_file_stat(m_key_file_log,
                         log_info.log_file_name, &stat_area, MYF(0)))
    {
      if (my_errno == ENOENT) 
      {
        /*
          It's not fatal if we can't stat a log file that does not exist.
        */
        my_errno= 0;
      }
      else
      {
        /*
          Other than ENOENT are fatal
        */
        if (thd)
        {
          push_warning_printf(thd, Sql_condition::WARN_LEVEL_WARN,
                              ER_BINLOG_PURGE_FATAL_ERR,
                              "a problem with getting info on being purged %s; "
                              "consider examining correspondence "
                              "of your binlog index file "
                              "to the actual binlog files",
                              log_info.log_file_name);
        }
        else
        {
          sql_print_information("Failed to delete log file '%s'",
                                log_info.log_file_name);
        }
        error= LOG_INFO_FATAL;
        goto err;
      }
    }
    else
    {
      if (stat_area.st_mtime < purge_time) 
        strmake_buf(to_log, log_info.log_file_name);
      else
        break;
    }
    if (find_next_log(&log_info, 0))
      break;
  }

  error= (to_log[0] ? purge_logs(to_log, 1, 0, 1, (ulonglong *) 0) : 0);

err:
  mysql_mutex_unlock(&LOCK_index);
  DBUG_RETURN(error);
}


bool
MYSQL_BIN_LOG::can_purge_log(const char *log_file_name)
{
  xid_count_per_binlog *b;

  if (is_active(log_file_name))
    return false;
  mysql_mutex_lock(&LOCK_xid_list);
  {
    I_List_iterator<xid_count_per_binlog> it(binlog_xid_count_list);
    while ((b= it++) &&
           0 != strncmp(log_file_name+dirname_length(log_file_name),
                        b->binlog_name, b->binlog_name_len))
      ;
  }
  mysql_mutex_unlock(&LOCK_xid_list);
  if (b)
    return false;
  return !log_in_use(log_file_name);
}
#endif /* HAVE_REPLICATION */


bool
MYSQL_BIN_LOG::is_xidlist_idle()
{
  bool res;
  mysql_mutex_lock(&LOCK_xid_list);
  res= is_xidlist_idle_nolock();
  mysql_mutex_unlock(&LOCK_xid_list);
  return res;
}


bool
MYSQL_BIN_LOG::is_xidlist_idle_nolock()
{
  xid_count_per_binlog *b;

  I_List_iterator<xid_count_per_binlog> it(binlog_xid_count_list);
  while ((b= it++))
  {
    if (b->xid_count > 0)
      return false;
  }
  return true;
}


/**
  Create a new log file name.

  @param buf		buf of at least FN_REFLEN where new name is stored

  @note
    If file name will be longer then FN_REFLEN it will be truncated
*/

void MYSQL_BIN_LOG::make_log_name(char* buf, const char* log_ident)
{
  uint dir_len = dirname_length(log_file_name); 
  if (dir_len >= FN_REFLEN)
    dir_len=FN_REFLEN-1;
  strnmov(buf, log_file_name, dir_len);
  strmake(buf+dir_len, log_ident, FN_REFLEN - dir_len -1);
}


/**
  Check if we are writing/reading to the given log file.
*/

bool MYSQL_BIN_LOG::is_active(const char *log_file_name_arg)
{
  return !strcmp(log_file_name, log_file_name_arg);
}


/*
  Wrappers around new_file_impl to avoid using argument
  to control locking. The argument 1) less readable 2) breaks
  incapsulation 3) allows external access to the class without
  a lock (which is not possible with private new_file_without_locking
  method).

  @retval
    nonzero - error
*/

int MYSQL_BIN_LOG::new_file()
{
  return new_file_impl(1);
}

/*
  @retval
    nonzero - error
 */
int MYSQL_BIN_LOG::new_file_without_locking()
{
  return new_file_impl(0);
}


/**
  Start writing to a new log file or reopen the old file.

  @param need_lock		Set to 1 if caller has not locked LOCK_log

  @retval
    nonzero - error

  @note
    The new file name is stored last in the index file
*/

int MYSQL_BIN_LOG::new_file_impl(bool need_lock)
{
  int error= 0, close_on_error= FALSE;
  char new_name[FN_REFLEN], *new_name_ptr, *old_name, *file_to_open;
  uint close_flag;
  bool delay_close= false;
  File old_file;
  LINT_INIT(old_file);

  DBUG_ENTER("MYSQL_BIN_LOG::new_file_impl");
  if (!is_open())
  {
    DBUG_PRINT("info",("log is closed"));
    DBUG_RETURN(error);
  }

  if (need_lock)
    mysql_mutex_lock(&LOCK_log);
  mysql_mutex_lock(&LOCK_index);

  mysql_mutex_assert_owner(&LOCK_log);
  mysql_mutex_assert_owner(&LOCK_index);

  /* Reuse old name if not binlog and not update log */
  new_name_ptr= name;

  /*
    If user hasn't specified an extension, generate a new log name
    We have to do this here and not in open as we want to store the
    new file name in the current binary log file.
  */
  if ((error= generate_new_name(new_name, name)))
    goto end;
  new_name_ptr=new_name;

  if (log_type == LOG_BIN)
  {
    {
      /*
        We log the whole file name for log file as the user may decide
        to change base names at some point.
      */
      Rotate_log_event r(new_name+dirname_length(new_name), 0, LOG_EVENT_OFFSET,
                         is_relay_log ? Rotate_log_event::RELAY_LOG : 0);
      /* 
         The current relay-log's closing Rotate event must have checksum
         value computed with an algorithm of the last relay-logged FD event.
      */
      if (is_relay_log)
        r.checksum_alg= relay_log_checksum_alg;
      DBUG_ASSERT(!is_relay_log || relay_log_checksum_alg != BINLOG_CHECKSUM_ALG_UNDEF);
      if(DBUG_EVALUATE_IF("fault_injection_new_file_rotate_event", (error=close_on_error=TRUE), FALSE) ||
         (error= r.write(&log_file)))
      {
        DBUG_EXECUTE_IF("fault_injection_new_file_rotate_event", errno=2;);
        close_on_error= TRUE;
        my_printf_error(ER_ERROR_ON_WRITE, ER(ER_CANT_OPEN_FILE), MYF(ME_FATALERROR), name, errno);
        goto end;
      }
      bytes_written += r.data_written;
    }
    /*
      Update needs to be signalled even if there is no rotate event
      log rotation should give the waiting thread a signal to
      discover EOF and move on to the next log.
    */
    signal_update();
  }
  old_name=name;
  name=0;				// Don't free name
  close_flag= LOG_CLOSE_TO_BE_OPENED | LOG_CLOSE_INDEX;
  if (!is_relay_log)
  {
    /*
      We need to keep the old binlog file open (and marked as in-use) until
      the new one is fully created and synced to disk and index. Otherwise we
      leave a window where if we crash, there is no binlog file marked as
      crashed for server restart to detect the need for recovery.
    */
    old_file= log_file.file;
    close_flag|= LOG_CLOSE_DELAYED_CLOSE;
    delay_close= true;
  }
  close(close_flag);
  if (log_type == LOG_BIN && checksum_alg_reset != BINLOG_CHECKSUM_ALG_UNDEF)
  {
    DBUG_ASSERT(!is_relay_log);
    DBUG_ASSERT(binlog_checksum_options != checksum_alg_reset);
    binlog_checksum_options= checksum_alg_reset;
  }
  /*
     Note that at this point, log_state != LOG_CLOSED (important for is_open()).
  */

  /*
     new_file() is only used for rotation (in FLUSH LOGS or because size >
     max_binlog_size or max_relay_log_size).
     If this is a binary log, the Format_description_log_event at the beginning of
     the new file should have created=0 (to distinguish with the
     Format_description_log_event written at server startup, which should
     trigger temp tables deletion on slaves.
  */

  /* reopen index binlog file, BUG#34582 */
  file_to_open= index_file_name;
  error= open_index_file(index_file_name, 0, FALSE);
  if (!error)
  {
    /* reopen the binary log file. */
    file_to_open= new_name_ptr;
    error= open(old_name, log_type, new_name_ptr, io_cache_type,
                max_size, 1, FALSE);
  }

  /* handle reopening errors */
  if (error)
  {
    my_printf_error(ER_CANT_OPEN_FILE, ER(ER_CANT_OPEN_FILE), 
                    MYF(ME_FATALERROR), file_to_open, error);
    close_on_error= TRUE;
  }

  my_free(old_name);

end:

  if (delay_close)
  {
    clear_inuse_flag_when_closing(old_file);
    mysql_file_close(old_file, MYF(MY_WME));
  }

  if (error && close_on_error /* rotate or reopen failed */)
  {
    /* 
      Close whatever was left opened.

      We are keeping the behavior as it exists today, ie,
      we disable logging and move on (see: BUG#51014).

      TODO: as part of WL#1790 consider other approaches:
       - kill mysql (safety);
       - try multiple locations for opening a log file;
       - switch server to protected/readonly mode
       - ...
    */
    close(LOG_CLOSE_INDEX);
    sql_print_error("Could not open %s for logging (error %d). "
                     "Turning logging off for the whole duration "
                     "of the MySQL server process. To turn it on "
                     "again: fix the cause, shutdown the MySQL "
                     "server and restart it.", 
                     new_name_ptr, errno);
  }

  if (need_lock)
    mysql_mutex_unlock(&LOCK_log);
  mysql_mutex_unlock(&LOCK_index);

  DBUG_RETURN(error);
}


bool
MYSQL_BIN_LOG::append(Log_event *ev)
{
  bool res;
  mysql_mutex_lock(&LOCK_log);
  res= append_no_lock(ev);
  mysql_mutex_unlock(&LOCK_log);
  return res;
}


bool MYSQL_BIN_LOG::append_no_lock(Log_event* ev)
{
  bool error = 0;
  DBUG_ENTER("MYSQL_BIN_LOG::append");

  mysql_mutex_assert_owner(&LOCK_log);
  DBUG_ASSERT(log_file.type == SEQ_READ_APPEND);
  /*
    Log_event::write() is smart enough to use my_b_write() or
    my_b_append() depending on the kind of cache we have.
  */
  if (ev->write(&log_file))
  {
    error=1;
    goto err;
  }
  bytes_written+= ev->data_written;
  DBUG_PRINT("info",("max_size: %lu",max_size));
  if (flush_and_sync(0))
    goto err;
  if (my_b_append_tell(&log_file) > max_size)
    error= new_file_without_locking();
err:
  signal_update();				// Safe as we don't call close
  DBUG_RETURN(error);
}


bool MYSQL_BIN_LOG::appendv(const char* buf, uint len,...)
{
  bool error= 0;
  DBUG_ENTER("MYSQL_BIN_LOG::appendv");
  va_list(args);
  va_start(args,len);

  DBUG_ASSERT(log_file.type == SEQ_READ_APPEND);

  mysql_mutex_assert_owner(&LOCK_log);
  do
  {
    if (my_b_append(&log_file,(uchar*) buf,len))
    {
      error= 1;
      goto err;
    }
    bytes_written += len;
  } while ((buf=va_arg(args,const char*)) && (len=va_arg(args,uint)));
  DBUG_PRINT("info",("max_size: %lu",max_size));
  if (flush_and_sync(0))
    goto err;
  if (my_b_append_tell(&log_file) > max_size)
    error= new_file_without_locking();
err:
  if (!error)
    signal_update();
  DBUG_RETURN(error);
}

bool MYSQL_BIN_LOG::flush_and_sync(bool *synced)
{
  int err=0, fd=log_file.file;
  if (synced)
    *synced= 0;
  mysql_mutex_assert_owner(&LOCK_log);
  if (flush_io_cache(&log_file))
    return 1;
  uint sync_period= get_sync_period();
  if (sync_period && ++sync_counter >= sync_period)
  {
    sync_counter= 0;
    err= mysql_file_sync(fd, MYF(MY_WME|MY_SYNC_FILESIZE));
    if (synced)
      *synced= 1;
#ifndef DBUG_OFF
    if (opt_binlog_dbug_fsync_sleep > 0)
      my_sleep(opt_binlog_dbug_fsync_sleep);
#endif
  }
  return err;
}

void MYSQL_BIN_LOG::start_union_events(THD *thd, query_id_t query_id_param)
{
  DBUG_ASSERT(!thd->binlog_evt_union.do_union);
  thd->binlog_evt_union.do_union= TRUE;
  thd->binlog_evt_union.unioned_events= FALSE;
  thd->binlog_evt_union.unioned_events_trans= FALSE;
  thd->binlog_evt_union.first_query_id= query_id_param;
}

void MYSQL_BIN_LOG::stop_union_events(THD *thd)
{
  DBUG_ASSERT(thd->binlog_evt_union.do_union);
  thd->binlog_evt_union.do_union= FALSE;
}

bool MYSQL_BIN_LOG::is_query_in_union(THD *thd, query_id_t query_id_param)
{
  return (thd->binlog_evt_union.do_union && 
          query_id_param >= thd->binlog_evt_union.first_query_id);
}

/** 
  This function checks if a transactional table was updated by the
  current transaction.

  @param thd The client thread that executed the current statement.
  @return
    @c true if a transactional table was updated, @c false otherwise.
*/
bool
trans_has_updated_trans_table(const THD* thd)
{
  binlog_cache_mngr *const cache_mngr=
    (binlog_cache_mngr*) thd_get_ha_data(thd, binlog_hton);

  return (cache_mngr ? !cache_mngr->trx_cache.empty() : 0);
}

/** 
  This function checks if a transactional table was updated by the
  current statement.

  @param thd The client thread that executed the current statement.
  @return
    @c true if a transactional table was updated, @c false otherwise.
*/
bool
stmt_has_updated_trans_table(const THD *thd)
{
  Ha_trx_info *ha_info;

  for (ha_info= thd->transaction.stmt.ha_list; ha_info;
       ha_info= ha_info->next())
  {
    if (ha_info->is_trx_read_write() && ha_info->ht() != binlog_hton)
      return (TRUE);
  }
  return (FALSE);
}

/** 
  This function checks if either a trx-cache or a non-trx-cache should
  be used. If @c bin_log_direct_non_trans_update is active or the format
  is either MIXED or ROW, the cache to be used depends on the flag @c
  is_transactional. 

  On the other hand, if binlog_format is STMT or direct option is
  OFF, the trx-cache should be used if and only if the statement is
  transactional or the trx-cache is not empty. Otherwise, the
  non-trx-cache should be used.

  @param thd              The client thread.
  @param is_transactional The changes are related to a trx-table.
  @return
    @c true if a trx-cache should be used, @c false otherwise.
*/
bool use_trans_cache(const THD* thd, bool is_transactional)
{
  binlog_cache_mngr *const cache_mngr=
    (binlog_cache_mngr*) thd_get_ha_data(thd, binlog_hton);

  return
    ((thd->is_current_stmt_binlog_format_row() ||
     thd->variables.binlog_direct_non_trans_update) ? is_transactional :
     (is_transactional || !cache_mngr->trx_cache.empty()));
}

/**
  This function checks if a transaction, either a multi-statement
  or a single statement transaction is about to commit or not.

  @param thd The client thread that executed the current statement.
  @param all Committing a transaction (i.e. TRUE) or a statement
             (i.e. FALSE).
  @return
    @c true if committing a transaction, otherwise @c false.
*/
bool ending_trans(THD* thd, const bool all)
{
  return (all || ending_single_stmt_trans(thd, all));
}

/**
  This function checks if a single statement transaction is about
  to commit or not.

  @param thd The client thread that executed the current statement.
  @param all Committing a transaction (i.e. TRUE) or a statement
             (i.e. FALSE).
  @return
    @c true if committing a single statement transaction, otherwise
    @c false.
*/
bool ending_single_stmt_trans(THD* thd, const bool all)
{
  return (!all && !thd->in_multi_stmt_transaction_mode());
}

/**
  This function checks if a non-transactional table was updated by
  the current transaction.

  @param thd The client thread that executed the current statement.
  @return
    @c true if a non-transactional table was updated, @c false
    otherwise.
*/
bool trans_has_updated_non_trans_table(const THD* thd)
{
  return (thd->transaction.all.modified_non_trans_table ||
          thd->transaction.stmt.modified_non_trans_table);
}

/**
  This function checks if a non-transactional table was updated by the
  current statement.

  @param thd The client thread that executed the current statement.
  @return
    @c true if a non-transactional table was updated, @c false otherwise.
*/
bool stmt_has_updated_non_trans_table(const THD* thd)
{
  return (thd->transaction.stmt.modified_non_trans_table);
}

/*
  These functions are placed in this file since they need access to
  binlog_hton, which has internal linkage.
*/

binlog_cache_mngr *THD::binlog_setup_trx_data()
{
  DBUG_ENTER("THD::binlog_setup_trx_data");
  binlog_cache_mngr *cache_mngr=
    (binlog_cache_mngr*) thd_get_ha_data(this, binlog_hton);

  if (cache_mngr)
    DBUG_RETURN(cache_mngr);                             // Already set up

  cache_mngr= (binlog_cache_mngr*) my_malloc(sizeof(binlog_cache_mngr), MYF(MY_ZEROFILL));
  if (!cache_mngr ||
      open_cached_file(&cache_mngr->stmt_cache.cache_log, mysql_tmpdir,
                       LOG_PREFIX, binlog_stmt_cache_size, MYF(MY_WME)) ||
      open_cached_file(&cache_mngr->trx_cache.cache_log, mysql_tmpdir,
                       LOG_PREFIX, binlog_cache_size, MYF(MY_WME)))
  {
    my_free(cache_mngr);
    DBUG_RETURN(0);                      // Didn't manage to set it up
  }
  thd_set_ha_data(this, binlog_hton, cache_mngr);

  cache_mngr= new (cache_mngr)
              binlog_cache_mngr(max_binlog_stmt_cache_size,
                                max_binlog_cache_size,
                                &binlog_stmt_cache_use,
                                &binlog_stmt_cache_disk_use,
                                &binlog_cache_use,
                                &binlog_cache_disk_use);
  DBUG_RETURN(cache_mngr);
}

/*
  Function to start a statement and optionally a transaction for the
  binary log.

  SYNOPSIS
    binlog_start_trans_and_stmt()

  DESCRIPTION

    This function does three things:
    - Start a transaction if not in autocommit mode or if a BEGIN
      statement has been seen.

    - Start a statement transaction to allow us to truncate the cache.

    - Save the currrent binlog position so that we can roll back the
      statement by truncating the cache.

      We only update the saved position if the old one was undefined,
      the reason is that there are some cases (e.g., for CREATE-SELECT)
      where the position is saved twice (e.g., both in
      select_create::prepare() and THD::binlog_write_table_map()) , but
      we should use the first. This means that calls to this function
      can be used to start the statement before the first table map
      event, to include some extra events.
 */

void
THD::binlog_start_trans_and_stmt()
{
  binlog_cache_mngr *cache_mngr= (binlog_cache_mngr*) thd_get_ha_data(this, binlog_hton);
  DBUG_ENTER("binlog_start_trans_and_stmt");
  DBUG_PRINT("enter", ("cache_mngr: %p  cache_mngr->trx_cache.get_prev_position(): %lu",
                       cache_mngr,
                       (cache_mngr ? (ulong) cache_mngr->trx_cache.get_prev_position() :
                        (ulong) 0)));

  if (cache_mngr == NULL ||
      cache_mngr->trx_cache.get_prev_position() == MY_OFF_T_UNDEF)
  {
    this->binlog_set_stmt_begin();
    if (in_multi_stmt_transaction_mode())
      trans_register_ha(this, TRUE, binlog_hton);
    trans_register_ha(this, FALSE, binlog_hton);
    /*
      Mark statement transaction as read/write. We never start
      a binary log transaction and keep it read-only,
      therefore it's best to mark the transaction read/write just
      at the same time we start it.
      Not necessary to mark the normal transaction read/write
      since the statement-level flag will be propagated automatically
      inside ha_commit_trans.
    */
    ha_data[binlog_hton->slot].ha_info[0].set_trx_read_write();
  }
  DBUG_VOID_RETURN;
}

void THD::binlog_set_stmt_begin() {
  binlog_cache_mngr *cache_mngr=
    (binlog_cache_mngr*) thd_get_ha_data(this, binlog_hton);

  /*
    The call to binlog_trans_log_savepos() might create the cache_mngr
    structure, if it didn't exist before, so we save the position
    into an auto variable and then write it into the transaction
    data for the binary log (i.e., cache_mngr).
  */
  my_off_t pos= 0;
  binlog_trans_log_savepos(this, &pos);
  cache_mngr= (binlog_cache_mngr*) thd_get_ha_data(this, binlog_hton);
  cache_mngr->trx_cache.set_prev_position(pos);
}

static int
binlog_start_consistent_snapshot(handlerton *hton, THD *thd)
{
  int err= 0;
  DBUG_ENTER("binlog_start_consistent_snapshot");

  binlog_cache_mngr *const cache_mngr= thd->binlog_setup_trx_data();

  /* Server layer calls us with LOCK_commit_ordered locked, so this is safe. */
  strmake_buf(cache_mngr->last_commit_pos_file, mysql_bin_log.last_commit_pos_file);
  cache_mngr->last_commit_pos_offset= mysql_bin_log.last_commit_pos_offset;

  trans_register_ha(thd, TRUE, hton);

  DBUG_RETURN(err);
}

/**
  This function writes a table map to the binary log. 
  Note that in order to keep the signature uniform with related methods,
  we use a redundant parameter to indicate whether a transactional table
  was changed or not.

  If with_annotate != NULL and
  *with_annotate = TRUE write also Annotate_rows before the table map.
 
  @param table             a pointer to the table.
  @param is_transactional  @c true indicates a transactional table,
                           otherwise @c false a non-transactional.
  @return
    nonzero if an error pops up when writing the table map event.
*/
int THD::binlog_write_table_map(TABLE *table, bool is_transactional,
                                my_bool *with_annotate)
{
  int error;
  DBUG_ENTER("THD::binlog_write_table_map");
  DBUG_PRINT("enter", ("table: 0x%lx  (%s: #%lu)",
                       (long) table, table->s->table_name.str,
                       table->s->table_map_id));

  /* Ensure that all events in a GTID group are in the same cache */
  if (variables.option_bits & OPTION_GTID_BEGIN)
    is_transactional= 1;
  
  /* Pre-conditions */
  DBUG_ASSERT(is_current_stmt_binlog_format_row() && mysql_bin_log.is_open());
  DBUG_ASSERT(table->s->table_map_id != ULONG_MAX);

  Table_map_log_event
    the_event(this, table, table->s->table_map_id, is_transactional);

  if (binlog_table_maps == 0)
    binlog_start_trans_and_stmt();

  binlog_cache_mngr *const cache_mngr=
    (binlog_cache_mngr*) thd_get_ha_data(this, binlog_hton);

  IO_CACHE *file=
    cache_mngr->get_binlog_cache_log(use_trans_cache(this, is_transactional));
  if (with_annotate && *with_annotate)
  {
    Annotate_rows_log_event anno(table->in_use, is_transactional, false);
    /* Annotate event should be written not more than once */
    *with_annotate= 0;
    if ((error= anno.write(file)))
      DBUG_RETURN(error);
  }
  if ((error= the_event.write(file)))
    DBUG_RETURN(error);

  binlog_table_maps++;
  DBUG_RETURN(0);
}

/**
  This function retrieves a pending row event from a cache which is
  specified through the parameter @c is_transactional. Respectively, when it
  is @c true, the pending event is returned from the transactional cache.
  Otherwise from the non-transactional cache.

  @param is_transactional  @c true indicates a transactional cache,
                           otherwise @c false a non-transactional.
  @return
    The row event if any. 
*/
Rows_log_event*
THD::binlog_get_pending_rows_event(bool is_transactional) const
{
  Rows_log_event* rows= NULL;
  binlog_cache_mngr *const cache_mngr=
    (binlog_cache_mngr*) thd_get_ha_data(this, binlog_hton);

  /*
    This is less than ideal, but here's the story: If there is no cache_mngr,
    prepare_pending_rows_event() has never been called (since the cache_mngr
    is set up there). In that case, we just return NULL.
   */
  if (cache_mngr)
  {
    binlog_cache_data *cache_data=
      cache_mngr->get_binlog_cache_data(use_trans_cache(this, is_transactional));

    rows= cache_data->pending();
  }
  return (rows);
}

/**
  This function stores a pending row event into a cache which is specified
  through the parameter @c is_transactional. Respectively, when it is @c
  true, the pending event is stored into the transactional cache. Otherwise
  into the non-transactional cache.

  @param evt               a pointer to the row event.
  @param is_transactional  @c true indicates a transactional cache,
                           otherwise @c false a non-transactional.
*/
void
THD::binlog_set_pending_rows_event(Rows_log_event* ev, bool is_transactional)
{
  binlog_cache_mngr *const cache_mngr= binlog_setup_trx_data();

  DBUG_ASSERT(cache_mngr);

  binlog_cache_data *cache_data=
    cache_mngr->get_binlog_cache_data(use_trans_cache(this, is_transactional));

  cache_data->set_pending(ev);
}


/**
  This function removes the pending rows event, discarding any outstanding
  rows. If there is no pending rows event available, this is effectively a
  no-op.

  @param thd               a pointer to the user thread.
  @param is_transactional  @c true indicates a transactional cache,
                           otherwise @c false a non-transactional.
*/
int
MYSQL_BIN_LOG::remove_pending_rows_event(THD *thd, bool is_transactional)
{
  DBUG_ENTER("MYSQL_BIN_LOG::remove_pending_rows_event");

  binlog_cache_mngr *const cache_mngr=
    (binlog_cache_mngr*) thd_get_ha_data(thd, binlog_hton);

  DBUG_ASSERT(cache_mngr);

  binlog_cache_data *cache_data=
    cache_mngr->get_binlog_cache_data(use_trans_cache(thd, is_transactional));

  if (Rows_log_event* pending= cache_data->pending())
  {
    delete pending;
    cache_data->set_pending(NULL);
  }

  DBUG_RETURN(0);
}

/*
  Moves the last bunch of rows from the pending Rows event to a cache (either
  transactional cache if is_transaction is @c true, or the non-transactional
  cache otherwise. Sets a new pending event.

  @param thd               a pointer to the user thread.
  @param evt               a pointer to the row event.
  @param is_transactional  @c true indicates a transactional cache,
                           otherwise @c false a non-transactional.
*/
int
MYSQL_BIN_LOG::flush_and_set_pending_rows_event(THD *thd,
                                                Rows_log_event* event,
                                                bool is_transactional)
{
  DBUG_ENTER("MYSQL_BIN_LOG::flush_and_set_pending_rows_event(event)");
  DBUG_ASSERT(mysql_bin_log.is_open());
  DBUG_PRINT("enter", ("event: 0x%lx", (long) event));

  int error= 0;
  binlog_cache_mngr *const cache_mngr=
    (binlog_cache_mngr*) thd_get_ha_data(thd, binlog_hton);

  DBUG_ASSERT(cache_mngr);

  binlog_cache_data *cache_data=
    cache_mngr->get_binlog_cache_data(use_trans_cache(thd, is_transactional));

  DBUG_PRINT("info", ("cache_mngr->pending(): 0x%lx", (long) cache_data->pending()));

  if (Rows_log_event* pending= cache_data->pending())
  {
    IO_CACHE *file= &cache_data->cache_log;

    /*
      Write pending event to the cache.
    */
    DBUG_EXECUTE_IF("simulate_disk_full_at_flush_pending",
                    {DBUG_SET("+d,simulate_file_write_error");});
    if (pending->write(file))
    {
      set_write_error(thd, is_transactional);
      if (check_write_error(thd) && cache_data &&
          stmt_has_updated_non_trans_table(thd))
        cache_data->set_incident();
      delete pending;
      cache_data->set_pending(NULL);
      DBUG_EXECUTE_IF("simulate_disk_full_at_flush_pending",
                      {DBUG_SET("-d,simulate_file_write_error");});
      DBUG_RETURN(1);
    }

    delete pending;
  }

  thd->binlog_set_pending_rows_event(event, is_transactional);

  DBUG_RETURN(error);
}


/* Generate a new global transaction ID, and write it to the binlog */

bool
MYSQL_BIN_LOG::write_gtid_event(THD *thd, bool standalone,
                                bool is_transactional, uint64 commit_id)
{
  rpl_gtid gtid;
  uint32 domain_id= thd->variables.gtid_domain_id;
  uint32 server_id= thd->variables.server_id;
  uint64 seq_no= thd->variables.gtid_seq_no;
  int err;
  DBUG_ENTER("write_gtid_event");
  DBUG_PRINT("enter", ("standalone: %d", standalone));
  
  if (thd->variables.option_bits & OPTION_GTID_BEGIN)
  {
    DBUG_PRINT("error", ("OPTION_GTID_BEGIN is set. "
                         "Master and slave will have different GTID values"));
    /* Reset the flag, as we will write out a GTID anyway */
    thd->variables.option_bits&= ~OPTION_GTID_BEGIN;
  }

  /*
    Reset the session variable gtid_seq_no, to reduce the risk of accidentally
    producing a duplicate GTID.
  */
  thd->variables.gtid_seq_no= 0;
  if (seq_no != 0)
  {
    /* Use the specified sequence number. */
    gtid.domain_id= domain_id;
    gtid.server_id= server_id;
    gtid.seq_no= seq_no;
    err= rpl_global_gtid_binlog_state.update(&gtid, opt_gtid_strict_mode);
    if (err && thd->get_stmt_da()->sql_errno()==ER_GTID_STRICT_OUT_OF_ORDER)
      errno= ER_GTID_STRICT_OUT_OF_ORDER;
  }
  else
  {
    /* Allocate the next sequence number for the GTID. */
    err= rpl_global_gtid_binlog_state.update_with_next_gtid(domain_id,
                                                            server_id, &gtid);
    seq_no= gtid.seq_no;
  }
  if (err)
    DBUG_RETURN(true);
  thd->last_commit_gtid= gtid;

  Gtid_log_event gtid_event(thd, seq_no, domain_id, standalone,
                            LOG_EVENT_SUPPRESS_USE_F, is_transactional,
                            commit_id);

  /* Write the event to the binary log. */
  if (gtid_event.write(&mysql_bin_log.log_file))
    DBUG_RETURN(true);
  status_var_add(thd->status_var.binlog_bytes_written, gtid_event.data_written);

  DBUG_RETURN(false);
}


int
MYSQL_BIN_LOG::write_state_to_file()
{
  File file_no;
  IO_CACHE cache;
  char buf[FN_REFLEN];
  int err;
  bool opened= false;
  bool inited= false;

  fn_format(buf, opt_bin_logname, mysql_data_home, ".state",
            MY_UNPACK_FILENAME);
  if ((file_no= mysql_file_open(key_file_binlog_state, buf,
                                O_RDWR|O_CREAT|O_TRUNC|O_BINARY,
                                MYF(MY_WME))) < 0)
  {
    err= 1;
    goto err;
  }
  opened= true;
  if ((err= init_io_cache(&cache, file_no, IO_SIZE, WRITE_CACHE, 0, 0,
                           MYF(MY_WME|MY_WAIT_IF_FULL))))
    goto err;
  inited= true;
  if ((err= rpl_global_gtid_binlog_state.write_to_iocache(&cache)))
    goto err;
  inited= false;
  if ((err= end_io_cache(&cache)))
    goto err;
  if ((err= mysql_file_sync(file_no, MYF(MY_WME|MY_SYNC_FILESIZE))))
    goto err;
  goto end;

err:
  sql_print_error("Error writing binlog state to file '%s'.\n", buf);
  if (inited)
    end_io_cache(&cache);
end:
  if (opened)
    mysql_file_close(file_no, MYF(0));

  return err;
}


int
MYSQL_BIN_LOG::read_state_from_file()
{
  File file_no;
  IO_CACHE cache;
  char buf[FN_REFLEN];
  int err;
  bool opened= false;
  bool inited= false;

  fn_format(buf, opt_bin_logname, mysql_data_home, ".state",
            MY_UNPACK_FILENAME);
  if ((file_no= mysql_file_open(key_file_binlog_state, buf,
                                O_RDONLY|O_BINARY, MYF(0))) < 0)
  {
    if (my_errno != ENOENT)
    {
      err= 1;
      goto err;
    }
    else
    {
      /*
        If the state file does not exist, this is the first server startup
        with GTID enabled. So initialize to empty state.
      */
      rpl_global_gtid_binlog_state.reset();
      err= 0;
      goto end;
    }
  }
  opened= true;
  if ((err= init_io_cache(&cache, file_no, IO_SIZE, READ_CACHE, 0, 0,
                          MYF(MY_WME|MY_WAIT_IF_FULL))))
    goto err;
  inited= true;
  if ((err= rpl_global_gtid_binlog_state.read_from_iocache(&cache)))
    goto err;
  goto end;

err:
  sql_print_error("Error reading binlog GTID state from file '%s'.\n", buf);
end:
  if (inited)
    end_io_cache(&cache);
  if (opened)
    mysql_file_close(file_no, MYF(0));

  return err;
}


int
MYSQL_BIN_LOG::get_most_recent_gtid_list(rpl_gtid **list, uint32 *size)
{
  return rpl_global_gtid_binlog_state.get_most_recent_gtid_list(list, size);
}


bool
MYSQL_BIN_LOG::append_state_pos(String *str)
{
  return rpl_global_gtid_binlog_state.append_pos(str);
}


bool
MYSQL_BIN_LOG::append_state(String *str)
{
  return rpl_global_gtid_binlog_state.append_state(str);
}


bool
MYSQL_BIN_LOG::is_empty_state()
{
  return (rpl_global_gtid_binlog_state.count() == 0);
}


bool
MYSQL_BIN_LOG::find_in_binlog_state(uint32 domain_id, uint32 server_id,
                                    rpl_gtid *out_gtid)
{
  rpl_gtid *gtid;
  if ((gtid= rpl_global_gtid_binlog_state.find(domain_id, server_id)))
    *out_gtid= *gtid;
  return gtid != NULL;
}


bool
MYSQL_BIN_LOG::lookup_domain_in_binlog_state(uint32 domain_id,
                                             rpl_gtid *out_gtid)
{
  rpl_gtid *found_gtid;

  if ((found_gtid= rpl_global_gtid_binlog_state.find_most_recent(domain_id)))
  {
    *out_gtid= *found_gtid;
    return true;
  }

  return false;
}


int
MYSQL_BIN_LOG::bump_seq_no_counter_if_needed(uint32 domain_id, uint64 seq_no)
{
  return rpl_global_gtid_binlog_state.bump_seq_no_if_needed(domain_id, seq_no);
}


bool
MYSQL_BIN_LOG::check_strict_gtid_sequence(uint32 domain_id, uint32 server_id,
                                          uint64 seq_no)
{
  return rpl_global_gtid_binlog_state.check_strict_sequence(domain_id,
                                                            server_id, seq_no);
}


/**
  Write an event to the binary log. If with_annotate != NULL and
  *with_annotate = TRUE write also Annotate_rows before the event
  (this should happen only if the event is a Table_map).
*/

bool MYSQL_BIN_LOG::write(Log_event *event_info, my_bool *with_annotate)
{
  THD *thd= event_info->thd;
  bool error= 1;
  binlog_cache_data *cache_data= 0;
  bool is_trans_cache= FALSE;
  bool using_trans= event_info->use_trans_cache();
  bool direct= event_info->use_direct_logging();
  ulong prev_binlog_id;
  DBUG_ENTER("MYSQL_BIN_LOG::write(Log_event *)");
  LINT_INIT(prev_binlog_id);

  if (thd->variables.option_bits & OPTION_GTID_BEGIN)
  {
    DBUG_PRINT("info", ("OPTION_GTID_BEGIN was set"));
    /* Wait for commit from binary log before we commit */
    direct= 0;
    using_trans= 1;
  }

  if (thd->binlog_evt_union.do_union)
  {
    /*
      In Stored function; Remember that function call caused an update.
      We will log the function call to the binary log on function exit
    */
    thd->binlog_evt_union.unioned_events= TRUE;
    thd->binlog_evt_union.unioned_events_trans |= using_trans;
    DBUG_RETURN(0);
  }

  /*
    We only end the statement if we are in a top-level statement.  If
    we are inside a stored function, we do not end the statement since
    this will close all tables on the slave.
  */
  bool const end_stmt=
    thd->locked_tables_mode && thd->lex->requires_prelocking();
  if (thd->binlog_flush_pending_rows_event(end_stmt, using_trans))
    DBUG_RETURN(error);

  /*
     In most cases this is only called if 'is_open()' is true; in fact this is
     mostly called if is_open() *was* true a few instructions before, but it
     could have changed since.
  */
  if (likely(is_open()))
  {
    my_off_t UNINIT_VAR(my_org_b_tell);
#ifdef HAVE_REPLICATION
    /*
      In the future we need to add to the following if tests like
      "do the involved tables match (to be implemented)
      binlog_[wild_]{do|ignore}_table?" (WL#1049)"
    */
    const char *local_db= event_info->get_db();
    if ((!(thd->variables.option_bits & OPTION_BIN_LOG)) ||
	(thd->lex->sql_command != SQLCOM_ROLLBACK_TO_SAVEPOINT &&
         thd->lex->sql_command != SQLCOM_SAVEPOINT &&
         !binlog_filter->db_ok(local_db)))
      DBUG_RETURN(0);
#endif /* HAVE_REPLICATION */

    IO_CACHE *file= NULL;

    if (direct)
    {
      DBUG_PRINT("info", ("direct is set"));
      file= &log_file;
      my_org_b_tell= my_b_tell(file);
      mysql_mutex_lock(&LOCK_log);
      prev_binlog_id= current_binlog_id;
      if (write_gtid_event(thd, true, using_trans, 0))
        goto err;
    }
    else
    {
      binlog_cache_mngr *const cache_mngr= thd->binlog_setup_trx_data();
      if (!cache_mngr)
        goto err;

      is_trans_cache= use_trans_cache(thd, using_trans);
      file= cache_mngr->get_binlog_cache_log(is_trans_cache);
      cache_data= cache_mngr->get_binlog_cache_data(is_trans_cache);

      if (thd->lex->stmt_accessed_non_trans_temp_table())
        cache_data->set_changes_to_non_trans_temp_table();

      thd->binlog_start_trans_and_stmt();
    }
    DBUG_PRINT("info",("event type: %d",event_info->get_type_code()));

    /*
       No check for auto events flag here - this write method should
       never be called if auto-events are enabled.

       Write first log events which describe the 'run environment'
       of the SQL command. If row-based binlogging, Insert_id, Rand
       and other kind of "setting context" events are not needed.
    */

    if (with_annotate && *with_annotate)
    {
      DBUG_ASSERT(event_info->get_type_code() == TABLE_MAP_EVENT);
      Annotate_rows_log_event anno(thd, using_trans, direct);
      /* Annotate event should be written not more than once */
      *with_annotate= 0;
      if (anno.write(file))
        goto err;
    }

    if (thd)
    {
      if (!thd->is_current_stmt_binlog_format_row())
      {

        if (thd->stmt_depends_on_first_successful_insert_id_in_prev_stmt)
        {
          Intvar_log_event e(thd,(uchar) LAST_INSERT_ID_EVENT,
                             thd->first_successful_insert_id_in_prev_stmt_for_binlog,
                             using_trans, direct);
          if (e.write(file))
            goto err;
        }
        if (thd->auto_inc_intervals_in_cur_stmt_for_binlog.nb_elements() > 0)
        {
          DBUG_PRINT("info",("number of auto_inc intervals: %u",
                             thd->auto_inc_intervals_in_cur_stmt_for_binlog.
                             nb_elements()));
          Intvar_log_event e(thd, (uchar) INSERT_ID_EVENT,
                             thd->auto_inc_intervals_in_cur_stmt_for_binlog.
                             minimum(), using_trans, direct);
          if (e.write(file))
            goto err;
        }
        if (thd->rand_used)
        {
          Rand_log_event e(thd,thd->rand_saved_seed1,thd->rand_saved_seed2,
                           using_trans, direct);
          if (e.write(file))
            goto err;
        }
        if (thd->user_var_events.elements)
        {
          for (uint i= 0; i < thd->user_var_events.elements; i++)
          {
            BINLOG_USER_VAR_EVENT *user_var_event;
            get_dynamic(&thd->user_var_events,(uchar*) &user_var_event, i);

            /* setting flags for user var log event */
            uchar flags= User_var_log_event::UNDEF_F;
            if (user_var_event->unsigned_flag)
              flags|= User_var_log_event::UNSIGNED_F;

            User_var_log_event e(thd, user_var_event->user_var_event->name.str,
                                 user_var_event->user_var_event->name.length,
                                 user_var_event->value,
                                 user_var_event->length,
                                 user_var_event->type,
                                 user_var_event->charset_number,
                                 flags,
                                 using_trans,
                                 direct);
            if (e.write(file))
              goto err;
          }
        }
      }
    }

    /*
      Write the event.
    */
    if (event_info->write(file) ||
        DBUG_EVALUATE_IF("injecting_fault_writing", 1, 0))
      goto err;

    error= 0;
err:
    if (direct)
    {
      my_off_t offset= my_b_tell(file);
      bool check_purge= false;

      if (!error)
      {
        bool synced;

        if ((error= flush_and_sync(&synced)))
        {
        }
        else if ((error= RUN_HOOK(binlog_storage, after_flush,
                 (thd, log_file_name, file->pos_in_file, synced))))
        {
          sql_print_error("Failed to run 'after_flush' hooks");
        } 
        else
        {
          signal_update();
          if ((error= rotate(false, &check_purge)))
            check_purge= false;
        }
      }

      status_var_add(thd->status_var.binlog_bytes_written,
                     offset - my_org_b_tell);

      /*
        Take mutex to protect against a reader seeing partial writes of 64-bit
        offset on 32-bit CPUs.
      */
      mysql_mutex_lock(&LOCK_commit_ordered);
      last_commit_pos_offset= offset;
      mysql_mutex_unlock(&LOCK_commit_ordered);
      mysql_mutex_unlock(&LOCK_log);

      if (check_purge)
        checkpoint_and_purge(prev_binlog_id);
    }

    if (error)
    {
      set_write_error(thd, is_trans_cache);
      if (check_write_error(thd) && cache_data &&
          stmt_has_updated_non_trans_table(thd))
        cache_data->set_incident();
    }
  }

  DBUG_RETURN(error);
}


int error_log_print(enum loglevel level, const char *format,
                    va_list args)
{
  return logger.error_log_print(level, format, args);
}


bool slow_log_print(THD *thd, const char *query, uint query_length,
                    ulonglong current_utime)
{
  return logger.slow_log_print(thd, query, query_length, current_utime);
}


bool LOGGER::log_command(THD *thd, enum enum_server_command command)
{
#ifndef NO_EMBEDDED_ACCESS_CHECKS
  Security_context *sctx= thd->security_ctx;
#endif
  /*
    Log command if we have at least one log event handler enabled and want
    to log this king of commands
  */
  if (*general_log_handler_list && (what_to_log & (1L << (uint) command)))
  {
    if ((thd->variables.option_bits & OPTION_LOG_OFF)
#ifndef NO_EMBEDDED_ACCESS_CHECKS
         && (sctx->master_access & SUPER_ACL)
#endif
       )
    {
      /* No logging */
      return FALSE;
    }

    return TRUE;
  }

  return FALSE;
}


bool general_log_print(THD *thd, enum enum_server_command command,
                       const char *format, ...)
{
  va_list args;
  uint error= 0;

  /* Print the message to the buffer if we want to log this king of commands */
  if (! logger.log_command(thd, command))
    return FALSE;

  va_start(args, format);
  error= logger.general_log_print(thd, command, format, args);
  va_end(args);

  return error;
}

bool general_log_write(THD *thd, enum enum_server_command command,
                       const char *query, uint query_length)
{
  /* Write the message to the log if we want to log this king of commands */
  if (logger.log_command(thd, command) || mysql_audit_general_enabled())
    return logger.general_log_write(thd, command, query, query_length);

  return FALSE;
}


static void
binlog_checkpoint_callback(void *cookie)
{
  MYSQL_BIN_LOG::xid_count_per_binlog *entry=
    (MYSQL_BIN_LOG::xid_count_per_binlog *)cookie;
  /*
    For every supporting engine, we increment the xid_count and issue a
    commit_checkpoint_request(). Then we can count when all
    commit_checkpoint_notify() callbacks have occured, and then log a new
    binlog checkpoint event.
  */
  mysql_bin_log.mark_xids_active(entry->binlog_id, 1);
}


/*
  Request a commit checkpoint from each supporting engine.
  This must be called after each binlog rotate, and after LOCK_log has been
  released. The xid_count value in the xid_count_per_binlog entry was
  incremented by 1 and will be decremented in this function; this ensures
  that the entry will not go away early despite LOCK_log not being held.
*/
void
MYSQL_BIN_LOG::do_checkpoint_request(ulong binlog_id)
{
  xid_count_per_binlog *entry;

  /*
    Find the binlog entry, and invoke commit_checkpoint_request() on it in
    each supporting storage engine.
  */
  mysql_mutex_lock(&LOCK_xid_list);
  I_List_iterator<xid_count_per_binlog> it(binlog_xid_count_list);
  do {
    entry= it++;
    DBUG_ASSERT(entry /* binlog_id is always somewhere in the list. */);
  } while (entry->binlog_id != binlog_id);
  mysql_mutex_unlock(&LOCK_xid_list);

  ha_commit_checkpoint_request(entry, binlog_checkpoint_callback);
  /*
    When we rotated the binlog, we incremented xid_count to make sure the
    entry would not go away until this point, where we have done all necessary
    commit_checkpoint_request() calls.
    So now we can (and must) decrease the count - when it reaches zero, we
    will know that both all pending unlog() and all pending
    commit_checkpoint_notify() calls are done, and we can log a new binlog
    checkpoint.
  */
  mark_xid_done(binlog_id, true);
}


/**
  The method executes rotation when LOCK_log is already acquired
  by the caller.

  @param force_rotate  caller can request the log rotation
  @param check_purge   is set to true if rotation took place

  @note
    Caller _must_ check the check_purge variable. If this is set, it means
    that the binlog was rotated, and caller _must_ ensure that
    do_checkpoint_request() is called later with the binlog_id of the rotated
    binlog file. The call to do_checkpoint_request() must happen after
    LOCK_log is released (which is why we cannot simply do it here).
    Usually, checkpoint_and_purge() is appropriate, as it will both handle
    the checkpointing and any needed purging of old logs.

  @note
    If rotation fails, for instance the server was unable 
    to create a new log file, we still try to write an 
    incident event to the current log.

  @retval
    nonzero - error in rotating routine.
*/
int MYSQL_BIN_LOG::rotate(bool force_rotate, bool* check_purge)
{
  int error= 0;
  DBUG_ENTER("MYSQL_BIN_LOG::rotate");

  //todo: fix the macro def and restore safe_mutex_assert_owner(&LOCK_log);
  *check_purge= false;

  if (force_rotate || (my_b_tell(&log_file) >= (my_off_t) max_size))
  {
    ulong binlog_id= current_binlog_id;
    /*
      We rotate the binlog, so we need to start a commit checkpoint in all
      supporting engines - when it finishes, we can log a new binlog checkpoint
      event.

      But we cannot start the checkpoint here - there could be a group commit
      still in progress which needs to be included in the checkpoint, and
      besides we do not want to do the (possibly expensive) checkpoint while
      LOCK_log is held.

      On the other hand, we must be sure that the xid_count entry for the
      previous log does not go away until we start the checkpoint - which it
      could do as it is no longer the most recent. So we increment xid_count
      (to count the pending checkpoint request) - this will fix the entry in
      place until we decrement again in do_checkpoint_request().
    */
    mark_xids_active(binlog_id, 1);

    if ((error= new_file_without_locking()))
    {
      /** 
         Be conservative... There are possible lost events (eg, 
         failing to log the Execute_load_query_log_event
         on a LOAD DATA while using a non-transactional
         table)!

         We give it a shot and try to write an incident event anyway
         to the current log. 
      */
      if (!write_incident_already_locked(current_thd))
        flush_and_sync(0);

      /*
        We failed to rotate - so we have to decrement the xid_count back that
        we incremented before attempting the rotate.
      */
      mark_xid_done(binlog_id, false);
    }
    else
      *check_purge= true;
  }
  DBUG_RETURN(error);
}

/**
  The method executes logs purging routine.

  @retval
    nonzero - error in rotating routine.
*/
void MYSQL_BIN_LOG::purge()
{
  mysql_mutex_assert_not_owner(&LOCK_log);
#ifdef HAVE_REPLICATION
  if (expire_logs_days)
  {
    DEBUG_SYNC(current_thd, "at_purge_logs_before_date");
    time_t purge_time= my_time(0) - expire_logs_days*24*60*60;
    if (purge_time >= 0)
    {
      purge_logs_before_date(purge_time);
    }
    DEBUG_SYNC(current_thd, "after_purge_logs_before_date");
  }
#endif
}


void MYSQL_BIN_LOG::checkpoint_and_purge(ulong binlog_id)
{
  do_checkpoint_request(binlog_id);
  purge();
}

/**
  The method is a shortcut of @c rotate() and @c purge().
  LOCK_log is acquired prior to rotate and is released after it.

  @param force_rotate  caller can request the log rotation

  @retval
    nonzero - error in rotating routine.
*/
int MYSQL_BIN_LOG::rotate_and_purge(bool force_rotate)
{
  int error= 0;
  ulong prev_binlog_id;
  DBUG_ENTER("MYSQL_BIN_LOG::rotate_and_purge");
  bool check_purge= false;

  //todo: fix the macro def and restore safe_mutex_assert_not_owner(&LOCK_log);
  mysql_mutex_lock(&LOCK_log);
  prev_binlog_id= current_binlog_id;
  if ((error= rotate(force_rotate, &check_purge)))
    check_purge= false;
  /*
    NOTE: Run purge_logs wo/ holding LOCK_log because it does not need
          the mutex. Otherwise causes various deadlocks.
  */
  mysql_mutex_unlock(&LOCK_log);

  if (check_purge)
    checkpoint_and_purge(prev_binlog_id);

  DBUG_RETURN(error);
}

uint MYSQL_BIN_LOG::next_file_id()
{
  uint res;
  mysql_mutex_lock(&LOCK_log);
  res = file_id++;
  mysql_mutex_unlock(&LOCK_log);
  return res;
}


/**
  Calculate checksum of possibly a part of an event containing at least
  the whole common header.

  @param    buf       the pointer to trans cache's buffer
  @param    off       the offset of the beginning of the event in the buffer
  @param    event_len no-checksum length of the event
  @param    length    the current size of the buffer

  @param    crc       [in-out] the checksum

  Event size in incremented by @c BINLOG_CHECKSUM_LEN.

  @return 0 or number of unprocessed yet bytes of the event excluding 
            the checksum part.
*/
  static ulong fix_log_event_crc(uchar *buf, uint off, uint event_len,
                                 uint length, ha_checksum *crc)
{
  ulong ret;
  uchar *event_begin= buf + off;

  ret= length >= off + event_len ? 0 : off + event_len - length;
  *crc= my_checksum(*crc, event_begin, event_len - ret); 
  return ret;
}

/*
  Write the contents of a cache to the binary log.

  SYNOPSIS
    write_cache()
    thd      Current_thread
    cache    Cache to write to the binary log

  DESCRIPTION
    Write the contents of the cache to the binary log. The cache will
    be reset as a READ_CACHE to be able to read the contents from it.

    Reading from the trans cache with possible (per @c binlog_checksum_options) 
    adding checksum value  and then fixing the length and the end_log_pos of 
    events prior to fill in the binlog cache.
*/

int MYSQL_BIN_LOG::write_cache(THD *thd, IO_CACHE *cache)
{
  mysql_mutex_assert_owner(&LOCK_log);
  if (reinit_io_cache(cache, READ_CACHE, 0, 0, 0))
    return ER_ERROR_ON_WRITE;
  uint length= my_b_bytes_in_cache(cache), group, carry, hdr_offs;
  ulong remains= 0; // part of unprocessed yet netto length of the event
  long val;
  ulong end_log_pos_inc= 0; // each event processed adds BINLOG_CHECKSUM_LEN 2 t
  uchar header[LOG_EVENT_HEADER_LEN];
  ha_checksum crc= 0, crc_0= 0; // assignments to keep compiler happy
  my_bool do_checksum= (binlog_checksum_options != BINLOG_CHECKSUM_ALG_OFF);
  uchar buf[BINLOG_CHECKSUM_LEN];

  // while there is just one alg the following must hold:
  DBUG_ASSERT(!do_checksum ||
              binlog_checksum_options == BINLOG_CHECKSUM_ALG_CRC32);

  /*
    The events in the buffer have incorrect end_log_pos data
    (relative to beginning of group rather than absolute),
    so we'll recalculate them in situ so the binlog is always
    correct, even in the middle of a group. This is possible
    because we now know the start position of the group (the
    offset of this cache in the log, if you will); all we need
    to do is to find all event-headers, and add the position of
    the group to the end_log_pos of each event.  This is pretty
    straight forward, except that we read the cache in segments,
    so an event-header might end up on the cache-border and get
    split.
  */

  group= (uint)my_b_tell(&log_file);
  hdr_offs= carry= 0;
  if (do_checksum)
    crc= crc_0= my_checksum(0L, NULL, 0);

  do
  {
    /*
      if we only got a partial header in the last iteration,
      get the other half now and process a full header.
    */
    if (unlikely(carry > 0))
    {
      DBUG_ASSERT(carry < LOG_EVENT_HEADER_LEN);

      /* assemble both halves */
      memcpy(&header[carry], (char *)cache->read_pos,
             LOG_EVENT_HEADER_LEN - carry);

      /* fix end_log_pos */
      val= uint4korr(&header[LOG_POS_OFFSET]) + group +
        (end_log_pos_inc+= (do_checksum ? BINLOG_CHECKSUM_LEN : 0));
      int4store(&header[LOG_POS_OFFSET], val);

      if (do_checksum)
      {
        ulong len= uint4korr(&header[EVENT_LEN_OFFSET]);
        /* fix len */
        int4store(&header[EVENT_LEN_OFFSET], len + BINLOG_CHECKSUM_LEN);
      }

      /* write the first half of the split header */
      if (my_b_write(&log_file, header, carry))
        return ER_ERROR_ON_WRITE;
      status_var_add(thd->status_var.binlog_bytes_written, carry);

      /*
        copy fixed second half of header to cache so the correct
        version will be written later.
      */
      memcpy((char *)cache->read_pos, &header[carry],
             LOG_EVENT_HEADER_LEN - carry);

      /* next event header at ... */
      hdr_offs= uint4korr(&header[EVENT_LEN_OFFSET]) - carry -
        (do_checksum ? BINLOG_CHECKSUM_LEN : 0);

      if (do_checksum)
      {
        DBUG_ASSERT(crc == crc_0 && remains == 0);
        crc= my_checksum(crc, header, carry);
        remains= uint4korr(header + EVENT_LEN_OFFSET) - carry -
          BINLOG_CHECKSUM_LEN;
      }
      carry= 0;
    }

    /* if there is anything to write, process it. */

    if (likely(length > 0))
    {
      /*
        process all event-headers in this (partial) cache.
        if next header is beyond current read-buffer,
        we'll get it later (though not necessarily in the
        very next iteration, just "eventually").
      */

      /* crc-calc the whole buffer */
      if (do_checksum && hdr_offs >= length)
      {

        DBUG_ASSERT(remains != 0 && crc != crc_0);

        crc= my_checksum(crc, cache->read_pos, length); 
        remains -= length;
        if (my_b_write(&log_file, cache->read_pos, length))
          return ER_ERROR_ON_WRITE;
        if (remains == 0)
        {
          int4store(buf, crc);
          if (my_b_write(&log_file, buf, BINLOG_CHECKSUM_LEN))
            return ER_ERROR_ON_WRITE;
          crc= crc_0;
        }
      }

      while (hdr_offs < length)
      {
        /*
          partial header only? save what we can get, process once
          we get the rest.
        */

        if (do_checksum)
        {
          if (remains != 0)
          {
            /*
              finish off with remains of the last event that crawls
              from previous into the current buffer
            */
            DBUG_ASSERT(crc != crc_0);
            crc= my_checksum(crc, cache->read_pos, hdr_offs);
            int4store(buf, crc);
            remains -= hdr_offs;
            DBUG_ASSERT(remains == 0);
            if (my_b_write(&log_file, cache->read_pos, hdr_offs) ||
                my_b_write(&log_file, buf, BINLOG_CHECKSUM_LEN))
              return ER_ERROR_ON_WRITE;
            crc= crc_0;
          }
        }

        if (hdr_offs + LOG_EVENT_HEADER_LEN > length)
        {
          carry= length - hdr_offs;
          memcpy(header, (char *)cache->read_pos + hdr_offs, carry);
          length= hdr_offs;
        }
        else
        {
          /* we've got a full event-header, and it came in one piece */
          uchar *ev= (uchar *)cache->read_pos + hdr_offs;
          uint event_len= uint4korr(ev + EVENT_LEN_OFFSET); // netto len
          uchar *log_pos= ev + LOG_POS_OFFSET;

          /* fix end_log_pos */
          val= uint4korr(log_pos) + group +
            (end_log_pos_inc += (do_checksum ? BINLOG_CHECKSUM_LEN : 0));
          int4store(log_pos, val);

	  /* fix CRC */
	  if (do_checksum)
          {
            /* fix length */
            int4store(ev + EVENT_LEN_OFFSET, event_len + BINLOG_CHECKSUM_LEN);
            remains= fix_log_event_crc(cache->read_pos, hdr_offs, event_len,
                                       length, &crc);
            if (my_b_write(&log_file, ev, 
                           remains == 0 ? event_len : length - hdr_offs))
              return ER_ERROR_ON_WRITE;
            if (remains == 0)
            {
              int4store(buf, crc);
              if (my_b_write(&log_file, buf, BINLOG_CHECKSUM_LEN))
                return ER_ERROR_ON_WRITE;
              crc= crc_0; // crc is complete
            }
          }

          /* next event header at ... */
          hdr_offs += event_len; // incr by the netto len

          DBUG_ASSERT(!do_checksum || remains == 0 || hdr_offs >= length);
        }
      }

      /*
        Adjust hdr_offs. Note that it may still point beyond the segment
        read in the next iteration; if the current event is very long,
        it may take a couple of read-iterations (and subsequent adjustments
        of hdr_offs) for it to point into the then-current segment.
        If we have a split header (!carry), hdr_offs will be set at the
        beginning of the next iteration, overwriting the value we set here:
      */
      hdr_offs -= length;
    }

    /* Write data to the binary log file */
    DBUG_EXECUTE_IF("fail_binlog_write_1",
                    errno= 28; return ER_ERROR_ON_WRITE;);
    if (!do_checksum)
      if (my_b_write(&log_file, cache->read_pos, length))
        return ER_ERROR_ON_WRITE;
    status_var_add(thd->status_var.binlog_bytes_written, length);

    cache->read_pos=cache->read_end;		// Mark buffer used up
  } while ((length= my_b_fill(cache)));

  DBUG_ASSERT(carry == 0);
  DBUG_ASSERT(!do_checksum || remains == 0);
  DBUG_ASSERT(!do_checksum || crc == crc_0);

  return 0;                                     // All OK
}

/*
  Helper function to get the error code of the query to be binlogged.
 */
int query_error_code(THD *thd, bool not_killed)
{
  int error;
  
  if (not_killed || (killed_mask_hard(thd->killed) == KILL_BAD_DATA))
  {
    error= thd->is_error() ? thd->get_stmt_da()->sql_errno() : 0;

    /* thd->get_get_stmt_da()->sql_errno() might be ER_SERVER_SHUTDOWN or
       ER_QUERY_INTERRUPTED, So here we need to make sure that error
       is not set to these errors when specified not_killed by the
       caller.
    */
    if (error == ER_SERVER_SHUTDOWN || error == ER_QUERY_INTERRUPTED ||
        error == ER_NEW_ABORTING_CONNECTION || error == ER_CONNECTION_KILLED)
      error= 0;
  }
  else
  {
    /* killed status for DELAYED INSERT thread should never be used */
    DBUG_ASSERT(!(thd->system_thread & SYSTEM_THREAD_DELAYED_INSERT));
    error= thd->killed_errno();
  }

  return error;
}


bool MYSQL_BIN_LOG::write_incident_already_locked(THD *thd)
{
  uint error= 0;
  DBUG_ENTER("MYSQL_BIN_LOG::write_incident_already_locked");
  Incident incident= INCIDENT_LOST_EVENTS;
  Incident_log_event ev(thd, incident, write_error_msg);

  if (likely(is_open()))
  {
    error= ev.write(&log_file);
    status_var_add(thd->status_var.binlog_bytes_written, ev.data_written);
  }

  DBUG_RETURN(error);
}


bool MYSQL_BIN_LOG::write_incident(THD *thd)
{
  uint error= 0;
  my_off_t offset;
  bool check_purge= false;
  ulong prev_binlog_id;
  DBUG_ENTER("MYSQL_BIN_LOG::write_incident");

  mysql_mutex_lock(&LOCK_log);
  if (likely(is_open()))
  {
    prev_binlog_id= current_binlog_id;
    if (!(error= write_incident_already_locked(thd)) &&
        !(error= flush_and_sync(0)))
    {
      signal_update();
      if ((error= rotate(false, &check_purge)))
        check_purge= false;
    }

    offset= my_b_tell(&log_file);
    /*
      Take mutex to protect against a reader seeing partial writes of 64-bit
      offset on 32-bit CPUs.
    */
    mysql_mutex_lock(&LOCK_commit_ordered);
    last_commit_pos_offset= offset;
    mysql_mutex_unlock(&LOCK_commit_ordered);
    mysql_mutex_unlock(&LOCK_log);

    if (check_purge)
      checkpoint_and_purge(prev_binlog_id);
  }

  DBUG_RETURN(error);
}

void
MYSQL_BIN_LOG::write_binlog_checkpoint_event_already_locked(const char *name,
                                                            uint len)
{
  my_off_t offset;
  Binlog_checkpoint_log_event ev(name, len);
  /*
    Note that we must sync the binlog checkpoint to disk.
    Otherwise a subsequent log purge could delete binlogs that XA recovery
    thinks are needed (even though they are not really).
  */
  if (!ev.write(&log_file) && !flush_and_sync(0))
  {
    signal_update();
  }
  else
  {
    /*
      If we fail to write the checkpoint event, something is probably really
      bad with the binlog. We complain in the error log.

      Note that failure to write binlog checkpoint does not compromise the
      ability to do crash recovery - crash recovery will just have to scan a
      bit more of the binlog than strictly necessary.
    */
    sql_print_error("Failed to write binlog checkpoint event to binary log\n");
  }

  offset= my_b_tell(&log_file);
  /*
    Take mutex to protect against a reader seeing partial writes of 64-bit
    offset on 32-bit CPUs.
  */
  mysql_mutex_lock(&LOCK_commit_ordered);
  last_commit_pos_offset= offset;
  mysql_mutex_unlock(&LOCK_commit_ordered);
}


/**
  Write a cached log entry to the binary log.
  - To support transaction over replication, we wrap the transaction
  with BEGIN/COMMIT or BEGIN/ROLLBACK in the binary log.
  We want to write a BEGIN/ROLLBACK block when a non-transactional table
  was updated in a transaction which was rolled back. This is to ensure
  that the same updates are run on the slave.

  @param thd
  @param cache		The cache to copy to the binlog
  @param commit_event   The commit event to print after writing the
                        contents of the cache.
  @param incident       Defines if an incident event should be created to
                        notify that some non-transactional changes did
                        not get into the binlog.

  @note
    We only come here if there is something in the cache.
  @note
    The thing in the cache is always a complete transaction.
  @note
    'cache' needs to be reinitialized after this functions returns.
*/

bool
MYSQL_BIN_LOG::write_transaction_to_binlog(THD *thd,
                                           binlog_cache_mngr *cache_mngr,
                                           Log_event *end_ev, bool all,
                                           bool using_stmt_cache,
                                           bool using_trx_cache)
{
  group_commit_entry entry;
  Ha_trx_info *ha_info;
  DBUG_ENTER("MYSQL_BIN_LOG::write_transaction_to_binlog");

  entry.thd= thd;
  entry.cache_mngr= cache_mngr;
  entry.error= 0;
  entry.all= all;
  entry.using_stmt_cache= using_stmt_cache;
  entry.using_trx_cache= using_trx_cache;
  entry.need_unlog= false;
  ha_info= all ? thd->transaction.all.ha_list : thd->transaction.stmt.ha_list;
  for (; ha_info; ha_info= ha_info->next())
  {
    if (ha_info->is_started() && ha_info->ht() != binlog_hton &&
        !ha_info->ht()->commit_checkpoint_request)
      entry.need_unlog= true;
    break;
  }

  entry.end_event= end_ev;
  if (cache_mngr->stmt_cache.has_incident() ||
      cache_mngr->trx_cache.has_incident())
  {
    Incident_log_event inc_ev(thd, INCIDENT_LOST_EVENTS, write_error_msg);
    entry.incident_event= &inc_ev;
    DBUG_RETURN(write_transaction_to_binlog_events(&entry));
  }
  else
  {
    entry.incident_event= NULL;
    DBUG_RETURN(write_transaction_to_binlog_events(&entry));
  }
}


/*
  Put a transaction that is ready to commit in the group commit queue.
  The transaction is identified by the ENTRY object passed into this function.

  To facilitate group commit for the binlog, we first queue up ourselves in
  this function. Then later the first thread to enter the queue waits for
  the LOCK_log mutex, and commits for everyone in the queue once it gets the
  lock. Any other threads in the queue just wait for the first one to finish
  the commit and wake them up. This way, all transactions in the queue get
  committed in a single disk operation.

  The main work in this function is when the commit in one transaction has
  been marked to wait for the commit of another transaction to happen
  first. This is used to support in-order parallel replication, where
  transactions can execute out-of-order but need to be committed in-order with
  how they happened on the master. The waiting of one commit on another needs
  to be integrated with the group commit queue, to ensure that the waiting
  transaction can participate in the same group commit as the waited-for
  transaction.

  So when we put a transaction in the queue, we check if there were other
  transactions already prepared to commit but just waiting for the first one
  to commit. If so, we add those to the queue as well, transitively for all
  waiters.

  @retval < 0   Error
  @retval > 0   If queued as the first entry in the queue (meaning this
                is the leader)
  @retval   0   Otherwise (queued as participant, leader handles the commit)
*/

int
MYSQL_BIN_LOG::queue_for_group_commit(group_commit_entry *orig_entry)
{
  group_commit_entry *entry, *orig_queue;
  wait_for_commit *cur, *last;
  wait_for_commit *wfc;
  DBUG_ENTER("MYSQL_BIN_LOG::queue_for_group_commit");

  /*
    Check if we need to wait for another transaction to commit before us.

    It is safe to do a quick check without lock first in the case where we do
    not have to wait. But if the quick check shows we need to wait, we must do
    another safe check under lock, to avoid the race where the other
    transaction wakes us up between the check and the wait.
  */
  wfc= orig_entry->thd->wait_for_commit_ptr;
  orig_entry->queued_by_other= false;
  if (wfc && wfc->waitee)
  {
    mysql_mutex_lock(&wfc->LOCK_wait_commit);
    /* Do an extra check here, this time safely under lock. */
    if (wfc->waitee)
    {
<<<<<<< HEAD
      PSI_stage_info old_stage;
=======
      const char *old_msg;
      wait_for_commit *loc_waitee;

>>>>>>> 79f018cb
      /*
        By setting wfc->opaque_pointer to our own entry, we mark that we are
        ready to commit, but waiting for another transaction to commit before
        us.

        This other transaction may then take over the commit process for us to
        get us included in its own group commit. If this happens, the
        queued_by_other flag is set.
      */
      wfc->opaque_pointer= orig_entry;
<<<<<<< HEAD
      orig_entry->thd->ENTER_COND(&wfc->COND_wait_commit,
                                  &wfc->LOCK_wait_commit,
                                  &stage_waiting_for_prior_transaction_to_commit,
                                  &old_stage);
      DEBUG_SYNC(orig_entry->thd, "group_commit_waiting_for_prior");
      while (wfc->waiting_for_commit && !orig_entry->thd->check_killed())
=======
      DEBUG_SYNC(orig_entry->thd, "group_commit_waiting_for_prior");
      old_msg=
        orig_entry->thd->enter_cond(&wfc->COND_wait_commit,
                                    &wfc->LOCK_wait_commit,
                                    "Waiting for prior transaction to commit");
      while ((loc_waitee= wfc->waitee) && !orig_entry->thd->check_killed())
>>>>>>> 79f018cb
        mysql_cond_wait(&wfc->COND_wait_commit, &wfc->LOCK_wait_commit);
      wfc->opaque_pointer= NULL;
      DBUG_PRINT("info", ("After waiting for prior commit, queued_by_other=%d",
                 orig_entry->queued_by_other));

      if (loc_waitee)
      {
        /* Wait terminated due to kill. */
        mysql_mutex_lock(&loc_waitee->LOCK_wait_commit);
        if (loc_waitee->wakeup_subsequent_commits_running ||
            orig_entry->queued_by_other)
        {
          /* Our waitee is already waking us up, so ignore the kill. */
          mysql_mutex_unlock(&loc_waitee->LOCK_wait_commit);
          do
          {
            mysql_cond_wait(&wfc->COND_wait_commit, &wfc->LOCK_wait_commit);
          } while (wfc->waitee);
        }
        else
        {
          /* We were killed, so remove us from the list of waitee. */
          wfc->remove_from_list(&loc_waitee->subsequent_commits_list);
          mysql_mutex_unlock(&loc_waitee->LOCK_wait_commit);
          wfc->waitee= NULL;

          orig_entry->thd->EXIT_COND(&old_stage);
          /* Interrupted by kill. */
          DEBUG_SYNC(orig_entry->thd, "group_commit_waiting_for_prior_killed");
          wfc->wakeup_error= orig_entry->thd->killed_errno();
          if (wfc->wakeup_error)
            wfc->wakeup_error= ER_QUERY_INTERRUPTED;
          my_message(wfc->wakeup_error, ER(wfc->wakeup_error), MYF(0));
          DBUG_RETURN(-1);
        }
      }
      orig_entry->thd->EXIT_COND(&old_stage);
    }
    else
      mysql_mutex_unlock(&wfc->LOCK_wait_commit);
  }
  if (wfc && wfc->wakeup_error)
  {
    my_error(ER_PRIOR_COMMIT_FAILED, MYF(0));
    DBUG_RETURN(-1);
  }

  /*
    If the transaction we were waiting for has already put us into the group
    commit queue (and possibly already done the entire binlog commit for us),
    then there is nothing else to do.
  */
  if (orig_entry->queued_by_other)
    DBUG_RETURN(0);

  /* Now enqueue ourselves in the group commit queue. */
  DEBUG_SYNC(orig_entry->thd, "commit_before_enqueue");
  orig_entry->thd->clear_wakeup_ready();
  mysql_mutex_lock(&LOCK_prepare_ordered);
  orig_queue= group_commit_queue;

  /*
    Iteratively process everything added to the queue, looking for waiters,
    and their waiters, and so on. If a waiter is ready to commit, we
    immediately add it to the queue; if not we just wake it up.

    This would be natural to do with recursion, but we want to avoid
    potentially unbounded recursion blowing the C stack, so we use the list
    approach instead.

    We keep a list of all the waiters that need to be processed in `list',
    linked through the next_subsequent_commit pointer. Initially this list
    contains only the entry passed into this function.

    We process entries in the list one by one. The element currently being
    processed is pointed to by `cur`, and the element at the end of the list
    is pointed to by `last` (we do not use NULL to terminate the list).

    As we process an element, it is first added to the group_commit_queue.
    Then any waiters for that element are added at the end of the list, to
    be processed in subsequent iterations. This continues until the list
    is exhausted, with all elements ever added eventually processed.

    The end result is a breath-first traversal of the tree of waiters,
    re-using the next_subsequent_commit pointers in place of extra stack
    space in a recursive traversal.

    The temporary list created in next_subsequent_commit is not
    used by the caller or any other function.
  */

  cur= wfc;
  last= wfc;
  entry= orig_entry;
  for (;;)
  {
    /* Add the entry to the group commit queue. */
    entry->next= group_commit_queue;
    group_commit_queue= entry;

    if (entry->cache_mngr->using_xa)
    {
      DEBUG_SYNC(entry->thd, "commit_before_prepare_ordered");
      run_prepare_ordered(entry->thd, entry->all);
      DEBUG_SYNC(entry->thd, "commit_after_prepare_ordered");
    }

    if (!cur)
      break;             // Can happen if initial entry has no wait_for_commit

    /*
      Check if this transaction has other transaction waiting for it to commit.

      If so, process the waiting transactions, and their waiters and so on,
      transitively.
    */
    if (cur->subsequent_commits_list)
    {
      wait_for_commit *waiter;
      wait_for_commit *wakeup_list= NULL;
      wait_for_commit **wakeup_next_ptr= &wakeup_list;

      mysql_mutex_lock(&cur->LOCK_wait_commit);
      /*
        Grab the list, now safely under lock, and process it if still
        non-empty.
      */
      waiter= cur->subsequent_commits_list;
      cur->subsequent_commits_list= NULL;
      while (waiter)
      {
        wait_for_commit *next= waiter->next_subsequent_commit;
        group_commit_entry *entry2=
          (group_commit_entry *)waiter->opaque_pointer;
        if (entry2)
        {
          /*
            This is another transaction ready to be written to the binary
            log. We can put it into the queue directly, without needing a
            separate context switch to the other thread. We just set a flag
            so that the other thread will know when it wakes up that it was
            already processed.

            So put it at the end of the list to be processed in a subsequent
            iteration of the outer loop.
          */
          entry2->queued_by_other= true;
          last->next_subsequent_commit= waiter;
          last= waiter;
          /*
            As a small optimisation, we do not actually need to set
            waiter->next_subsequent_commit to NULL, as we can use the
            pointer `last' to check for end-of-list.
          */
        }
        else
        {
          /*
            Wake up the waiting transaction.

            For this, we need to set the "wakeup running" flag and release
            the waitee lock to avoid a deadlock, see comments on
            THD::wakeup_subsequent_commits2() for details.

            So we need to put these on a list and delay the wakeup until we
            have released the lock.
          */
          *wakeup_next_ptr= waiter;
          wakeup_next_ptr= &waiter->next_subsequent_commit;
        }
        waiter= next;
      }
      if (wakeup_list)
      {
        /* Now release our lock and do the wakeups that were delayed above. */
        cur->wakeup_subsequent_commits_running= true;
        mysql_mutex_unlock(&cur->LOCK_wait_commit);
        for (;;)
        {
          wait_for_commit *next;

          /*
            ToDo: We wakeup the waiter here, so that it can have the chance to
            reach its own commit state and queue up for this same group commit,
            if it is still pending.

            One problem with this is that if the waiter does not reach its own
            commit state before this group commit starts, and then the group
            commit fails (binlog write failure), we do not get to propagate
            the error to the waiter.

            A solution for this could be to delay the wakeup until commit is
            successful. But then we need to set a flag in the waitee that it is
            already queued for group commit, so that the waiter can check this
            flag and queue itself if it _does_ reach the commit state in time.

            (But error handling in case of binlog write failure is currently
            broken in other ways, as well).
          */
          if (&wakeup_list->next_subsequent_commit == wakeup_next_ptr)
          {
            /* The last one in the list. */
            wakeup_list->wakeup(0);
            break;
          }
          /*
            Important: don't access wakeup_list->next after the wakeup() call,
            it may be invalidated by the other thread.
          */
          next= wakeup_list->next_subsequent_commit;
          wakeup_list->wakeup(0);
          wakeup_list= next;
        }
        /*
          We need a full memory barrier between walking the list and clearing
          the flag wakeup_subsequent_commits_running. This barrier is needed
          to ensure that no other thread will start to modify the list
          pointers before we are done traversing the list.

          But wait_for_commit::wakeup(), which was called above, does a full
          memory barrier already (it locks a mutex).
        */
        cur->wakeup_subsequent_commits_running= false;
      }
      else
        mysql_mutex_unlock(&cur->LOCK_wait_commit);
    }
    if (cur == last)
      break;
    /*
      Move to the next entry in the flattened list of waiting transactions
      that still need to be processed transitively.
    */
    cur= cur->next_subsequent_commit;
    entry= (group_commit_entry *)cur->opaque_pointer;
    DBUG_ASSERT(entry != NULL);
  }

  if (opt_binlog_commit_wait_count > 0)
    mysql_cond_signal(&COND_prepare_ordered);
  mysql_mutex_unlock(&LOCK_prepare_ordered);
  DEBUG_SYNC(orig_entry->thd, "commit_after_release_LOCK_prepare_ordered");

  DBUG_PRINT("info", ("Queued for group commit as %s\n",
                      (orig_queue == NULL) ? "leader" : "participant"));
  DBUG_RETURN(orig_queue == NULL);
}

bool
MYSQL_BIN_LOG::write_transaction_to_binlog_events(group_commit_entry *entry)
{
  int is_leader= queue_for_group_commit(entry);

  /*
    The first in the queue handles group commit for all; the others just wait
    to be signalled when group commit is done.
  */
  if (is_leader < 0)
    return true;                                /* Error */
  else if (is_leader)
    trx_group_commit_leader(entry);
  else if (!entry->queued_by_other)
    entry->thd->wait_for_wakeup_ready();
  else
  {
    /*
      If we were queued by another prior commit, then we are woken up
      only when the leader has already completed the commit for us.
      So nothing to do here then.
    */
  }

  if (!opt_optimize_thread_scheduling)
  {
    /* For the leader, trx_group_commit_leader() already took the lock. */
    if (!is_leader)
      mysql_mutex_lock(&LOCK_commit_ordered);

    DEBUG_SYNC(entry->thd, "commit_loop_entry_commit_ordered");
    ++num_commits;
    if (entry->cache_mngr->using_xa && !entry->error)
      run_commit_ordered(entry->thd, entry->all);

    group_commit_entry *next= entry->next;
    if (!next)
    {
      group_commit_queue_busy= FALSE;
      mysql_cond_signal(&COND_queue_busy);
      DEBUG_SYNC(entry->thd, "commit_after_group_run_commit_ordered");
    }
    mysql_mutex_unlock(&LOCK_commit_ordered);

    if (next)
    {
      /*
        Wake up the next thread in the group commit.

        The next thread can be waiting in two different ways, depending on
        whether it put itself in the queue, or if it was put in queue by us
        because it had to wait for us to commit first.

        So execute the appropriate wakeup, identified by the queued_by_other
        field.
      */
      if (next->queued_by_other)
        next->thd->wait_for_commit_ptr->wakeup(entry->error);
      else
        next->thd->signal_wakeup_ready();
    }
    else
    {
      /*
        If we rotated the binlog, and if we are using the unoptimized thread
        scheduling where every thread runs its own commit_ordered(), then we
        must do the commit checkpoint and log purge here, after all
        commit_ordered() calls have finished, and locks have been released.
      */
      if (entry->check_purge)
        checkpoint_and_purge(entry->binlog_id);
    }

  }

  if (likely(!entry->error))
    return 0;

  switch (entry->error)
  {
  case ER_ERROR_ON_WRITE:
    my_error(ER_ERROR_ON_WRITE, MYF(ME_NOREFRESH), name, entry->commit_errno);
    break;
  case ER_ERROR_ON_READ:
    my_error(ER_ERROR_ON_READ, MYF(ME_NOREFRESH),
             entry->error_cache->file_name, entry->commit_errno);
    break;
  default:
    /*
      There are not (and should not be) any errors thrown not covered above.
      But just in case one is added later without updating the above switch
      statement, include a catch-all.
    */
    my_printf_error(entry->error,
                    "Error writing transaction to binary log: %d",
                    MYF(ME_NOREFRESH), entry->error);
  }

  /*
    Since we return error, this transaction XID will not be committed, so
    we need to mark it as not needed for recovery (unlog() is not called
    for a transaction if log_xid() fails).
  */
  if (entry->cache_mngr->using_xa && entry->cache_mngr->xa_xid &&
      entry->cache_mngr->need_unlog)
    mark_xid_done(entry->cache_mngr->binlog_id, true);

  return 1;
}

/*
  Do binlog group commit as the lead thread.

  This must be called when this statement/transaction is queued at the start of
  the group_commit_queue. It will wait to obtain the LOCK_log mutex, then group
  commit all the transactions in the queue (more may have entered while waiting
  for LOCK_log). After commit is done, all other threads in the queue will be
  signalled.

 */
void
MYSQL_BIN_LOG::trx_group_commit_leader(group_commit_entry *leader)
{
  uint xid_count= 0;
  my_off_t UNINIT_VAR(commit_offset);
  group_commit_entry *current, *last_in_queue;
  group_commit_entry *queue= NULL;
  bool check_purge= false;
  ulong binlog_id;
  uint64 commit_id;
  DBUG_ENTER("MYSQL_BIN_LOG::trx_group_commit_leader");
  LINT_INIT(binlog_id);

  {
    /*
      Lock the LOCK_log(), and once we get it, collect any additional writes
      that queued up while we were waiting.
    */
    mysql_mutex_lock(&LOCK_log);
    DEBUG_SYNC(leader->thd, "commit_after_get_LOCK_log");

    mysql_mutex_lock(&LOCK_prepare_ordered);
    if (opt_binlog_commit_wait_count)
      wait_for_sufficient_commits();
    /*
      Note that wait_for_sufficient_commits() may have released and
      re-acquired the LOCK_log and LOCK_prepare_ordered if it needed to wait.
    */
    current= group_commit_queue;
    group_commit_queue= NULL;
    mysql_mutex_unlock(&LOCK_prepare_ordered);
    binlog_id= current_binlog_id;

    /* As the queue is in reverse order of entering, reverse it. */
    last_in_queue= current;
    while (current)
    {
      group_commit_entry *next= current->next;
      current->next= queue;
      queue= current;
      current= next;
    }
    DBUG_ASSERT(leader == queue /* the leader should be first in queue */);

    /* Now we have in queue the list of transactions to be committed in order. */
  }
    
  DBUG_ASSERT(is_open());
  if (likely(is_open()))                       // Should always be true
  {
    commit_id= (last_in_queue == leader ? 0 : (uint64)leader->thd->query_id);
    /*
      Commit every transaction in the queue.

      Note that we are doing this in a different thread than the one running
      the transaction! So we are limited in the operations we can do. In
      particular, we cannot call my_error() on behalf of a transaction, as
      that obtains the THD from thread local storage. Instead, we must set
      current->error and let the thread do the error reporting itself once
      we wake it up.
    */
    for (current= queue; current != NULL; current= current->next)
    {
      binlog_cache_mngr *cache_mngr= current->cache_mngr;

      /*
        We already checked before that at least one cache is non-empty; if both
        are empty we would have skipped calling into here.
      */
      DBUG_ASSERT(!cache_mngr->stmt_cache.empty() || !cache_mngr->trx_cache.empty());

      if ((current->error= write_transaction_or_stmt(current, commit_id)))
        current->commit_errno= errno;

      strmake_buf(cache_mngr->last_commit_pos_file, log_file_name);
      commit_offset= my_b_write_tell(&log_file);
      cache_mngr->last_commit_pos_offset= commit_offset;
      if (cache_mngr->using_xa && cache_mngr->xa_xid)
      {
        /*
          If all storage engines support commit_checkpoint_request(), then we
          do not need to keep track of when this XID is durably committed.
          Instead we will just ask the storage engine to durably commit all its
          XIDs when we rotate a binlog file.
        */
        if (current->need_unlog)
        {
          xid_count++;
          cache_mngr->need_unlog= true;
          cache_mngr->binlog_id= binlog_id;
        }
        else
          cache_mngr->need_unlog= false;

        cache_mngr->delayed_error= false;
      }
    }

    bool synced= 0;
    if (flush_and_sync(&synced))
    {
      for (current= queue; current != NULL; current= current->next)
      {
        if (!current->error)
        {
          current->error= ER_ERROR_ON_WRITE;
          current->commit_errno= errno;
          current->error_cache= NULL;
        }
      }
    }
    else
    {
      bool any_error= false;
      bool all_error= true;
      for (current= queue; current != NULL; current= current->next)
      {
        if (!current->error &&
            RUN_HOOK(binlog_storage, after_flush,
                (current->thd, log_file_name,
                 current->cache_mngr->last_commit_pos_offset, synced)))
        {
          current->error= ER_ERROR_ON_WRITE;
          current->commit_errno= -1;
          current->error_cache= NULL;
          any_error= true;
        }
        else
          all_error= false;
      }

      if (any_error)
        sql_print_error("Failed to run 'after_flush' hooks");
      if (!all_error)
        signal_update();
    }

    /*
      If any commit_events are Xid_log_event, increase the number of pending
      XIDs in current binlog (it's decreased in ::unlog()). When the count in
      a (not active) binlog file reaches zero, we know that it is no longer
      needed in XA recovery, and we can log a new binlog checkpoint event.
    */
    if (xid_count > 0)
    {
      mark_xids_active(binlog_id, xid_count);
    }

    if (rotate(false, &check_purge))
    {
      /*
        If we fail to rotate, which thread should get the error?
        We give the error to the leader, as any my_error() thrown inside
        rotate() will have been registered for the leader THD.

        However we must not return error from here - that would cause
        ha_commit_trans() to abort and rollback the transaction, which would
        leave an inconsistent state with the transaction committed in the
        binlog but rolled back in the engine.

        Instead set a flag so that we can return error later, from unlog(),
        when the transaction has been safely committed in the engine.
      */
      leader->cache_mngr->delayed_error= true;
      my_error(ER_ERROR_ON_WRITE, MYF(ME_NOREFRESH), name, errno);
      check_purge= false;
    }
  }

  DEBUG_SYNC(leader->thd, "commit_before_get_LOCK_commit_ordered");
  mysql_mutex_lock(&LOCK_commit_ordered);
  last_commit_pos_offset= commit_offset;
  /*
    We cannot unlock LOCK_log until we have locked LOCK_commit_ordered;
    otherwise scheduling could allow the next group commit to run ahead of us,
    messing up the order of commit_ordered() calls. But as soon as
    LOCK_commit_ordered is obtained, we can let the next group commit start.
  */
  mysql_mutex_unlock(&LOCK_log);

  DEBUG_SYNC(leader->thd, "commit_after_release_LOCK_log");
  ++num_group_commits;

  if (!opt_optimize_thread_scheduling)
  {
    /*
      If we want to run commit_ordered() each in the transaction's own thread
      context, then we need to mark the queue reserved; we need to finish all
      threads in one group commit before the next group commit can be allowed
      to proceed, and we cannot unlock a simple pthreads mutex in a different
      thread from the one that locked it.
    */

    while (group_commit_queue_busy)
      mysql_cond_wait(&COND_queue_busy, &LOCK_commit_ordered);
    group_commit_queue_busy= TRUE;

    /*
      Set these so parent can run checkpoint_and_purge() in last thread.
      (When using optimized thread scheduling, we run checkpoint_and_purge()
      in this function, so parent does not need to and we need not set these
      values).
    */
    last_in_queue->check_purge= check_purge;
    last_in_queue->binlog_id= binlog_id;

    /* Note that we return with LOCK_commit_ordered locked! */
    DBUG_VOID_RETURN;
  }

  /*
    Wakeup each participant waiting for our group commit, first calling the
    commit_ordered() methods for any transactions doing 2-phase commit.
  */
  current= queue;
  while (current != NULL)
  {
    group_commit_entry *next;

    DEBUG_SYNC(leader->thd, "commit_loop_entry_commit_ordered");
    ++num_commits;
    if (current->cache_mngr->using_xa && !current->error &&
        DBUG_EVALUATE_IF("skip_commit_ordered", 0, 1))
      run_commit_ordered(current->thd, current->all);

    /*
      Careful not to access current->next after waking up the other thread! As
      it may change immediately after wakeup.
    */
    next= current->next;
    if (current != leader)                      // Don't wake up ourself
    {
      if (current->queued_by_other)
        current->thd->wait_for_commit_ptr->wakeup(current->error);
      else
        current->thd->signal_wakeup_ready();
    }
    current= next;
  }
  DEBUG_SYNC(leader->thd, "commit_after_group_run_commit_ordered");
  mysql_mutex_unlock(&LOCK_commit_ordered);
  DEBUG_SYNC(leader->thd, "commit_after_group_release_commit_ordered");

  if (check_purge)
    checkpoint_and_purge(binlog_id);

  DBUG_VOID_RETURN;
}


int
MYSQL_BIN_LOG::write_transaction_or_stmt(group_commit_entry *entry,
                                         uint64 commit_id)
{
  binlog_cache_mngr *mngr= entry->cache_mngr;
  DBUG_ENTER("MYSQL_BIN_LOG::write_transaction_or_stmt");

  if (write_gtid_event(entry->thd, false, entry->using_trx_cache, commit_id))
    DBUG_RETURN(ER_ERROR_ON_WRITE);

  if (entry->using_stmt_cache && !mngr->stmt_cache.empty() &&
      write_cache(entry->thd, mngr->get_binlog_cache_log(FALSE)))
  {
    entry->error_cache= &mngr->stmt_cache.cache_log;
    entry->commit_errno= errno;
    DBUG_RETURN(ER_ERROR_ON_WRITE);
  }

  if (entry->using_trx_cache && !mngr->trx_cache.empty())
  {
    DBUG_EXECUTE_IF("crash_before_writing_xid",
                    {
                      if ((write_cache(entry->thd,
                                       mngr->get_binlog_cache_log(TRUE))))
                        DBUG_PRINT("info", ("error writing binlog cache"));
                      else
                        flush_and_sync(0);

                      DBUG_PRINT("info", ("crashing before writing xid"));
                      DBUG_SUICIDE();
                    });

    if (write_cache(entry->thd, mngr->get_binlog_cache_log(TRUE)))
    {
      entry->error_cache= &mngr->trx_cache.cache_log;
      entry->commit_errno= errno;
      DBUG_RETURN(ER_ERROR_ON_WRITE);
    }
  }

  if (entry->end_event->write(&log_file))
  {
    entry->error_cache= NULL;
    entry->commit_errno= errno;
    DBUG_RETURN(ER_ERROR_ON_WRITE);
  }
  status_var_add(entry->thd->status_var.binlog_bytes_written,
                 entry->end_event->data_written);

  if (entry->incident_event)
  {
    if (entry->incident_event->write(&log_file))
    {
      entry->error_cache= NULL;
      entry->commit_errno= errno;
      DBUG_RETURN(ER_ERROR_ON_WRITE);
    }
  }

  if (mngr->get_binlog_cache_log(FALSE)->error) // Error on read
  {
    entry->error_cache= &mngr->stmt_cache.cache_log;
    entry->commit_errno= errno;
    DBUG_RETURN(ER_ERROR_ON_WRITE);
  }
  if (mngr->get_binlog_cache_log(TRUE)->error)  // Error on read
  {
    entry->error_cache= &mngr->trx_cache.cache_log;
    entry->commit_errno= errno;
    DBUG_RETURN(ER_ERROR_ON_WRITE);
  }

  DBUG_RETURN(0);
}


/*
  Wait for sufficient commits to queue up for group commit, according to the
  values of binlog_commit_wait_count and binlog_commit_wait_usec.

  Note that this function may release and re-acquire LOCK_log and
  LOCK_prepare_ordered if it needs to wait.
*/

void
MYSQL_BIN_LOG::wait_for_sufficient_commits()
{
  size_t count;
  group_commit_entry *e;
  group_commit_entry *last_head;
  struct timespec wait_until;

  mysql_mutex_assert_owner(&LOCK_log);
  mysql_mutex_assert_owner(&LOCK_prepare_ordered);

  for (e= last_head= group_commit_queue, count= 0; e; e= e->next)
    if (++count >= opt_binlog_commit_wait_count)
      return;

  mysql_mutex_unlock(&LOCK_log);
  set_timespec_nsec(wait_until, (ulonglong)1000*opt_binlog_commit_wait_usec);

  for (;;)
  {
    int err;
    group_commit_entry *head;

    err= mysql_cond_timedwait(&COND_prepare_ordered, &LOCK_prepare_ordered,
                              &wait_until);
    if (err == ETIMEDOUT)
      break;
    head= group_commit_queue;
    for (e= head; e && e != last_head; e= e->next)
      ++count;
    if (count >= opt_binlog_commit_wait_count)
      break;
    last_head= head;
  }

  /*
    We must not wait for LOCK_log while holding LOCK_prepare_ordered.
    LOCK_log can be held for long periods (eg. we do I/O under it), while
    LOCK_prepare_ordered must only be held for short periods.

    In addition, waiting for LOCK_log while holding LOCK_prepare_ordered would
    violate locking order of LOCK_log-before-LOCK_prepare_ordered. This could
    cause SAFEMUTEX warnings (even if it cannot actually deadlock with current
    code, as there can be at most one group commit leader thread at a time).

    So release and re-acquire LOCK_prepare_ordered if we need to wait for the
    LOCK_log.
  */
  if (mysql_mutex_trylock(&LOCK_log))
  {
    mysql_mutex_unlock(&LOCK_prepare_ordered);
    mysql_mutex_lock(&LOCK_log);
    mysql_mutex_lock(&LOCK_prepare_ordered);
  }
}


/**
  Wait until we get a signal that the relay log has been updated.

  @param thd		Thread variable

  @note
    One must have a lock on LOCK_log before calling this function.
    This lock will be released before return! That's required by
    THD::enter_cond() (see NOTES in sql_class.h).
*/

void MYSQL_BIN_LOG::wait_for_update_relay_log(THD* thd)
{
  PSI_stage_info old_stage;
  DBUG_ENTER("wait_for_update_relay_log");

  thd->ENTER_COND(&update_cond, &LOCK_log,
                  &stage_slave_has_read_all_relay_log,
                  &old_stage);
  mysql_cond_wait(&update_cond, &LOCK_log);
  thd->EXIT_COND(&old_stage);
  DBUG_VOID_RETURN;
}

/**
  Wait until we get a signal that the binary log has been updated.
  Applies to master only.
     
  NOTES
  @param[in] thd        a THD struct
  @param[in] timeout    a pointer to a timespec;
                        NULL means to wait w/o timeout.
  @retval    0          if got signalled on update
  @retval    non-0      if wait timeout elapsed
  @note
    LOCK_log must be taken before calling this function.
    LOCK_log is being released while the thread is waiting.
    LOCK_log is released by the caller.
*/

int MYSQL_BIN_LOG::wait_for_update_bin_log(THD* thd,
                                           const struct timespec *timeout)
{
  int ret= 0;
  DBUG_ENTER("wait_for_update_bin_log");

  if (!timeout)
    mysql_cond_wait(&update_cond, &LOCK_log);
  else
    ret= mysql_cond_timedwait(&update_cond, &LOCK_log,
                              const_cast<struct timespec *>(timeout));
  DBUG_RETURN(ret);
}


/**
  Close the log file.

  @param exiting     Bitmask for one or more of the following bits:
          - LOG_CLOSE_INDEX : if we should close the index file
          - LOG_CLOSE_TO_BE_OPENED : if we intend to call open
                                     at once after close.
          - LOG_CLOSE_STOP_EVENT : write a 'stop' event to the log
          - LOG_CLOSE_DELAYED_CLOSE : do not yet close the file and clear the
                                      LOG_EVENT_BINLOG_IN_USE_F flag

  @note
    One can do an open on the object at once after doing a close.
    The internal structures are not freed until cleanup() is called
*/

void MYSQL_BIN_LOG::close(uint exiting)
{					// One can't set log_type here!
  bool failed_to_save_state= false;

  DBUG_ENTER("MYSQL_BIN_LOG::close");
  DBUG_PRINT("enter",("exiting: %d", (int) exiting));
  if (log_state == LOG_OPENED)
  {
#ifdef HAVE_REPLICATION
    if (log_type == LOG_BIN &&
	(exiting & LOG_CLOSE_STOP_EVENT))
    {
      Stop_log_event s;
      // the checksumming rule for relay-log case is similar to Rotate
        s.checksum_alg= is_relay_log ?
          (uint8) relay_log_checksum_alg : (uint8) binlog_checksum_options;
      DBUG_ASSERT(!is_relay_log ||
                  relay_log_checksum_alg != BINLOG_CHECKSUM_ALG_UNDEF);
      s.write(&log_file);
      bytes_written+= s.data_written;
      signal_update();

      /*
        When we shut down server, write out the binlog state to a separate
        file so we do not have to scan an entire binlog file to recover it
        at next server start.

        Note that this must be written and synced to disk before marking the
        last binlog file as "not crashed".
      */
      if (!is_relay_log && write_state_to_file())
      {
        sql_print_error("Failed to save binlog GTID state during shutdown. "
                        "Binlog will be marked as crashed, so that crash "
                        "recovery can recover the state at next server "
                        "startup.");
        /*
          Leave binlog file marked as crashed, so we can recover state by
          scanning it now that we failed to write out the state properly.
        */
        failed_to_save_state= true;
      }
    }
#endif /* HAVE_REPLICATION */

    /* don't pwrite in a file opened with O_APPEND - it doesn't work */
    if (log_file.type == WRITE_CACHE && log_type == LOG_BIN
        && !(exiting & LOG_CLOSE_DELAYED_CLOSE))
    {
      my_off_t org_position= mysql_file_tell(log_file.file, MYF(0));
      if (!failed_to_save_state)
        clear_inuse_flag_when_closing(log_file.file);
      /*
        Restore position so that anything we have in the IO_cache is written
        to the correct position.
        We need the seek here, as mysql_file_pwrite() is not guaranteed to keep the
        original position on system that doesn't support pwrite().
      */
      mysql_file_seek(log_file.file, org_position, MY_SEEK_SET, MYF(0));
    }

    /* this will cleanup IO_CACHE, sync and close the file */
    MYSQL_LOG::close(exiting);
  }

  /*
    The following test is needed even if is_open() is not set, as we may have
    called a not complete close earlier and the index file is still open.
  */

  if ((exiting & LOG_CLOSE_INDEX) && my_b_inited(&index_file))
  {
    end_io_cache(&index_file);
    if (mysql_file_close(index_file.file, MYF(0)) < 0 && ! write_error)
    {
      write_error= 1;
      sql_print_error(ER(ER_ERROR_ON_WRITE), index_file_name, errno);
    }
  }
  log_state= (exiting & LOG_CLOSE_TO_BE_OPENED) ? LOG_TO_BE_OPENED : LOG_CLOSED;
  my_free(name);
  name= NULL;
  DBUG_VOID_RETURN;
}


/*
  Clear the LOG_EVENT_BINLOG_IN_USE_F; this marks the binlog file as cleanly
  closed and not needing crash recovery.
*/
void MYSQL_BIN_LOG::clear_inuse_flag_when_closing(File file)
{
  my_off_t offset= BIN_LOG_HEADER_SIZE + FLAGS_OFFSET;
  uchar flags= 0;            // clearing LOG_EVENT_BINLOG_IN_USE_F
  mysql_file_pwrite(file, &flags, 1, offset, MYF(0));
}


void MYSQL_BIN_LOG::set_max_size(ulong max_size_arg)
{
  /*
    We need to take locks, otherwise this may happen:
    new_file() is called, calls open(old_max_size), then before open() starts,
    set_max_size() sets max_size to max_size_arg, then open() starts and
    uses the old_max_size argument, so max_size_arg has been overwritten and
    it's like if the SET command was never run.
  */
  DBUG_ENTER("MYSQL_BIN_LOG::set_max_size");
  mysql_mutex_lock(&LOCK_log);
  if (is_open())
    max_size= max_size_arg;
  mysql_mutex_unlock(&LOCK_log);
  DBUG_VOID_RETURN;
}


/**
  Check if a string is a valid number.

  @param str			String to test
  @param res			Store value here
  @param allow_wildcards	Set to 1 if we should ignore '%' and '_'

  @note
    For the moment the allow_wildcards argument is not used
    Should be move to some other file.

  @retval
    1	String is a number
  @retval
    0	String is not a number
*/

static bool test_if_number(register const char *str,
			   ulong *res, bool allow_wildcards)
{
  reg2 int flag;
  const char *start;
  DBUG_ENTER("test_if_number");

  flag=0; start=str;
  while (*str++ == ' ') ;
  if (*--str == '-' || *str == '+')
    str++;
  while (my_isdigit(files_charset_info,*str) ||
	 (allow_wildcards && (*str == wild_many || *str == wild_one)))
  {
    flag=1;
    str++;
  }
  if (*str == '.')
  {
    for (str++ ;
	 my_isdigit(files_charset_info,*str) ||
	   (allow_wildcards && (*str == wild_many || *str == wild_one)) ;
	 str++, flag=1) ;
  }
  if (*str != 0 || flag == 0)
    DBUG_RETURN(0);
  if (res)
    *res=atol(start);
  DBUG_RETURN(1);			/* Number ok */
} /* test_if_number */


void sql_perror(const char *message)
{
#if defined(_WIN32)
  char* buf;
  DWORD dw= GetLastError();
  if (FormatMessage(FORMAT_MESSAGE_ALLOCATE_BUFFER |  FORMAT_MESSAGE_FROM_SYSTEM |
        FORMAT_MESSAGE_IGNORE_INSERTS,  NULL, dw,
        MAKELANGID(LANG_NEUTRAL, SUBLANG_DEFAULT), (LPSTR)&buf, 0, NULL ) > 0)
  {
    sql_print_error("%s: %s",message, buf);
    LocalFree((HLOCAL)buf);
  }
  else
  {
    sql_print_error("%s", message);
  }
#elif defined(HAVE_STRERROR)
  sql_print_error("%s: %s",message, strerror(errno));
#else 
  perror(message);
#endif
}


/*
  Change the file associated with two output streams. Used to
  redirect stdout and stderr to a file. The streams are reopened
  only for appending (writing at end of file).
*/
extern "C" my_bool reopen_fstreams(const char *filename,
                                   FILE *outstream, FILE *errstream)
{
  if (outstream && !my_freopen(filename, "a", outstream))
    return TRUE;

  if (errstream && !my_freopen(filename, "a", errstream))
    return TRUE;

  /* The error stream must be unbuffered. */
  if (errstream)
    setbuf(errstream, NULL);

  return FALSE;
}


/*
  Unfortunately, there seems to be no good way
  to restore the original streams upon failure.
*/
static bool redirect_std_streams(const char *file)
{
  if (reopen_fstreams(file, stdout, stderr))
    return TRUE;

  setbuf(stderr, NULL);
  return FALSE;
}


bool flush_error_log()
{
  bool result= 0;
  if (opt_error_log)
  {
    mysql_mutex_lock(&LOCK_error_log);
    if (redirect_std_streams(log_error_file))
      result= 1;
    mysql_mutex_unlock(&LOCK_error_log);
  }
  return result;
}

void MYSQL_BIN_LOG::signal_update()
{
  DBUG_ENTER("MYSQL_BIN_LOG::signal_update");
  signal_cnt++;
  mysql_cond_broadcast(&update_cond);
  DBUG_VOID_RETURN;
}

#ifdef _WIN32
static void print_buffer_to_nt_eventlog(enum loglevel level, char *buff,
                                        size_t length, size_t buffLen)
{
  HANDLE event;
  char   *buffptr= buff;
  DBUG_ENTER("print_buffer_to_nt_eventlog");

  /* Add ending CR/LF's to string, overwrite last chars if necessary */
  strmov(buffptr+MY_MIN(length, buffLen-5), "\r\n\r\n");

  setup_windows_event_source();
  if ((event= RegisterEventSource(NULL,"MySQL")))
  {
    switch (level) {
      case ERROR_LEVEL:
        ReportEvent(event, EVENTLOG_ERROR_TYPE, 0, MSG_DEFAULT, NULL, 1, 0,
                    (LPCSTR*)&buffptr, NULL);
        break;
      case WARNING_LEVEL:
        ReportEvent(event, EVENTLOG_WARNING_TYPE, 0, MSG_DEFAULT, NULL, 1, 0,
                    (LPCSTR*) &buffptr, NULL);
        break;
      case INFORMATION_LEVEL:
        ReportEvent(event, EVENTLOG_INFORMATION_TYPE, 0, MSG_DEFAULT, NULL, 1,
                    0, (LPCSTR*) &buffptr, NULL);
        break;
    }
    DeregisterEventSource(event);
  }

  DBUG_VOID_RETURN;
}
#endif /* _WIN32 */


#ifndef EMBEDDED_LIBRARY
static void print_buffer_to_file(enum loglevel level, const char *buffer,
                                 size_t length)
{
  time_t skr;
  struct tm tm_tmp;
  struct tm *start;
  THD *thd;
  int tag_length= 0;
  char tag[NAME_LEN];
  DBUG_ENTER("print_buffer_to_file");
  DBUG_PRINT("enter",("buffer: %s", buffer));

  if (mysqld_server_initialized && (thd= current_thd))
  {
    if (thd->connection_name.length)
    {
      /*
        Add tag for slaves so that the user can see from which connection
        the error originates.
      */
      tag_length= my_snprintf(tag, sizeof(tag), ER(ER_MASTER_LOG_PREFIX),
                              (int) thd->connection_name.length,
                              thd->connection_name.str);
    }
  }

  mysql_mutex_lock(&LOCK_error_log);

  skr= my_time(0);
  localtime_r(&skr, &tm_tmp);
  start=&tm_tmp;

  fprintf(stderr, "%02d%02d%02d %2d:%02d:%02d [%s] %.*s%.*s\n",
          start->tm_year % 100,
          start->tm_mon+1,
          start->tm_mday,
          start->tm_hour,
          start->tm_min,
          start->tm_sec,
          (level == ERROR_LEVEL ? "ERROR" : level == WARNING_LEVEL ?
           "Warning" : "Note"),
          tag_length, tag,
          (int) length, buffer);

  fflush(stderr);

  mysql_mutex_unlock(&LOCK_error_log);
  DBUG_VOID_RETURN;
}

/**
  Prints a printf style message to the error log and, under NT, to the
  Windows event log.

  This function prints the message into a buffer and then sends that buffer
  to other functions to write that message to other logging sources.

  @param level          The level of the msg significance
  @param format         Printf style format of message
  @param args           va_list list of arguments for the message

  @returns
    The function always returns 0. The return value is present in the
    signature to be compatible with other logging routines, which could
    return an error (e.g. logging to the log tables)
*/
int vprint_msg_to_log(enum loglevel level, const char *format, va_list args)
{
  char   buff[1024];
  size_t length;
  DBUG_ENTER("vprint_msg_to_log");

  length= my_vsnprintf(buff, sizeof(buff), format, args);
  print_buffer_to_file(level, buff, length);

#ifdef _WIN32
  print_buffer_to_nt_eventlog(level, buff, length, sizeof(buff));
#endif

  DBUG_RETURN(0);
}
#endif /* EMBEDDED_LIBRARY */


void sql_print_error(const char *format, ...) 
{
  va_list args;
  DBUG_ENTER("sql_print_error");

  va_start(args, format);
  error_log_print(ERROR_LEVEL, format, args);
  va_end(args);

  DBUG_VOID_RETURN;
}


void sql_print_warning(const char *format, ...) 
{
  va_list args;
  DBUG_ENTER("sql_print_warning");

  va_start(args, format);
  error_log_print(WARNING_LEVEL, format, args);
  va_end(args);

  DBUG_VOID_RETURN;
}


void sql_print_information(const char *format, ...) 
{
  va_list args;
  DBUG_ENTER("sql_print_information");

  va_start(args, format);
  error_log_print(INFORMATION_LEVEL, format, args);
  va_end(args);

  DBUG_VOID_RETURN;
}


void
TC_LOG::run_prepare_ordered(THD *thd, bool all)
{
  Ha_trx_info *ha_info=
    all ? thd->transaction.all.ha_list : thd->transaction.stmt.ha_list;

  mysql_mutex_assert_owner(&LOCK_prepare_ordered);
  for (; ha_info; ha_info= ha_info->next())
  {
    handlerton *ht= ha_info->ht();
    if (!ht->prepare_ordered)
      continue;
    ht->prepare_ordered(ht, thd, all);
  }
}


void
TC_LOG::run_commit_ordered(THD *thd, bool all)
{
  Ha_trx_info *ha_info=
    all ? thd->transaction.all.ha_list : thd->transaction.stmt.ha_list;

  mysql_mutex_assert_owner(&LOCK_commit_ordered);
  for (; ha_info; ha_info= ha_info->next())
  {
    handlerton *ht= ha_info->ht();
    if (!ht->commit_ordered)
      continue;
    ht->commit_ordered(ht, thd, all);
    DEBUG_SYNC(thd, "commit_after_run_commit_ordered");
  }
}


int TC_LOG_MMAP::log_and_order(THD *thd, my_xid xid, bool all,
                               bool need_prepare_ordered,
                               bool need_commit_ordered)
{
  int cookie;
  struct commit_entry entry;
  bool is_group_commit_leader;
  LINT_INIT(is_group_commit_leader);

  if (need_prepare_ordered)
  {
    mysql_mutex_lock(&LOCK_prepare_ordered);
    run_prepare_ordered(thd, all);
    if (need_commit_ordered)
    {
      /*
        Must put us in queue so we can run_commit_ordered() in same sequence
        as we did run_prepare_ordered().
      */
      thd->clear_wakeup_ready();
      entry.thd= thd;
      commit_entry *previous_queue= commit_ordered_queue;
      entry.next= previous_queue;
      commit_ordered_queue= &entry;
      is_group_commit_leader= (previous_queue == NULL);
    }
    mysql_mutex_unlock(&LOCK_prepare_ordered);
  }

  if (thd->wait_for_prior_commit())
    return 0;

  cookie= 0;
  if (xid)
    cookie= log_one_transaction(xid);

  if (need_commit_ordered)
  {
    if (need_prepare_ordered)
    {
      /*
        We did the run_prepare_ordered() serialised, then ran the log_xid() in
        parallel. Now we have to do run_commit_ordered() serialised in the
        same sequence as run_prepare_ordered().

        We do this starting from the head of the queue, each thread doing
        run_commit_ordered() and signalling the next in queue.
      */
      if (is_group_commit_leader)
      {
        /* The first in queue starts the ball rolling. */
        mysql_mutex_lock(&LOCK_prepare_ordered);
        while (commit_ordered_queue_busy)
          mysql_cond_wait(&COND_queue_busy, &LOCK_prepare_ordered);
        commit_entry *queue= commit_ordered_queue;
        commit_ordered_queue= NULL;
        /*
          Mark the queue busy while we bounce it from one thread to the
          next.
        */
        commit_ordered_queue_busy= true;
        mysql_mutex_unlock(&LOCK_prepare_ordered);

        /* Reverse the queue list so we get correct order. */
        commit_entry *prev= NULL;
        while (queue)
        {
          commit_entry *next= queue->next;
          queue->next= prev;
          prev= queue;
          queue= next;
        }
        DBUG_ASSERT(prev == &entry && prev->thd == thd);
      }
      else
      {
        /* Not first in queue; just wait until previous thread wakes us up. */
        thd->wait_for_wakeup_ready();
      }
    }

    /* Only run commit_ordered() if log_xid was successful. */
    if (cookie)
    {
      mysql_mutex_lock(&LOCK_commit_ordered);
      run_commit_ordered(thd, all);
      mysql_mutex_unlock(&LOCK_commit_ordered);
    }

    if (need_prepare_ordered)
    {
      commit_entry *next= entry.next;
      if (next)
      {
        next->thd->signal_wakeup_ready();
      }
      else
      {
        mysql_mutex_lock(&LOCK_prepare_ordered);
        commit_ordered_queue_busy= false;
        mysql_cond_signal(&COND_queue_busy);
        mysql_mutex_unlock(&LOCK_prepare_ordered);
      }
    }
  }

  return cookie;
}


/********* transaction coordinator log for 2pc - mmap() based solution *******/

/*
  the log consists of a file, mapped to memory.
  file is divided into pages of tc_log_page_size size.
  (usable size of the first page is smaller because of the log header)
  there is a PAGE control structure for each page
  each page (or rather its PAGE control structure) can be in one of
  the three states - active, syncing, pool.
  there could be only one page in the active or syncing state,
  but many in pool - pool is a fifo queue.
  the usual lifecycle of a page is pool->active->syncing->pool.
  the "active" page is a page where new xid's are logged.
  the page stays active as long as the syncing slot is taken.
  the "syncing" page is being synced to disk. no new xid can be added to it.
  when the syncing is done the page is moved to a pool and an active page
  becomes "syncing".

  the result of such an architecture is a natural "commit grouping" -
  If commits are coming faster than the system can sync, they do not
  stall. Instead, all commits that came since the last sync are
  logged to the same "active" page, and they all are synced with the next -
  one - sync. Thus, thought individual commits are delayed, throughput
  is not decreasing.

  when an xid is added to an active page, the thread of this xid waits
  for a page's condition until the page is synced. when syncing slot
  becomes vacant one of these waiters is awaken to take care of syncing.
  it syncs the page and signals all waiters that the page is synced.
  PAGE::waiters is used to count these waiters, and a page may never
  become active again until waiters==0 (that is all waiters from the
  previous sync have noticed that the sync was completed)

  note, that the page becomes "dirty" and has to be synced only when a
  new xid is added into it. Removing a xid from a page does not make it
  dirty - we don't sync xid removals to disk.
*/

ulong tc_log_page_waits= 0;

#ifdef HAVE_MMAP

#define TC_LOG_HEADER_SIZE (sizeof(tc_log_magic)+1)

static const uchar tc_log_magic[]={(uchar) 254, 0x23, 0x05, 0x74};

ulong opt_tc_log_size= TC_LOG_MIN_SIZE;
ulong tc_log_max_pages_used=0, tc_log_page_size=0, tc_log_cur_pages_used=0;

int TC_LOG_MMAP::open(const char *opt_name)
{
  uint i;
  bool crashed=FALSE;
  PAGE *pg;

  DBUG_ASSERT(total_ha_2pc > 1);
  DBUG_ASSERT(opt_name && opt_name[0]);

  tc_log_page_size= my_getpagesize();
  DBUG_ASSERT(TC_LOG_PAGE_SIZE % tc_log_page_size == 0);

  fn_format(logname,opt_name,mysql_data_home,"",MY_UNPACK_FILENAME);
  if ((fd= mysql_file_open(key_file_tclog, logname, O_RDWR, MYF(0))) < 0)
  {
    if (my_errno != ENOENT)
      goto err;
    if (using_heuristic_recover())
      return 1;
    if ((fd= mysql_file_create(key_file_tclog, logname, CREATE_MODE,
                               O_RDWR, MYF(MY_WME))) < 0)
      goto err;
    inited=1;
    file_length= opt_tc_log_size;
    if (mysql_file_chsize(fd, file_length, 0, MYF(MY_WME)))
      goto err;
  }
  else
  {
    inited= 1;
    crashed= TRUE;
    sql_print_information("Recovering after a crash using %s", opt_name);
    if (tc_heuristic_recover)
    {
      sql_print_error("Cannot perform automatic crash recovery when "
                      "--tc-heuristic-recover is used");
      goto err;
    }
    file_length= mysql_file_seek(fd, 0L, MY_SEEK_END, MYF(MY_WME+MY_FAE));
    if (file_length == MY_FILEPOS_ERROR || file_length % tc_log_page_size)
      goto err;
  }

  data= (uchar *)my_mmap(0, (size_t)file_length, PROT_READ|PROT_WRITE,
                        MAP_NOSYNC|MAP_SHARED, fd, 0);
  if (data == MAP_FAILED)
  {
    my_errno=errno;
    goto err;
  }
  inited=2;

  npages=(uint)file_length/tc_log_page_size;
  if (npages < 3)             // to guarantee non-empty pool
    goto err;
  if (!(pages=(PAGE *)my_malloc(npages*sizeof(PAGE), MYF(MY_WME|MY_ZEROFILL))))
    goto err;
  inited=3;
  for (pg=pages, i=0; i < npages; i++, pg++)
  {
    pg->next=pg+1;
    pg->waiters=0;
    pg->state=PS_POOL;
    mysql_mutex_init(key_PAGE_lock, &pg->lock, MY_MUTEX_INIT_FAST);
    mysql_cond_init(key_PAGE_cond, &pg->cond, 0);
    pg->ptr= pg->start=(my_xid *)(data + i*tc_log_page_size);
    pg->size=pg->free=tc_log_page_size/sizeof(my_xid);
    pg->end=pg->start + pg->size;
  }
  pages[0].size=pages[0].free=
                (tc_log_page_size-TC_LOG_HEADER_SIZE)/sizeof(my_xid);
  pages[0].start=pages[0].end-pages[0].size;
  pages[npages-1].next=0;
  inited=4;

  if (crashed && recover())
      goto err;

  memcpy(data, tc_log_magic, sizeof(tc_log_magic));
  data[sizeof(tc_log_magic)]= (uchar)total_ha_2pc;
  my_msync(fd, data, tc_log_page_size, MS_SYNC);
  inited=5;

  mysql_mutex_init(key_LOCK_sync, &LOCK_sync, MY_MUTEX_INIT_FAST);
  mysql_mutex_init(key_LOCK_active, &LOCK_active, MY_MUTEX_INIT_FAST);
  mysql_mutex_init(key_LOCK_pool, &LOCK_pool, MY_MUTEX_INIT_FAST);
  mysql_mutex_init(key_LOCK_pending_checkpoint, &LOCK_pending_checkpoint,
                   MY_MUTEX_INIT_FAST);
  mysql_cond_init(key_COND_active, &COND_active, 0);
  mysql_cond_init(key_COND_pool, &COND_pool, 0);
  mysql_cond_init(key_TC_LOG_MMAP_COND_queue_busy, &COND_queue_busy, 0);

  inited=6;

  syncing= 0;
  active=pages;
  DBUG_ASSERT(npages >= 2);
  pool=pages+1;
  pool_last_ptr= &((pages+npages-1)->next);
  commit_ordered_queue= NULL;
  commit_ordered_queue_busy= false;

  return 0;

err:
  close();
  return 1;
}

/**
  there is no active page, let's got one from the pool.

  Two strategies here:
    -# take the first from the pool
    -# if there're waiters - take the one with the most free space.

  @todo
    page merging. try to allocate adjacent page first,
    so that they can be flushed both in one sync
*/

void TC_LOG_MMAP::get_active_from_pool()
{
  PAGE **p, **best_p=0;
  int best_free;

  mysql_mutex_lock(&LOCK_pool);

  do
  {
    best_p= p= &pool;
    if ((*p)->waiters == 0 && (*p)->free > 0) // can the first page be used ?
      break;                                  // yes - take it.

    best_free=0;            // no - trying second strategy
    for (p=&(*p)->next; *p; p=&(*p)->next)
    {
      if ((*p)->waiters == 0 && (*p)->free > best_free)
      {
        best_free=(*p)->free;
        best_p=p;
      }
    }
  }
  while ((*best_p == 0 || best_free == 0) && overflow());

  mysql_mutex_assert_owner(&LOCK_active);
  active=*best_p;

  /* Unlink the page from the pool. */
  if (!(*best_p)->next)
    pool_last_ptr= best_p;
  *best_p=(*best_p)->next;
  mysql_mutex_unlock(&LOCK_pool);

  mysql_mutex_lock(&active->lock);
  if (active->free == active->size) // we've chosen an empty page
  {
    tc_log_cur_pages_used++;
    set_if_bigger(tc_log_max_pages_used, tc_log_cur_pages_used);
  }
}

/**
  @todo
  perhaps, increase log size ?
*/
int TC_LOG_MMAP::overflow()
{
  /*
    simple overflow handling - just wait
    TODO perhaps, increase log size ?
    let's check the behaviour of tc_log_page_waits first
  */
  tc_log_page_waits++;
  mysql_cond_wait(&COND_pool, &LOCK_pool);
  return 1; // always return 1
}

/**
  Record that transaction XID is committed on the persistent storage.

    This function is called in the middle of two-phase commit:
    First all resources prepare the transaction, then tc_log->log() is called,
    then all resources commit the transaction, then tc_log->unlog() is called.

    All access to active page is serialized but it's not a problem, as
    we're assuming that fsync() will be a main bottleneck.
    That is, parallelizing writes to log pages we'll decrease number of
    threads waiting for a page, but then all these threads will be waiting
    for a fsync() anyway

   If tc_log == MYSQL_LOG then tc_log writes transaction to binlog and
   records XID in a special Xid_log_event.
   If tc_log = TC_LOG_MMAP then xid is written in a special memory-mapped
   log.

  @retval
    0  - error
  @retval
    \# - otherwise, "cookie", a number that will be passed as an argument
    to unlog() call. tc_log can define it any way it wants,
    and use for whatever purposes. TC_LOG_MMAP sets it
    to the position in memory where xid was logged to.
*/

int TC_LOG_MMAP::log_one_transaction(my_xid xid)
{
  int err;
  PAGE *p;
  ulong cookie;

  mysql_mutex_lock(&LOCK_active);

  /*
    if the active page is full - just wait...
    frankly speaking, active->free here accessed outside of mutex
    protection, but it's safe, because it only means we may miss an
    unlog() for the active page, and we're not waiting for it here -
    unlog() does not signal COND_active.
  */
  while (unlikely(active && active->free == 0))
    mysql_cond_wait(&COND_active, &LOCK_active);

  /* no active page ? take one from the pool */
  if (active == 0)
    get_active_from_pool();
  else
    mysql_mutex_lock(&active->lock);

  p=active;

  /*
    p->free is always > 0 here because to decrease it one needs
    to take p->lock and before it one needs to take LOCK_active.
    But checked that active->free > 0 under LOCK_active and
    haven't release it ever since
  */

  /* searching for an empty slot */
  while (*p->ptr)
  {
    p->ptr++;
    DBUG_ASSERT(p->ptr < p->end);               // because p->free > 0
  }

  /* found! store xid there and mark the page dirty */
  cookie= (ulong)((uchar *)p->ptr - data);      // can never be zero
  *p->ptr++= xid;
  p->free--;
  p->state= PS_DIRTY;
  mysql_mutex_unlock(&p->lock);

  mysql_mutex_lock(&LOCK_sync);
  if (syncing)
  {                                          // somebody's syncing. let's wait
    mysql_mutex_unlock(&LOCK_active);
    mysql_mutex_lock(&p->lock);
    p->waiters++;
    while (p->state == PS_DIRTY && syncing)
    {
      mysql_mutex_unlock(&p->lock);
      mysql_cond_wait(&p->cond, &LOCK_sync);
      mysql_mutex_lock(&p->lock);
    }
    p->waiters--;
    err= p->state == PS_ERROR;
    if (p->state != PS_DIRTY)                   // page was synced
    {
      mysql_mutex_unlock(&LOCK_sync);
      if (p->waiters == 0)
        mysql_cond_signal(&COND_pool);     // in case somebody's waiting
      mysql_mutex_unlock(&p->lock);
      goto done;                             // we're done
    }
    DBUG_ASSERT(!syncing);
    mysql_mutex_unlock(&p->lock);
    syncing = p;
    mysql_mutex_unlock(&LOCK_sync);

    mysql_mutex_lock(&LOCK_active);
    active=0;                                  // page is not active anymore
    mysql_cond_broadcast(&COND_active);
    mysql_mutex_unlock(&LOCK_active);
  }
  else
  {
    syncing = p;                               // place is vacant - take it
    mysql_mutex_unlock(&LOCK_sync);
    active = 0;                                // page is not active anymore
    mysql_cond_broadcast(&COND_active);
    mysql_mutex_unlock(&LOCK_active);
  }
  err= sync();

done:
  return err ? 0 : cookie;
}

int TC_LOG_MMAP::sync()
{
  int err;

  DBUG_ASSERT(syncing != active);

  /*
    sit down and relax - this can take a while...
    note - no locks are held at this point
  */
  err= my_msync(fd, syncing->start, syncing->size * sizeof(my_xid), MS_SYNC);

  /* page is synced. let's move it to the pool */
  mysql_mutex_lock(&LOCK_pool);
  (*pool_last_ptr)=syncing;
  pool_last_ptr=&(syncing->next);
  syncing->next=0;
  syncing->state= err ? PS_ERROR : PS_POOL;
  mysql_cond_signal(&COND_pool);           // in case somebody's waiting
  mysql_mutex_unlock(&LOCK_pool);

  /* marking 'syncing' slot free */
  mysql_mutex_lock(&LOCK_sync);
  mysql_cond_broadcast(&syncing->cond);    // signal "sync done"
  syncing=0;
  /*
    we check the "active" pointer without LOCK_active. Still, it's safe -
    "active" can change from NULL to not NULL any time, but it
    will take LOCK_sync before waiting on active->cond. That is, it can never
    miss a signal.
    And "active" can change to NULL only by the syncing thread
    (the thread that will send a signal below)
  */
  if (active)
    mysql_cond_signal(&active->cond);      // wake up a new syncer
  mysql_mutex_unlock(&LOCK_sync);
  return err;
}

static void
mmap_do_checkpoint_callback(void *data)
{
  TC_LOG_MMAP::pending_cookies *pending=
    static_cast<TC_LOG_MMAP::pending_cookies *>(data);
  ++pending->pending_count;
}

int TC_LOG_MMAP::unlog(ulong cookie, my_xid xid)
{
  pending_cookies *full_buffer= NULL;
  DBUG_ASSERT(*(my_xid *)(data+cookie) == xid);

  /*
    Do not delete the entry immediately, as there may be participating storage
    engines which implement commit_checkpoint_request(), and thus have not yet
    flushed the commit durably to disk.

    Instead put it in a queue - and periodically, we will request a checkpoint
    from all engines and delete a whole batch at once.
  */
  mysql_mutex_lock(&LOCK_pending_checkpoint);
  if (pending_checkpoint == NULL)
  {
    uint32 size= sizeof(*pending_checkpoint);
    if (!(pending_checkpoint=
          (pending_cookies *)my_malloc(size, MYF(MY_ZEROFILL))))
    {
      my_error(ER_OUTOFMEMORY, MYF(0), size);
      mysql_mutex_unlock(&LOCK_pending_checkpoint);
      return 1;
    }
  }

  pending_checkpoint->cookies[pending_checkpoint->count++]= cookie;
  if (pending_checkpoint->count == sizeof(pending_checkpoint->cookies) /
      sizeof(pending_checkpoint->cookies[0]))
  {
    full_buffer= pending_checkpoint;
    pending_checkpoint= NULL;
  }
  mysql_mutex_unlock(&LOCK_pending_checkpoint);

  if (full_buffer)
  {
    /*
      We do an extra increment and notify here - this ensures that
      things work also if there are no engines at all that support
      commit_checkpoint_request.
    */
    ++full_buffer->pending_count;
    ha_commit_checkpoint_request(full_buffer, mmap_do_checkpoint_callback);
    commit_checkpoint_notify(full_buffer);
  }
  return 0;
}


void
TC_LOG_MMAP::commit_checkpoint_notify(void *cookie)
{
  uint count;
  pending_cookies *pending= static_cast<pending_cookies *>(cookie);
  mysql_mutex_lock(&LOCK_pending_checkpoint);
  DBUG_ASSERT(pending->pending_count > 0);
  count= --pending->pending_count;
  mysql_mutex_unlock(&LOCK_pending_checkpoint);
  if (count == 0)
  {
    uint i;
    for (i= 0; i < sizeof(pending->cookies)/sizeof(pending->cookies[0]); ++i)
      delete_entry(pending->cookies[i]);
    my_free(pending);
  }
}


/**
  erase xid from the page, update page free space counters/pointers.
  cookie points directly to the memory where xid was logged.
*/

int TC_LOG_MMAP::delete_entry(ulong cookie)
{
  PAGE *p=pages+(cookie/tc_log_page_size);
  my_xid *x=(my_xid *)(data+cookie);

  DBUG_ASSERT(x >= p->start && x < p->end);

  mysql_mutex_lock(&p->lock);
  *x=0;
  p->free++;
  DBUG_ASSERT(p->free <= p->size);
  set_if_smaller(p->ptr, x);
  if (p->free == p->size)              // the page is completely empty
    statistic_decrement(tc_log_cur_pages_used, &LOCK_status);
  if (p->waiters == 0)                 // the page is in pool and ready to rock
    mysql_cond_signal(&COND_pool);     // ping ... for overflow()
  mysql_mutex_unlock(&p->lock);
  return 0;
}

void TC_LOG_MMAP::close()
{
  uint i;
  switch (inited) {
  case 6:
    mysql_mutex_destroy(&LOCK_sync);
    mysql_mutex_destroy(&LOCK_active);
    mysql_mutex_destroy(&LOCK_pool);
    mysql_mutex_destroy(&LOCK_pending_checkpoint);
    mysql_cond_destroy(&COND_pool);
    mysql_cond_destroy(&COND_active);
    mysql_cond_destroy(&COND_queue_busy);
  case 5:
    data[0]='A'; // garble the first (signature) byte, in case mysql_file_delete fails
  case 4:
    for (i=0; i < npages; i++)
    {
      if (pages[i].ptr == 0)
        break;
      mysql_mutex_destroy(&pages[i].lock);
      mysql_cond_destroy(&pages[i].cond);
    }
  case 3:
    my_free(pages);
  case 2:
    my_munmap((char*)data, (size_t)file_length);
  case 1:
    mysql_file_close(fd, MYF(0));
  }
  if (inited>=5) // cannot do in the switch because of Windows
    mysql_file_delete(key_file_tclog, logname, MYF(MY_WME));
  if (pending_checkpoint)
    my_free(pending_checkpoint);
  inited=0;
}


int TC_LOG_MMAP::recover()
{
  HASH xids;
  PAGE *p=pages, *end_p=pages+npages;

  if (bcmp(data, tc_log_magic, sizeof(tc_log_magic)))
  {
    sql_print_error("Bad magic header in tc log");
    goto err1;
  }

  /*
    the first byte after magic signature is set to current
    number of storage engines on startup
  */
  if (data[sizeof(tc_log_magic)] != total_ha_2pc)
  {
    sql_print_error("Recovery failed! You must enable "
                    "exactly %d storage engines that support "
                    "two-phase commit protocol",
                    data[sizeof(tc_log_magic)]);
    goto err1;
  }

  if (my_hash_init(&xids, &my_charset_bin, tc_log_page_size/3, 0,
                   sizeof(my_xid), 0, 0, MYF(0)))
    goto err1;

  for ( ; p < end_p ; p++)
  {
    for (my_xid *x=p->start; x < p->end; x++)
      if (*x && my_hash_insert(&xids, (uchar *)x))
        goto err2; // OOM
  }

  if (ha_recover(&xids))
    goto err2;

  my_hash_free(&xids);
  bzero(data, (size_t)file_length);
  return 0;

err2:
  my_hash_free(&xids);
err1:
  sql_print_error("Crash recovery failed. Either correct the problem "
                  "(if it's, for example, out of memory error) and restart, "
                  "or delete tc log and start mysqld with "
                  "--tc-heuristic-recover={commit|rollback}");
  return 1;
}
#endif

TC_LOG *tc_log;
TC_LOG_DUMMY tc_log_dummy;
TC_LOG_MMAP  tc_log_mmap;

/**
  Perform heuristic recovery, if --tc-heuristic-recover was used.

  @note
    no matter whether heuristic recovery was successful or not
    mysqld must exit. So, return value is the same in both cases.

  @retval
    0	no heuristic recovery was requested
  @retval
    1   heuristic recovery was performed
*/

int TC_LOG::using_heuristic_recover()
{
  if (!tc_heuristic_recover)
    return 0;

  sql_print_information("Heuristic crash recovery mode");
  if (ha_recover(0))
    sql_print_error("Heuristic crash recovery failed");
  sql_print_information("Please restart mysqld without --tc-heuristic-recover");
  return 1;
}

/****** transaction coordinator log for 2pc - binlog() based solution ******/
#define TC_LOG_BINLOG MYSQL_BIN_LOG

int TC_LOG_BINLOG::open(const char *opt_name)
{
  int      error= 1;

  DBUG_ASSERT(total_ha_2pc > 1);
  DBUG_ASSERT(opt_name && opt_name[0]);

  if (!my_b_inited(&index_file))
  {
    /* There was a failure to open the index file, can't open the binlog */
    cleanup();
    return 1;
  }

  if (using_heuristic_recover())
  {
    /* generate a new binlog to mask a corrupted one */
    open(opt_name, LOG_BIN, 0, WRITE_CACHE, max_binlog_size, 0, TRUE);
    cleanup();
    return 1;
  }

  error= do_binlog_recovery(opt_name, true);
  binlog_state_recover_done= true;
  return error;
}

/** This is called on shutdown, after ha_panic. */
void TC_LOG_BINLOG::close()
{
}

/*
  Do a binlog log_xid() for a group of transactions, linked through
  thd->next_commit_ordered.
*/
int
TC_LOG_BINLOG::log_and_order(THD *thd, my_xid xid, bool all,
                             bool need_prepare_ordered __attribute__((unused)),
                             bool need_commit_ordered __attribute__((unused)))
{
  int err;
  DBUG_ENTER("TC_LOG_BINLOG::log_and_order");

  binlog_cache_mngr *cache_mngr= thd->binlog_setup_trx_data();
  if (!cache_mngr)
    DBUG_RETURN(0);

  cache_mngr->using_xa= TRUE;
  cache_mngr->xa_xid= xid;
  err= binlog_commit_flush_xid_caches(thd, cache_mngr, all, xid);

  DEBUG_SYNC(thd, "binlog_after_log_and_order");

  if (err)
    DBUG_RETURN(0);
  /*
    If using explicit user XA, we will not have XID. We must still return a
    non-zero cookie (as zero cookie signals error).
  */
  if (!xid || !cache_mngr->need_unlog)
    DBUG_RETURN(BINLOG_COOKIE_DUMMY(cache_mngr->delayed_error));
  else
    DBUG_RETURN(BINLOG_COOKIE_MAKE(cache_mngr->binlog_id,
                                   cache_mngr->delayed_error));
}

/*
  After an XID is logged, we need to hold on to the current binlog file until
  it is fully committed in the storage engine. The reason is that crash
  recovery only looks at the latest binlog, so we must make sure there are no
  outstanding prepared (but not committed) transactions before rotating the
  binlog.

  To handle this, we keep a count of outstanding XIDs. This function is used
  to increase this count when committing one or more transactions to the
  binary log.
*/
void
TC_LOG_BINLOG::mark_xids_active(ulong binlog_id, uint xid_count)
{
  xid_count_per_binlog *b;

  DBUG_ENTER("TC_LOG_BINLOG::mark_xids_active");
  DBUG_PRINT("info", ("binlog_id=%lu xid_count=%u", binlog_id, xid_count));

  mysql_mutex_lock(&LOCK_xid_list);
  I_List_iterator<xid_count_per_binlog> it(binlog_xid_count_list);
  while ((b= it++))
  {
    if (b->binlog_id == binlog_id)
    {
      b->xid_count += xid_count;
      break;
    }
  }
  /*
    As we do not delete elements until count reach zero, elements should always
    be found.
  */
  DBUG_ASSERT(b);
  mysql_mutex_unlock(&LOCK_xid_list);
  DBUG_VOID_RETURN;
}

/*
  Once an XID is committed, it can no longer be needed during crash recovery,
  as it has been durably recorded on disk as "committed".

  This function is called to mark an XID this way. It needs to decrease the
  count of pending XIDs in the corresponding binlog. When the count reaches
  zero (for an "old" binlog that is not the active one), that binlog file no
  longer need to be scanned during crash recovery, so we can log a new binlog
  checkpoint.
*/
void
TC_LOG_BINLOG::mark_xid_done(ulong binlog_id, bool write_checkpoint)
{
  xid_count_per_binlog *b;
  bool first;
  ulong current;

  DBUG_ENTER("TC_LOG_BINLOG::mark_xid_done");

  mysql_mutex_lock(&LOCK_xid_list);
  current= current_binlog_id;
  I_List_iterator<xid_count_per_binlog> it(binlog_xid_count_list);
  first= true;
  while ((b= it++))
  {
    if (b->binlog_id == binlog_id)
    {
      --b->xid_count;
      break;
    }
    first= false;
  }
  /* Binlog is always found, as we do not remove until count reaches 0 */
  DBUG_ASSERT(b);
  /*
    If a RESET MASTER is pending, we are about to remove all log files, and
    the RESET MASTER thread is waiting for all pending unlog() calls to
    complete while holding LOCK_log. In this case we should not log a binlog
    checkpoint event (it would be deleted immediately anyway and we would
    deadlock on LOCK_log) but just signal the thread.
  */
  if (unlikely(reset_master_pending))
  {
    mysql_cond_signal(&COND_xid_list);
    mysql_mutex_unlock(&LOCK_xid_list);
    DBUG_VOID_RETURN;
  }

  if (likely(binlog_id == current) || b->xid_count != 0 || !first ||
      !write_checkpoint)
  {
    /* No new binlog checkpoint reached yet. */
    mysql_mutex_unlock(&LOCK_xid_list);
    DBUG_VOID_RETURN;
  }

  /*
    Now log a binlog checkpoint for the first binlog file with a non-zero count.

    Note that it is possible (though perhaps unlikely) that when count of
    binlog (N-2) drops to zero, binlog (N-1) is already at zero. So we may
    need to skip several entries before we find the one to log in the binlog
    checkpoint event.

    We chain the locking of LOCK_xid_list and LOCK_log, so that we ensure that
    Binlog_checkpoint_events are logged in order. This simplifies recovery a
    bit, as it can just take the last binlog checkpoint in the log, rather
    than compare all found against each other to find the one pointing to the
    most recent binlog.

    Note also that we need to first release LOCK_xid_list, then aquire
    LOCK_log, then re-aquire LOCK_xid_list. If we were to take LOCK_log while
    holding LOCK_xid_list, we might deadlock with other threads that take the
    locks in the opposite order.
  */

  ++mark_xid_done_waiting;
  mysql_mutex_unlock(&LOCK_xid_list);
  mysql_mutex_lock(&LOCK_log);
  mysql_mutex_lock(&LOCK_xid_list);
  --mark_xid_done_waiting;
  if (unlikely(reset_master_pending))
    mysql_cond_signal(&COND_xid_list);
  /* We need to reload current_binlog_id due to release/re-take of lock. */
  current= current_binlog_id;

  for (;;)
  {
    /* Remove initial element(s) with zero count. */
    b= binlog_xid_count_list.head();
    /*
      We must not remove all elements in the list - the entry for the current
      binlog must be present always.
    */
    DBUG_ASSERT(b);
    if (b->binlog_id == current || b->xid_count > 0)
      break;
    my_free(binlog_xid_count_list.get());
  }

  mysql_mutex_unlock(&LOCK_xid_list);
  write_binlog_checkpoint_event_already_locked(b->binlog_name,
                                               b->binlog_name_len);
  mysql_mutex_unlock(&LOCK_log);
  DBUG_VOID_RETURN;
}

int TC_LOG_BINLOG::unlog(ulong cookie, my_xid xid)
{
  DBUG_ENTER("TC_LOG_BINLOG::unlog");
  if (!xid)
    DBUG_RETURN(0);

  if (!BINLOG_COOKIE_IS_DUMMY(cookie))
    mark_xid_done(BINLOG_COOKIE_GET_ID(cookie), true);
  /*
    See comment in trx_group_commit_leader() - if rotate() gave a failure,
    we delay the return of error code to here.
  */
  DBUG_RETURN(BINLOG_COOKIE_GET_ERROR_FLAG(cookie));
}

void
TC_LOG_BINLOG::commit_checkpoint_notify(void *cookie)
{
  xid_count_per_binlog *entry= static_cast<xid_count_per_binlog *>(cookie);
  mysql_mutex_lock(&LOCK_binlog_background_thread);
  entry->next_in_queue= binlog_background_thread_queue;
  binlog_background_thread_queue= entry;
  mysql_cond_signal(&COND_binlog_background_thread);
  mysql_mutex_unlock(&LOCK_binlog_background_thread);
}

/*
  Binlog background thread.

  This thread is used to log binlog checkpoints in the background, rather than
  in the context of random storage engine threads that happen to call
  commit_checkpoint_notify_ha() and may not like the delays while syncing
  binlog to disk or may not be setup with all my_thread_init() and other
  necessary stuff.

  In the future, this thread could also be used to do log rotation in the
  background, which could elimiate all stalls around binlog rotations.
*/
pthread_handler_t
binlog_background_thread(void *arg __attribute__((unused)))
{
  bool stop;
  MYSQL_BIN_LOG::xid_count_per_binlog *queue, *next;
  THD *thd;
  my_thread_init();
  DBUG_ENTER("binlog_background_thread");

  thd= new THD;
  thd->system_thread= SYSTEM_THREAD_BINLOG_BACKGROUND;
  thd->thread_stack= (char*) &thd;           /* Set approximate stack start */
  mysql_mutex_lock(&LOCK_thread_count);
  thd->thread_id= thread_id++;
  mysql_mutex_unlock(&LOCK_thread_count);
  thd->store_globals();

  /*
    Load the slave replication GTID state from the mysql.gtid_slave_pos
    table.

    This is mostly so that we can start our seq_no counter from the highest
    seq_no seen by a slave. This way, we have a way to tell if a transaction
    logged by ourselves as master is newer or older than a replicated
    transaction.
  */
#ifdef HAVE_REPLICATION
  if (rpl_load_gtid_slave_state(thd))
    sql_print_warning("Failed to load slave replication state from table "
                      "%s.%s: %u: %s", "mysql",
                      rpl_gtid_slave_state_table_name.str,
                      thd->get_stmt_da()->sql_errno(),
                      thd->get_stmt_da()->message());
#endif

  mysql_mutex_lock(&mysql_bin_log.LOCK_binlog_background_thread);
  binlog_background_thread_started= true;
  mysql_cond_signal(&mysql_bin_log.COND_binlog_background_thread_end);
  mysql_mutex_unlock(&mysql_bin_log.LOCK_binlog_background_thread);

  for (;;)
  {
    /*
      Wait until there is something in the queue to process, or we are asked
      to shut down.
    */
    THD_STAGE_INFO(thd, stage_binlog_waiting_background_tasks);
    mysql_mutex_lock(&mysql_bin_log.LOCK_binlog_background_thread);
    for (;;)
    {
      stop= binlog_background_thread_stop;
      queue= binlog_background_thread_queue;
      if (stop && !mysql_bin_log.is_xidlist_idle())
      {
        /*
          Delay stop until all pending binlog checkpoints have been processed.
        */
        stop= false;
      }
      if (stop || queue)
        break;
      mysql_cond_wait(&mysql_bin_log.COND_binlog_background_thread,
                      &mysql_bin_log.LOCK_binlog_background_thread);
    }
    /* Grab the queue, if any. */
    binlog_background_thread_queue= NULL;
    mysql_mutex_unlock(&mysql_bin_log.LOCK_binlog_background_thread);

    /* Process any incoming commit_checkpoint_notify() calls. */
    DBUG_EXECUTE_IF("inject_binlog_background_thread_before_mark_xid_done",
      DBUG_ASSERT(!debug_sync_set_action(
        thd,
        STRING_WITH_LEN("binlog_background_thread_before_mark_xid_done "
                        "SIGNAL injected_binlog_background_thread "
                        "WAIT_FOR something_that_will_never_happen "
                        "TIMEOUT 2")));
      );
    while (queue)
    {
      THD_STAGE_INFO(thd, stage_binlog_processing_checkpoint_notify);
      DEBUG_SYNC(current_thd, "binlog_background_thread_before_mark_xid_done");
      /* Grab next pointer first, as mark_xid_done() may free the element. */
      next= queue->next_in_queue;
      mysql_bin_log.mark_xid_done(queue->binlog_id, true);
      queue= next;

      DBUG_EXECUTE_IF("binlog_background_checkpoint_processed",
        DBUG_ASSERT(!debug_sync_set_action(
          thd,
          STRING_WITH_LEN("now SIGNAL binlog_background_checkpoint_processed")));
        );
    }

    if (stop)
      break;
  }

  THD_STAGE_INFO(thd, stage_binlog_stopping_background_thread);

  mysql_mutex_lock(&LOCK_thread_count);
  delete thd;
  mysql_mutex_unlock(&LOCK_thread_count);

  my_thread_end();

  /* Signal that we are (almost) stopped. */
  mysql_mutex_lock(&mysql_bin_log.LOCK_binlog_background_thread);
  binlog_background_thread_stop= false;
  mysql_cond_signal(&mysql_bin_log.COND_binlog_background_thread_end);
  mysql_mutex_unlock(&mysql_bin_log.LOCK_binlog_background_thread);

  DBUG_RETURN(0);
}

#ifdef HAVE_PSI_INTERFACE
static PSI_thread_key key_thread_binlog;

static PSI_thread_info all_binlog_threads[]=
{
  { &key_thread_binlog, "binlog_background", PSI_FLAG_GLOBAL},
};
#endif /* HAVE_PSI_INTERFACE */

static bool
start_binlog_background_thread()
{
  pthread_t th;

#ifdef HAVE_PSI_INTERFACE
  if (PSI_server)
    PSI_server->register_thread("sql", all_binlog_threads,
                                array_elements(all_binlog_threads));
#endif

  if (mysql_thread_create(key_thread_binlog, &th, &connection_attrib,
                          binlog_background_thread, NULL))
    return 1;

  /*
    Wait for the thread to have started (so we know that the slave replication
    state is loaded and we have correct global_gtid_counter).
  */
  mysql_mutex_lock(&mysql_bin_log.LOCK_binlog_background_thread);
  while (!binlog_background_thread_started)
    mysql_cond_wait(&mysql_bin_log.COND_binlog_background_thread_end,
                    &mysql_bin_log.LOCK_binlog_background_thread);
  mysql_mutex_unlock(&mysql_bin_log.LOCK_binlog_background_thread);

  return 0;
}


int TC_LOG_BINLOG::recover(LOG_INFO *linfo, const char *last_log_name,
                           IO_CACHE *first_log,
                           Format_description_log_event *fdle, bool do_xa)
{
  Log_event *ev= NULL;
  HASH xids;
  MEM_ROOT mem_root;
  char binlog_checkpoint_name[FN_REFLEN];
  bool binlog_checkpoint_found;
  bool first_round;
  IO_CACHE log;
  File file= -1;
  const char *errmsg;
#ifdef HAVE_REPLICATION
  rpl_gtid last_gtid;
  bool last_gtid_standalone= false;
  bool last_gtid_valid= false;
#endif

  if (! fdle->is_valid() ||
      (do_xa && my_hash_init(&xids, &my_charset_bin, TC_LOG_PAGE_SIZE/3, 0,
                             sizeof(my_xid), 0, 0, MYF(0))))
    goto err1;

  if (do_xa)
    init_alloc_root(&mem_root, TC_LOG_PAGE_SIZE, TC_LOG_PAGE_SIZE, MYF(0));

  fdle->flags&= ~LOG_EVENT_BINLOG_IN_USE_F; // abort on the first error

  /*
    Scan the binlog for XIDs that need to be committed if still in the
    prepared stage.

    Start with the latest binlog file, then continue with any other binlog
    files if the last found binlog checkpoint indicates it is needed.
  */

  binlog_checkpoint_found= false;
  first_round= true;
  for (;;)
  {
    while ((ev= Log_event::read_log_event(first_round ? first_log : &log,
                                          0, fdle, opt_master_verify_checksum))
           && ev->is_valid())
    {
      enum Log_event_type typ= ev->get_type_code();
      switch (typ)
      {
      case XID_EVENT:
      {
        if (do_xa)
        {
          Xid_log_event *xev=(Xid_log_event *)ev;
          uchar *x= (uchar *) memdup_root(&mem_root, (uchar*) &xev->xid,
                                          sizeof(xev->xid));
          if (!x || my_hash_insert(&xids, x))
            goto err2;
          break;
        }
      }
      case BINLOG_CHECKPOINT_EVENT:
        if (first_round && do_xa)
        {
          uint dir_len;
          Binlog_checkpoint_log_event *cev= (Binlog_checkpoint_log_event *)ev;
          if (cev->binlog_file_len >= FN_REFLEN)
            sql_print_warning("Incorrect binlog checkpoint event with too "
                              "long file name found.");
          else
          {
            /*
              Note that we cannot use make_log_name() here, as we have not yet
              initialised MYSQL_BIN_LOG::log_file_name.
            */
            dir_len= dirname_length(last_log_name);
            strmake(strnmov(binlog_checkpoint_name, last_log_name, dir_len),
                    cev->binlog_file_name, FN_REFLEN - 1 - dir_len);
            binlog_checkpoint_found= true;
          }
        }
        break;
      case GTID_LIST_EVENT:
        if (first_round)
        {
          Gtid_list_log_event *glev= (Gtid_list_log_event *)ev;

          /* Initialise the binlog state from the Gtid_list event. */
          if (rpl_global_gtid_binlog_state.load(glev->list, glev->count))
            goto err2;
        }
        break;

#ifdef HAVE_REPLICATION
      case GTID_EVENT:
        if (first_round)
        {
          Gtid_log_event *gev= (Gtid_log_event *)ev;

          /* Update the binlog state with any GTID logged after Gtid_list. */
          last_gtid.domain_id= gev->domain_id;
          last_gtid.server_id= gev->server_id;
          last_gtid.seq_no= gev->seq_no;
          last_gtid_standalone=
            ((gev->flags2 & Gtid_log_event::FL_STANDALONE) ? true : false);
          last_gtid_valid= true;
        }
        break;
#endif

      default:
        /* Nothing. */
        break;
      }

#ifdef HAVE_REPLICATION
      if (last_gtid_valid &&
          ((last_gtid_standalone && !ev->is_part_of_group(typ)) ||
           (!last_gtid_standalone &&
            (typ == XID_EVENT ||
             (typ == QUERY_EVENT &&
              (((Query_log_event *)ev)->is_commit() ||
               ((Query_log_event *)ev)->is_rollback()))))))
      {
        if (rpl_global_gtid_binlog_state.update_nolock(&last_gtid, false))
          goto err2;
        last_gtid_valid= false;
      }
#endif

      delete ev;
      ev= NULL;
    }

    if (!do_xa)
      break;
    /*
      If the last binlog checkpoint event points to an older log, we have to
      scan all logs from there also, to get all possible XIDs to recover.

      If there was no binlog checkpoint event at all, this means the log was
      written by an older version of MariaDB (or MySQL) - these always have an
      (implicit) binlog checkpoint event at the start of the last binlog file.
    */
    if (first_round)
    {
      if (!binlog_checkpoint_found)
        break;
      first_round= false;
      DBUG_EXECUTE_IF("xa_recover_expect_master_bin_000004",
          if (0 != strcmp("./master-bin.000004", binlog_checkpoint_name) &&
              0 != strcmp(".\\master-bin.000004", binlog_checkpoint_name))
            DBUG_SUICIDE();
        );
      if (find_log_pos(linfo, binlog_checkpoint_name, 1))
      {
        sql_print_error("Binlog file '%s' not found in binlog index, needed "
                        "for recovery. Aborting.", binlog_checkpoint_name);
        goto err2;
      }
    }
    else
    {
      end_io_cache(&log);
      mysql_file_close(file, MYF(MY_WME));
      file= -1;
    }

    if (0 == strcmp(linfo->log_file_name, last_log_name))
      break;                                    // No more files to do
    if ((file= open_binlog(&log, linfo->log_file_name, &errmsg)) < 0)
    {
      sql_print_error("%s", errmsg);
      goto err2;
    }
    /*
      We do not need to read the Format_description_log_event of other binlog
      files. It is not possible for a binlog checkpoint to span multiple
      binlog files written by different versions of the server. So we can use
      the first one read for reading from all binlog files.
    */
    if (find_next_log(linfo, 1))
    {
      sql_print_error("Error reading binlog files during recovery. Aborting.");
      goto err2;
    }
  }

  if (do_xa)
  {
    if (ha_recover(&xids))
      goto err2;

    free_root(&mem_root, MYF(0));
    my_hash_free(&xids);
  }
  return 0;

err2:
  delete ev;
  if (file >= 0)
  {
    end_io_cache(&log);
    mysql_file_close(file, MYF(MY_WME));
  }
  if (do_xa)
  {
    free_root(&mem_root, MYF(0));
    my_hash_free(&xids);
  }
err1:
  sql_print_error("Crash recovery failed. Either correct the problem "
                  "(if it's, for example, out of memory error) and restart, "
                  "or delete (or rename) binary log and start mysqld with "
                  "--tc-heuristic-recover={commit|rollback}");
  return 1;
}


int
MYSQL_BIN_LOG::do_binlog_recovery(const char *opt_name, bool do_xa_recovery)
{
  LOG_INFO log_info;
  const char *errmsg;
  IO_CACHE    log;
  File        file;
  Log_event  *ev= 0;
  Format_description_log_event fdle(BINLOG_VERSION);
  char        log_name[FN_REFLEN];
  int error;

  if ((error= find_log_pos(&log_info, NullS, 1)))
  {
    /*
      If there are no binlog files (LOG_INFO_EOF), then we still try to read
      the .state file to restore the binlog state. This allows to copy a server
      to provision a new one without copying the binlog files (except the
      master-bin.state file) and still preserve the correct binlog state.
    */
    if (error != LOG_INFO_EOF)
      sql_print_error("find_log_pos() failed (error: %d)", error);
    else
      error= read_state_from_file();
    return error;
  }

  if (! fdle.is_valid())
    return 1;

  do
  {
    strmake_buf(log_name, log_info.log_file_name);
  } while (!(error= find_next_log(&log_info, 1)));

  if (error !=  LOG_INFO_EOF)
  {
    sql_print_error("find_log_pos() failed (error: %d)", error);
    return error;
  }

  if ((file= open_binlog(&log, log_name, &errmsg)) < 0)
  {
    sql_print_error("%s", errmsg);
    return 1;
  }

  if ((ev= Log_event::read_log_event(&log, 0, &fdle,
                                     opt_master_verify_checksum)) &&
      ev->get_type_code() == FORMAT_DESCRIPTION_EVENT &&
      ev->flags & LOG_EVENT_BINLOG_IN_USE_F)
  {
    sql_print_information("Recovering after a crash using %s", opt_name);
    error= recover(&log_info, log_name, &log,
                   (Format_description_log_event *)ev, do_xa_recovery);
  }
  else
    error= read_state_from_file();

  delete ev;
  end_io_cache(&log);
  mysql_file_close(file, MYF(MY_WME));

  return error;
}


#ifdef INNODB_COMPATIBILITY_HOOKS
/**
  Get the file name of the MySQL binlog.
  @return the name of the binlog file
*/
extern "C"
const char* mysql_bin_log_file_name(void)
{
  return mysql_bin_log.get_log_fname();
}
/**
  Get the current position of the MySQL binlog.
  @return byte offset from the beginning of the binlog
*/
extern "C"
ulonglong mysql_bin_log_file_pos(void)
{
  return (ulonglong) mysql_bin_log.get_log_file()->pos_in_file;
}
/*
  Get the current position of the MySQL binlog for transaction currently being
  committed.

  This is valid to call from within storage engine commit_ordered() and
  commit() methods only.

  Since it stores the position inside THD, it is safe to call without any
  locking.
*/
void
mysql_bin_log_commit_pos(THD *thd, ulonglong *out_pos, const char **out_file)
{
  binlog_cache_mngr *cache_mngr;
  if (opt_bin_log &&
      (cache_mngr= (binlog_cache_mngr*) thd_get_ha_data(thd, binlog_hton)))
  {
    *out_file= cache_mngr->last_commit_pos_file;
    *out_pos= (ulonglong)(cache_mngr->last_commit_pos_offset);
  }
  else
  {
    *out_file= NULL;
    *out_pos= 0;
  }
}
#endif /* INNODB_COMPATIBILITY_HOOKS */


static void
binlog_checksum_update(MYSQL_THD thd, struct st_mysql_sys_var *var,
                       void *var_ptr, const void *save)
{
  ulong value=  *((ulong *)save);
  bool check_purge= false;
  ulong prev_binlog_id;
  LINT_INIT(prev_binlog_id);

  mysql_mutex_lock(mysql_bin_log.get_log_lock());
  if(mysql_bin_log.is_open())
  {
    prev_binlog_id= mysql_bin_log.current_binlog_id;
    if (binlog_checksum_options != value)
      mysql_bin_log.checksum_alg_reset= (uint8) value;
    if (mysql_bin_log.rotate(true, &check_purge))
      check_purge= false;
  }
  else
  {
    binlog_checksum_options= value;
  }
  DBUG_ASSERT(binlog_checksum_options == value);
  mysql_bin_log.checksum_alg_reset= BINLOG_CHECKSUM_ALG_UNDEF;
  mysql_mutex_unlock(mysql_bin_log.get_log_lock());
  if (check_purge)
    mysql_bin_log.checkpoint_and_purge(prev_binlog_id);
}


static int show_binlog_vars(THD *thd, SHOW_VAR *var, char *buff)
{
  mysql_bin_log.set_status_variables(thd);
  var->type= SHOW_ARRAY;
  var->value= (char *)&binlog_status_vars_detail;
  return 0;
}

static SHOW_VAR binlog_status_vars_top[]= {
  {"Binlog", (char *) &show_binlog_vars, SHOW_FUNC},
  {NullS, NullS, SHOW_LONG}
};

static MYSQL_SYSVAR_BOOL(
  optimize_thread_scheduling,
  opt_optimize_thread_scheduling,
  PLUGIN_VAR_READONLY,
  "Run fast part of group commit in a single thread, to optimize kernel "
  "thread scheduling. On by default. Disable to run each transaction in group "
  "commit in its own thread, which can be slower at very high concurrency. "
  "This option is mostly for testing one algorithm versus the other, and it "
  "should not normally be necessary to change it.",
  NULL,
  NULL,
  1);

static MYSQL_SYSVAR_ENUM(
  checksum,
  binlog_checksum_options,
  PLUGIN_VAR_RQCMDARG,
  "Type of BINLOG_CHECKSUM_ALG. Include checksum for "
  "log events in the binary log. Possible values are NONE and CRC32; "
  "default is NONE.",
  NULL,
  binlog_checksum_update,
  BINLOG_CHECKSUM_ALG_OFF,
  &binlog_checksum_typelib);

static struct st_mysql_sys_var *binlog_sys_vars[]=
{
  MYSQL_SYSVAR(optimize_thread_scheduling),
  MYSQL_SYSVAR(checksum),
  NULL
};


/*
  Copy out the non-directory part of binlog position filename for the
  `binlog_snapshot_file' status variable, same way as it is done for
  SHOW MASTER STATUS.
*/
static void
set_binlog_snapshot_file(const char *src)
{
  int dir_len = dirname_length(src);
  strmake_buf(binlog_snapshot_file, src + dir_len);
}

/*
  Copy out current values of status variables, for SHOW STATUS or
  information_schema.global_status.

  This is called only under LOCK_status, so we can fill in a static array.
*/
void
TC_LOG_BINLOG::set_status_variables(THD *thd)
{
  binlog_cache_mngr *cache_mngr;

  if (thd && opt_bin_log)
    cache_mngr= (binlog_cache_mngr*) thd_get_ha_data(thd, binlog_hton);
  else
    cache_mngr= 0;

  bool have_snapshot= (cache_mngr && cache_mngr->last_commit_pos_file[0] != 0);
  mysql_mutex_lock(&LOCK_commit_ordered);
  binlog_status_var_num_commits= this->num_commits;
  binlog_status_var_num_group_commits= this->num_group_commits;
  if (!have_snapshot)
  {
    set_binlog_snapshot_file(last_commit_pos_file);
    binlog_snapshot_position= last_commit_pos_offset;
  }
  mysql_mutex_unlock(&LOCK_commit_ordered);

  if (have_snapshot)
  {
    set_binlog_snapshot_file(cache_mngr->last_commit_pos_file);
    binlog_snapshot_position= cache_mngr->last_commit_pos_offset;
  }
}

struct st_mysql_storage_engine binlog_storage_engine=
{ MYSQL_HANDLERTON_INTERFACE_VERSION };

maria_declare_plugin(binlog)
{
  MYSQL_STORAGE_ENGINE_PLUGIN,
  &binlog_storage_engine,
  "binlog",
  "MySQL AB",
  "This is a pseudo storage engine to represent the binlog in a transaction",
  PLUGIN_LICENSE_GPL,
  binlog_init, /* Plugin Init */
  NULL, /* Plugin Deinit */
  0x0100 /* 1.0 */,
  binlog_status_vars_top,     /* status variables                */
  binlog_sys_vars,            /* system variables                */
  "1.0",                      /* string version */
  MariaDB_PLUGIN_MATURITY_STABLE /* maturity */
}
maria_declare_plugin_end;<|MERGE_RESOLUTION|>--- conflicted
+++ resolved
@@ -6716,13 +6716,9 @@
     /* Do an extra check here, this time safely under lock. */
     if (wfc->waitee)
     {
-<<<<<<< HEAD
       PSI_stage_info old_stage;
-=======
-      const char *old_msg;
       wait_for_commit *loc_waitee;
 
->>>>>>> 79f018cb
       /*
         By setting wfc->opaque_pointer to our own entry, we mark that we are
         ready to commit, but waiting for another transaction to commit before
@@ -6733,21 +6729,12 @@
         queued_by_other flag is set.
       */
       wfc->opaque_pointer= orig_entry;
-<<<<<<< HEAD
+      DEBUG_SYNC(orig_entry->thd, "group_commit_waiting_for_prior");
       orig_entry->thd->ENTER_COND(&wfc->COND_wait_commit,
                                   &wfc->LOCK_wait_commit,
                                   &stage_waiting_for_prior_transaction_to_commit,
                                   &old_stage);
-      DEBUG_SYNC(orig_entry->thd, "group_commit_waiting_for_prior");
-      while (wfc->waiting_for_commit && !orig_entry->thd->check_killed())
-=======
-      DEBUG_SYNC(orig_entry->thd, "group_commit_waiting_for_prior");
-      old_msg=
-        orig_entry->thd->enter_cond(&wfc->COND_wait_commit,
-                                    &wfc->LOCK_wait_commit,
-                                    "Waiting for prior transaction to commit");
       while ((loc_waitee= wfc->waitee) && !orig_entry->thd->check_killed())
->>>>>>> 79f018cb
         mysql_cond_wait(&wfc->COND_wait_commit, &wfc->LOCK_wait_commit);
       wfc->opaque_pointer= NULL;
       DBUG_PRINT("info", ("After waiting for prior commit, queued_by_other=%d",
