/* Copyright (C) 2000-2003 MySQL AB

   This program is free software; you can redistribute it and/or modify
   it under the terms of the GNU General Public License as published by
   the Free Software Foundation; version 2 of the License.

   This program is distributed in the hope that it will be useful,
   but WITHOUT ANY WARRANTY; without even the implied warranty of
   MERCHANTABILITY or FITNESS FOR A PARTICULAR PURPOSE.  See the
   GNU General Public License for more details.

   You should have received a copy of the GNU General Public License
   along with this program; if not, write to the Free Software
   Foundation, Inc., 59 Temple Place, Suite 330, Boston, MA  02111-1307  USA */


/* logging of commands */
/* TODO: Abort logging when we get an error in reading or writing log files */

#include "mysql_priv.h"
#include "sql_repl.h"
#include "rpl_filter.h"

#include <my_dir.h>
#include <stdarg.h>
#include <m_ctype.h>				// For test_if_number

#ifdef __NT__
#include "message.h"
#endif

#include <mysql/plugin.h>

/*
  Define placement versions of operator new and operator delete since
  we cannot be sure that the <new> include exists.
 */
inline void *operator new(size_t, void *ptr) { return ptr; }
inline void *operator new[](size_t, void *ptr) { return ptr; }
inline void  operator delete(void*, void*) { /* Do nothing */ }
inline void  operator delete[](void*, void*) { /* Do nothing */ }

/* max size of the log message */
#define MAX_LOG_BUFFER_SIZE 1024
#define MAX_USER_HOST_SIZE 512
#define MAX_TIME_SIZE 32
#define MY_OFF_T_UNDEF (~(my_off_t)0UL)

#define FLAGSTR(V,F) ((V)&(F)?#F" ":"")

LOGGER logger;

MYSQL_BIN_LOG mysql_bin_log;
ulong sync_binlog_counter= 0;

static Muted_query_log_event invisible_commit;

static bool test_if_number(const char *str,
			   long *res, bool allow_wildcards);
static int binlog_init(void *p);
static int binlog_close_connection(handlerton *hton, THD *thd);
static int binlog_savepoint_set(handlerton *hton, THD *thd, void *sv);
static int binlog_savepoint_rollback(handlerton *hton, THD *thd, void *sv);
static int binlog_commit(handlerton *hton, THD *thd, bool all);
static int binlog_rollback(handlerton *hton, THD *thd, bool all);
static int binlog_prepare(handlerton *hton, THD *thd, bool all);

sql_print_message_func sql_print_message_handlers[3] =
{
  sql_print_information,
  sql_print_warning,
  sql_print_error
};


char *make_default_log_name(char *buff,const char* log_ext)
{
  strmake(buff, glob_hostname, FN_REFLEN-5);
  return fn_format(buff, buff, mysql_data_home, log_ext,
                   MYF(MY_UNPACK_FILENAME|MY_APPEND_EXT));
}

/*
  Helper class to hold a mutex for the duration of the
  block.

  Eliminates the need for explicit unlocking of mutexes on, e.g.,
  error returns.  On passing a null pointer, the sentry will not do
  anything.
 */
class Mutex_sentry
{
public:
  Mutex_sentry(pthread_mutex_t *mutex)
    : m_mutex(mutex)
  {
    if (m_mutex)
      pthread_mutex_lock(mutex);
  }

  ~Mutex_sentry()
  {
    if (m_mutex)
      pthread_mutex_unlock(m_mutex);
#ifndef DBUG_OFF
    m_mutex= 0;
#endif
  }

private:
  pthread_mutex_t *m_mutex;

  // It's not allowed to copy this object in any way
  Mutex_sentry(Mutex_sentry const&);
  void operator=(Mutex_sentry const&);
};

/*
  Helper class to store binary log transaction data.
*/
class binlog_trx_data {
public:
  binlog_trx_data()
    : m_pending(0), before_stmt_pos(MY_OFF_T_UNDEF)
  {
    trans_log.end_of_file= max_binlog_cache_size;
  }

  ~binlog_trx_data()
  {
    DBUG_ASSERT(pending() == NULL);
    close_cached_file(&trans_log);
  }

  my_off_t position() const {
    return my_b_tell(&trans_log);
  }

  bool empty() const
  {
    return pending() == NULL && my_b_tell(&trans_log) == 0;
  }

  /*
    Truncate the transaction cache to a certain position. This
    includes deleting the pending event.
   */
  void truncate(my_off_t pos)
  {
    DBUG_PRINT("info", ("truncating to position %lu", (ulong) pos));
    delete pending();
    set_pending(0);
    reinit_io_cache(&trans_log, WRITE_CACHE, pos, 0, 0);
    if (pos < before_stmt_pos)
      before_stmt_pos= MY_OFF_T_UNDEF;
  }

  /*
    Reset the entire contents of the transaction cache, emptying it
    completely.
   */
  void reset() {
    if (!empty())
      truncate(0);
    before_stmt_pos= MY_OFF_T_UNDEF;
    trans_log.end_of_file= max_binlog_cache_size;
  }

  Rows_log_event *pending() const
  {
    return m_pending;
  }

  void set_pending(Rows_log_event *const pending)
  {
    m_pending= pending;
  }

  IO_CACHE trans_log;                         // The transaction cache

private:
  /*
    Pending binrows event. This event is the event where the rows are
    currently written.
   */
  Rows_log_event *m_pending;

public:
  /*
    Binlog position before the start of the current statement.
  */
  my_off_t before_stmt_pos;
};

handlerton *binlog_hton;


/* Check if a given table is opened log table */
int check_if_log_table(uint db_len, const char *db, uint table_name_len,
                       const char *table_name, uint check_if_opened)
{
  if (db_len == 5 &&
      !(lower_case_table_names ?
        my_strcasecmp(system_charset_info, db, "mysql") :
        strcmp(db, "mysql")))
  {
    if (table_name_len == 11 && !(lower_case_table_names ?
                                  my_strcasecmp(system_charset_info,
                                                table_name, "general_log") :
                                  strcmp(table_name, "general_log")) &&
        (!check_if_opened || logger.is_log_table_enabled(QUERY_LOG_GENERAL)))
      return QUERY_LOG_GENERAL;
    else
      if (table_name_len == 8 && !(lower_case_table_names ?
        my_strcasecmp(system_charset_info, table_name, "slow_log") :
        strcmp(table_name, "slow_log")) &&
          (!check_if_opened ||logger.is_log_table_enabled(QUERY_LOG_SLOW)))
        return QUERY_LOG_SLOW;
  }
  return 0;
}


/*
  Open log table of a given type (general or slow log)

  SYNOPSIS
    open_log_table()

    log_table_type   type of the log table to open: QUERY_LOG_GENERAL
                     or QUERY_LOG_SLOW

  DESCRIPTION

    The function opens a log table and marks it as such. Log tables are open
    during the whole time, while server is running. Except for the moments
    when they have to be reopened: during FLUSH LOGS and TRUNCATE. This
    function is invoked directly only once during startup. All subsequent
    calls happen through reopen_log_table(), which performs additional check.

  RETURN
    FALSE - OK
    TRUE - error occured
*/

bool Log_to_csv_event_handler::open_log_table(uint log_table_type)
{
  THD *log_thd, *curr= current_thd;
  TABLE_LIST *table;
  bool error= FALSE;
  DBUG_ENTER("open_log_table");

  switch (log_table_type) {
  case QUERY_LOG_GENERAL:
    log_thd= general_log_thd;
    table= &general_log;
    /* clean up table before reuse/initial usage */
    bzero((char*) table, sizeof(TABLE_LIST));
    table->alias= table->table_name= (char*) "general_log";
    table->table_name_length= 11;
    break;
  case QUERY_LOG_SLOW:
    log_thd= slow_log_thd;
    table= &slow_log;
    bzero((char*) table, sizeof(TABLE_LIST));
    table->alias= table->table_name= (char*) "slow_log";
    table->table_name_length= 8;
    break;
  default:
    DBUG_ASSERT(0);
  }

  /*
    This way we check that appropriate log thd was created ok during
    initialization. We cannot check "is_log_tables_initialized" var, as
    the very initialization is not finished until this function is
    completed in the very first time.
  */
  if (!log_thd)
  {
    DBUG_PRINT("error",("Cannot initialize log tables"));
    DBUG_RETURN(TRUE);
  }

  /*
    Set THD's thread_stack. This is needed to perform stack overrun
    check, which is done by some routines (e.g. open_table()).
    In the case we are called by thread, which already has this parameter
    set, we use this value. Otherwise we do a wild guess. This won't help
    to correctly track the stack overrun in these exceptional cases (which
    could probably happen only during startup and shutdown) but at least
    lets us to pass asserts.
    The problem stems from the fact that logger THDs are not real threads.
  */
  if (curr)
    log_thd->thread_stack= curr->thread_stack;
  else
    log_thd->thread_stack= (char*) &log_thd;

  log_thd->store_globals();

  table->lock_type= TL_WRITE_CONCURRENT_INSERT;
  table->db= log_thd->db;
  table->db_length= log_thd->db_length;

  if (simple_open_n_lock_tables(log_thd, table) ||
      table->table->file->extra(HA_EXTRA_MARK_AS_LOG_TABLE) ||
      table->table->file->ha_rnd_init(0))
    error= TRUE;
  else
  {
    table->table->use_all_columns();
    table->table->locked_by_logger= TRUE;
  }
  /* restore thread settings */
  if (curr)
    curr->store_globals();
  else
  {
    my_pthread_setspecific_ptr(THR_THD,  0);
    my_pthread_setspecific_ptr(THR_MALLOC, 0);
  }

  /*
    After a log table was opened, we should clear privileged thread
    flag (which allows locking of a log table by a special thread, usually
    the one who closed log tables temporarily).
  */
  privileged_thread= 0;
  DBUG_RETURN(error);
}


Log_to_csv_event_handler::Log_to_csv_event_handler()
{
  /* init artificial THD's */
  general_log_thd= new THD;
  /* logger thread always works with mysql database */
  general_log_thd->db= my_strdup("mysql", MYF(0));
  general_log_thd->db_length= 5;
  general_log.table= 0;

  slow_log_thd= new THD;
  /* logger thread always works with mysql database */
  slow_log_thd->db= my_strdup("mysql", MYF(0));;
  slow_log_thd->db_length= 5;
  slow_log.table= 0;
  /* no privileged thread exists at the moment */
  privileged_thread= 0;
}


Log_to_csv_event_handler::~Log_to_csv_event_handler()
{
  /* now cleanup the tables */
  if (general_log_thd)
  {
    delete general_log_thd;
    general_log_thd= NULL;
  }

  if (slow_log_thd)
  {
    delete slow_log_thd;
    slow_log_thd= NULL;
  }
}


/*
  Reopen log table of a given type

  SYNOPSIS
    reopen_log_table()

    log_table_type   type of the log table to open: QUERY_LOG_GENERAL
                     or QUERY_LOG_SLOW

  DESCRIPTION

    The function is a wrapper around open_log_table(). It is used during
    FLUSH LOGS and TRUNCATE of the log tables (i.e. when we need to close
    and reopen them). The difference is in the check of the
    logger.is_log_tables_initialized var, which can't be done in
    open_log_table(), as it makes no sense during startup.

    NOTE: this code assumes that we have logger mutex locked

  RETURN
    FALSE - ok
    TRUE - open_log_table() returned an error
*/

bool Log_to_csv_event_handler::reopen_log_table(uint log_table_type)
{
  /* don't open the log table, if it wasn't enabled during startup */
  if (!logger.is_log_tables_initialized)
    return FALSE;
  return open_log_table(log_table_type);
}


void Log_to_csv_event_handler::cleanup()
{
  if (opt_log)
    close_log_table(QUERY_LOG_GENERAL, FALSE);
  if (opt_slow_log)
    close_log_table(QUERY_LOG_SLOW, FALSE);
  logger.is_log_tables_initialized= FALSE;
}

/* log event handlers */

/*
  Log command to the general log table

  SYNOPSIS
    log_general()

    event_time        command start timestamp
    user_host         the pointer to the string with user@host info
    user_host_len     length of the user_host string. this is computed once
                      and passed to all general log event handlers
    thread_id         Id of the thread, issued a query
    command_type      the type of the command being logged
    command_type_len  the length of the string above
    sql_text          the very text of the query being executed
    sql_text_len      the length of sql_text string

  DESCRIPTION

   Log given command to the general log table

  RETURN
    FALSE - OK
    TRUE - error occured
*/

bool Log_to_csv_event_handler::
  log_general(time_t event_time, const char *user_host,
              uint user_host_len, int thread_id,
              const char *command_type, uint command_type_len,
              const char *sql_text, uint sql_text_len,
              CHARSET_INFO *client_cs)
{
  TABLE *table= general_log.table;

  /*
    "INSERT INTO general_log" can generate warning sometimes.
    Let's reset warnings from previous queries,
    otherwise warning list can grow too much,
    so thd->query gets spoiled as some point in time,
    and mysql_parse() receives a broken query.
    QQ: this problem needs to be studied in more details.
    Probably it's better to suppress warnings in logging INSERTs at all.
    Comment this line and run "cast.test" to see what's happening:
  */
  mysql_reset_errors(table->in_use, 1);

  /* below should never happen */
  if (unlikely(!logger.is_log_tables_initialized))
    return FALSE;

  /*
    NOTE: we do not call restore_record() here, as all fields are
    filled by the Logger (=> no need to load default ones).
  */

  /* Set current time. Required for CURRENT_TIMESTAMP to work */
  general_log_thd->start_time= event_time;

  /*
    We do not set a value for table->field[0], as it will use
    default value (which is CURRENT_TIMESTAMP).
  */

  /* check that all columns exist */
  if (!table->field[1] || !table->field[2] || !table->field[3] ||
      !table->field[4] || !table->field[5])
    goto err;

  /* do a write */
  if (table->field[1]->store(user_host, user_host_len, client_cs) ||
      table->field[2]->store((longlong) thread_id, TRUE) ||
      table->field[3]->store((longlong) server_id, TRUE) ||
      table->field[4]->store(command_type, command_type_len, client_cs) ||
      table->field[5]->store(sql_text, sql_text_len, client_cs))
    goto err;

  /* mark tables as not null */
  table->field[1]->set_notnull();
  table->field[2]->set_notnull();
  table->field[3]->set_notnull();
  table->field[4]->set_notnull();
  table->field[5]->set_notnull();

  /* log table entries are not replicated at the moment */
  tmp_disable_binlog(current_thd);

  table->file->ha_write_row(table->record[0]);

  reenable_binlog(current_thd);

  return FALSE;
err:
  return TRUE;
}


/*
  Log a query to the slow log table

  SYNOPSIS
    log_slow()
    thd               THD of the query
    current_time      current timestamp
    query_start_arg   command start timestamp
    user_host         the pointer to the string with user@host info
    user_host_len     length of the user_host string. this is computed once
                      and passed to all general log event handlers
    query_time        Amount of time the query took to execute (in seconds)
    lock_time         Amount of time the query was locked (in seconds)
    is_command        The flag, which determines, whether the sql_text is a
                      query or an administrator command (these are treated
                      differently by the old logging routines)
    sql_text          the very text of the query or administrator command
                      processed
    sql_text_len      the length of sql_text string

  DESCRIPTION

   Log a query to the slow log table

  RETURN
    FALSE - OK
    TRUE - error occured
*/

bool Log_to_csv_event_handler::
  log_slow(THD *thd, time_t current_time, time_t query_start_arg,
           const char *user_host, uint user_host_len,
           longlong query_time, longlong lock_time, bool is_command,
           const char *sql_text, uint sql_text_len)
{
  /* table variables */
  TABLE *table= slow_log.table;
  CHARSET_INFO *client_cs= thd->variables.character_set_client;

  DBUG_ENTER("log_slow");

  /* below should never happen */
  if (unlikely(!logger.is_log_tables_initialized))
    return FALSE;

  /*
     Set start time for CURRENT_TIMESTAMP to the start of the query.
     This will be default value for the field[0]
  */
  slow_log_thd->start_time= query_start_arg;
  restore_record(table, s->default_values);    // Get empty record

  /*
    We do not set a value for table->field[0], as it will use
    default value.
  */

  if (!table->field[1] || !table->field[2] || !table->field[3] ||
      !table->field[4] || !table->field[5] || !table->field[6] ||
      !table->field[7] || !table->field[8] || !table->field[9] ||
      !table->field[10])
    goto err;

  /* store the value */
  if (table->field[1]->store(user_host, user_host_len, client_cs))
    goto err;

  if (query_start_arg)
  {
    /* fill in query_time field */
    if (table->field[2]->store(query_time, TRUE))
      goto err;
    /* lock_time */
    if (table->field[3]->store(lock_time, TRUE))
      goto err;
    /* rows_sent */
    if (table->field[4]->store((longlong) thd->sent_row_count, TRUE))
      goto err;
    /* rows_examined */
    if (table->field[5]->store((longlong) thd->examined_row_count, TRUE))
      goto err;
  }
  else
  {
    table->field[2]->set_null();
    table->field[3]->set_null();
    table->field[4]->set_null();
    table->field[5]->set_null();
  }

  /* fill database field */
  if (thd->db)
  {
    if (table->field[6]->store(thd->db, thd->db_length, client_cs))
      goto err;
    table->field[6]->set_notnull();
  }

  if (thd->stmt_depends_on_first_successful_insert_id_in_prev_stmt)
  {
    if (table->
        field[7]->store((longlong)
                        thd->first_successful_insert_id_in_prev_stmt_for_binlog,
                        TRUE))
      goto err;
    table->field[7]->set_notnull();
  }

  /*
    Set value if we do an insert on autoincrement column. Note that for
    some engines (those for which get_auto_increment() does not leave a
    table lock until the statement ends), this is just the first value and
    the next ones used may not be contiguous to it.
  */
  if (thd->auto_inc_intervals_in_cur_stmt_for_binlog.nb_elements() > 0)
  {
    if (table->
        field[8]->store((longlong)
          thd->auto_inc_intervals_in_cur_stmt_for_binlog.minimum(), TRUE))
      goto err;
    table->field[8]->set_notnull();
  }

  if (table->field[9]->store((longlong) server_id, TRUE))
    goto err;
  table->field[9]->set_notnull();

  /* sql_text */
  if (table->field[10]->store(sql_text,sql_text_len, client_cs))
    goto err;

  /* log table entries are not replicated at the moment */
  tmp_disable_binlog(current_thd);

  /* write the row */
  table->file->ha_write_row(table->record[0]);

  reenable_binlog(current_thd);

  DBUG_RETURN(0);
err:
  DBUG_RETURN(1);
}

bool Log_to_csv_event_handler::
  log_error(enum loglevel level, const char *format, va_list args)
{
  /* No log table is implemented */
  DBUG_ASSERT(0);
  return FALSE;
}

bool Log_to_file_event_handler::
  log_error(enum loglevel level, const char *format,
            va_list args)
{
  return vprint_msg_to_log(level, format, args);
}

void Log_to_file_event_handler::init_pthread_objects()
{
  mysql_log.init_pthread_objects();
  mysql_slow_log.init_pthread_objects();
}


/* Wrapper around MYSQL_LOG::write() for slow log */

bool Log_to_file_event_handler::
  log_slow(THD *thd, time_t current_time, time_t query_start_arg,
           const char *user_host, uint user_host_len,
           longlong query_time, longlong lock_time, bool is_command,
           const char *sql_text, uint sql_text_len)
{
  return mysql_slow_log.write(thd, current_time, query_start_arg,
                              user_host, user_host_len,
                              query_time, lock_time, is_command,
                              sql_text, sql_text_len);
}


/*
   Wrapper around MYSQL_LOG::write() for general log. We need it since we
   want all log event handlers to have the same signature.
*/

bool Log_to_file_event_handler::
  log_general(time_t event_time, const char *user_host,
              uint user_host_len, int thread_id,
              const char *command_type, uint command_type_len,
              const char *sql_text, uint sql_text_len,
              CHARSET_INFO *client_cs)
{
  return mysql_log.write(event_time, user_host, user_host_len,
                         thread_id, command_type, command_type_len,
                         sql_text, sql_text_len);
}


bool Log_to_file_event_handler::init()
{
  if (!is_initialized)
  {
    if (opt_slow_log)
      mysql_slow_log.open_slow_log(sys_var_slow_log_path.value);

    if (opt_log)
      mysql_log.open_query_log(sys_var_general_log_path.value);

    is_initialized= TRUE;
  }

  return FALSE;
}


void Log_to_file_event_handler::cleanup()
{
  mysql_log.cleanup();
  mysql_slow_log.cleanup();
}

void Log_to_file_event_handler::flush()
{
  /* reopen log files */
  if (opt_log)
    mysql_log.reopen_file();
  if (opt_slow_log)
    mysql_slow_log.reopen_file();
}

/*
  Log error with all enabled log event handlers

  SYNOPSIS
    error_log_print()

    level             The level of the error significance: NOTE,
                      WARNING or ERROR.
    format            format string for the error message
    args              list of arguments for the format string

  RETURN
    FALSE - OK
    TRUE - error occured
*/

bool LOGGER::error_log_print(enum loglevel level, const char *format,
                             va_list args)
{
  bool error= FALSE;
  Log_event_handler **current_handler= error_log_handler_list;

  /* currently we don't need locking here as there is no error_log table */
  while (*current_handler)
    error= (*current_handler++)->log_error(level, format, args) || error;

  return error;
}


void LOGGER::cleanup_base()
{
  DBUG_ASSERT(inited == 1);
  (void) pthread_mutex_destroy(&LOCK_logger);
  if (table_log_handler)
  {
    table_log_handler->cleanup();
    delete table_log_handler;
  }
  if (file_log_handler)
    file_log_handler->cleanup();
}


void LOGGER::cleanup_end()
{
  DBUG_ASSERT(inited == 1);
  if (file_log_handler)
    delete file_log_handler;
}


void LOGGER::close_log_table(uint log_table_type, bool lock_in_use)
{
  table_log_handler->close_log_table(log_table_type, lock_in_use);
}


/*
  Perform basic log initialization: create file-based log handler and
  init error log.
*/
void LOGGER::init_base()
{
  DBUG_ASSERT(inited == 0);
  inited= 1;

  /*
    Here we create file log handler. We don't do it for the table log handler
    here as it cannot be created so early. The reason is THD initialization,
    which depends on the system variables (parsed later).
  */
  if (!file_log_handler)
    file_log_handler= new Log_to_file_event_handler;

  /* by default we use traditional error log */
  init_error_log(LOG_FILE);

  file_log_handler->init_pthread_objects();
  (void) pthread_mutex_init(&LOCK_logger, MY_MUTEX_INIT_SLOW);
}


void LOGGER::init_log_tables()
{
  if (!table_log_handler)
    table_log_handler= new Log_to_csv_event_handler;

  if (!is_log_tables_initialized &&
      !table_log_handler->init() && !file_log_handler->init())
    is_log_tables_initialized= TRUE;
}


bool LOGGER::reopen_log_table(uint log_table_type)
{
  return table_log_handler->reopen_log_table(log_table_type);
}

bool LOGGER::reopen_log_tables()
{
    /*
      we use | and not || here, to ensure that both reopen_log_table
      are called, even if the first one fails
    */
    if ((opt_slow_log && logger.reopen_log_table(QUERY_LOG_SLOW)) |
        (opt_log && logger.reopen_log_table(QUERY_LOG_GENERAL)))
      return TRUE;
    return FALSE;
}


void LOGGER::tmp_close_log_tables(THD *thd)
{
  table_log_handler->tmp_close_log_tables(thd);
}

bool LOGGER::flush_logs(THD *thd)
{
  int rc= 0;

  /*
    Now we lock logger, as nobody should be able to use logging routines while
    log tables are closed
  */
  logger.lock();
  if (logger.is_log_tables_initialized)
    table_log_handler->tmp_close_log_tables(thd); // the locking happens here

  /* reopen log files */
  file_log_handler->flush();

  /* reopen tables in the case they were enabled */
  if (logger.is_log_tables_initialized)
  {
    if (reopen_log_tables())
      rc= TRUE;
  }
  /* end of log flush */
  logger.unlock();
  return rc;
}


/*
  Log slow query with all enabled log event handlers

  SYNOPSIS
    slow_log_print()

    thd               THD of the query being logged
    query             The query being logged
    query_length      The length of the query string
    query_start_arg   Query start timestamp

  RETURN
    FALSE - OK
    TRUE - error occured
*/

bool LOGGER::slow_log_print(THD *thd, const char *query, uint query_length,
                            time_t query_start_arg)
{
  bool error= FALSE;
  Log_event_handler **current_handler= slow_log_handler_list;
  bool is_command= FALSE;
  char user_host_buff[MAX_USER_HOST_SIZE];

  my_time_t current_time;
  Security_context *sctx= thd->security_ctx;
  uint user_host_len= 0;
  longlong query_time= 0, lock_time= 0;

  /*
    Print the message to the buffer if we have slow log enabled
  */

  if (*slow_log_handler_list)
  {
    current_time= time(NULL);

    /* do not log slow queries from replication threads */
    if (thd->slave_thread)
      return 0;

    lock();
    if (!opt_slow_log)
    {
      unlock();
      return 0;
    }

    /* fill in user_host value: the format is "%s[%s] @ %s [%s]" */
    user_host_len= strxnmov(user_host_buff, MAX_USER_HOST_SIZE,
                            sctx->priv_user ? sctx->priv_user : "", "[",
                            sctx->user ? sctx->user : "", "] @ ",
                            sctx->host ? sctx->host : "", " [",
                            sctx->ip ? sctx->ip : "", "]", NullS) -
      user_host_buff;

    if (query_start_arg)
    {
      query_time= (longlong) (current_time - query_start_arg);
      lock_time= (longlong) (thd->time_after_lock - query_start_arg);
    }

    if (!query)
    {
      is_command= TRUE;
      query= command_name[thd->command].str;
      query_length= command_name[thd->command].length;
    }

    while (*current_handler)
      error= (*current_handler++)->log_slow(thd, current_time, query_start_arg,
                                            user_host_buff, user_host_len,
                                            query_time, lock_time, is_command,
                                            query, query_length) || error;

    unlock();
  }
  return error;
}

bool LOGGER::general_log_print(THD *thd, enum enum_server_command command,
                               const char *format, va_list args)
{
  bool error= FALSE;
  Log_event_handler **current_handler= general_log_handler_list;

  /*
    Print the message to the buffer if we have at least one log event handler
    enabled and want to log this king of commands
  */
  if (*general_log_handler_list && (what_to_log & (1L << (uint) command)))
  {
    char message_buff[MAX_LOG_BUFFER_SIZE];
    char user_host_buff[MAX_USER_HOST_SIZE];
    Security_context *sctx= thd->security_ctx;
    ulong id;
    uint message_buff_len= 0, user_host_len= 0;

    if (thd)
    {                                           /* Normal thread */
      if ((thd->options & OPTION_LOG_OFF)
#ifndef NO_EMBEDDED_ACCESS_CHECKS
          && (sctx->master_access & SUPER_ACL)
#endif
         )
      {
        return 0;                         /* No logging */
      }
      id= thd->thread_id;
    }
    else
      id=0;                                     /* Log from connect handler */

    lock();
    if (!opt_log)
    {
      unlock();
      return 0;
    }
    time_t current_time= time(NULL);

    user_host_len= strxnmov(user_host_buff, MAX_USER_HOST_SIZE,
                            sctx->priv_user ? sctx->priv_user : "", "[",
                            sctx->user ? sctx->user : "", "] @ ",
                            sctx->host ? sctx->host : "", " [",
                            sctx->ip ? sctx->ip : "", "]", NullS) -
                                                            user_host_buff;

    /* prepare message */
    if (format)
      message_buff_len= my_vsnprintf(message_buff,
                   sizeof(message_buff), format, args);
    else
      message_buff[0]= '\0';

    while (*current_handler)
      error+= (*current_handler++)->
        log_general(current_time, user_host_buff,
                   user_host_len, id,
                   command_name[(uint) command].str,
                   command_name[(uint) command].length,
                   message_buff, message_buff_len,
                   thd->variables.character_set_client) || error;
    unlock();
  }
  return error;
}

void LOGGER::init_error_log(uint error_log_printer)
{
  if (error_log_printer & LOG_NONE)
  {
    error_log_handler_list[0]= 0;
    return;
  }

  switch (error_log_printer) {
  case LOG_FILE:
    error_log_handler_list[0]= file_log_handler;
    error_log_handler_list[1]= 0;
    break;
    /* these two are disabled for now */
  case LOG_TABLE:
    DBUG_ASSERT(0);
    break;
  case LOG_TABLE|LOG_FILE:
    DBUG_ASSERT(0);
    break;
  }
}

void LOGGER::init_slow_log(uint slow_log_printer)
{
  if (slow_log_printer & LOG_NONE)
  {
    slow_log_handler_list[0]= 0;
    return;
  }

  switch (slow_log_printer) {
  case LOG_FILE:
    slow_log_handler_list[0]= file_log_handler;
    slow_log_handler_list[1]= 0;
    break;
  case LOG_TABLE:
    slow_log_handler_list[0]= table_log_handler;
    slow_log_handler_list[1]= 0;
    break;
  case LOG_TABLE|LOG_FILE:
    slow_log_handler_list[0]= file_log_handler;
    slow_log_handler_list[1]= table_log_handler;
    slow_log_handler_list[2]= 0;
    break;
  }
}

void LOGGER::init_general_log(uint general_log_printer)
{
  if (general_log_printer & LOG_NONE)
  {
    general_log_handler_list[0]= 0;
    return;
  }

  switch (general_log_printer) {
  case LOG_FILE:
    general_log_handler_list[0]= file_log_handler;
    general_log_handler_list[1]= 0;
    break;
  case LOG_TABLE:
    general_log_handler_list[0]= table_log_handler;
    general_log_handler_list[1]= 0;
    break;
  case LOG_TABLE|LOG_FILE:
    general_log_handler_list[0]= file_log_handler;
    general_log_handler_list[1]= table_log_handler;
    general_log_handler_list[2]= 0;
    break;
  }
}


bool LOGGER::activate_log_handler(THD* thd, uint log_type)
{
  bool res= 0;
  lock();
  switch (log_type) {
  case QUERY_LOG_SLOW:
    if (!opt_slow_log)
    {
      if ((res= reopen_log_table(log_type)))
        goto err;
      file_log_handler->get_mysql_slow_log()->
        open_slow_log(sys_var_slow_log_path.value);
      init_slow_log(log_output_options);
      opt_slow_log= TRUE;
    }
    break;
  case QUERY_LOG_GENERAL:
    if (!opt_log)
    {
      if ((res= reopen_log_table(log_type)))
        goto err;
      file_log_handler->get_mysql_log()->
        open_query_log(sys_var_general_log_path.value);
      init_general_log(log_output_options);
      opt_log= TRUE;
    }
    break;
  default:
    DBUG_ASSERT(0);
  }
err:
  unlock();
  return res;
}


void LOGGER::deactivate_log_handler(THD *thd, uint log_type)
{
  TABLE_LIST *table_list;
  my_bool *tmp_opt= 0;
  MYSQL_LOG *file_log;
  THD *log_thd;

  switch (log_type) {
  case QUERY_LOG_SLOW:
    table_list= &table_log_handler->slow_log;
    tmp_opt= &opt_slow_log;
    file_log= file_log_handler->get_mysql_slow_log();
    log_thd= table_log_handler->slow_log_thd;
    break;
  case QUERY_LOG_GENERAL:
    table_list= &table_log_handler->general_log;
    tmp_opt= &opt_log;
    file_log= file_log_handler->get_mysql_log();
    log_thd= table_log_handler->general_log_thd;
    break;
  default:
    DBUG_ASSERT(0);
  }

  if (!(*tmp_opt))
    return;

  if (is_log_tables_initialized)
    lock_and_wait_for_table_name(log_thd, table_list);
  lock();

  if (is_log_tables_initialized)
  {
    VOID(pthread_mutex_lock(&LOCK_open));
    close_log_table(log_type, TRUE);
    table_list->table= 0;
    query_cache_invalidate3(log_thd, table_list, 0);
    unlock_table_name(log_thd, table_list);
    VOID(pthread_mutex_unlock(&LOCK_open));
  }
  file_log->close(0);
  *tmp_opt= FALSE;
  unlock();
}


/*
  Close log tables temporarily. The thread which closed
  them this way can lock them in any mode it needs.
  NOTE: one should call logger.lock() before entering this
  function.
*/
void Log_to_csv_event_handler::tmp_close_log_tables(THD *thd)
{
  TABLE_LIST close_slow_log, close_general_log;

  /* fill lists, we will need to perform operations on tables */
  bzero((char*) &close_slow_log, sizeof(TABLE_LIST));
  close_slow_log.alias= close_slow_log.table_name=(char*) "slow_log";
  close_slow_log.table_name_length= 8;
  close_slow_log.db= (char*) "mysql";
  close_slow_log.db_length= 5;

  bzero((char*) &close_general_log, sizeof(TABLE_LIST));
  close_general_log.alias= close_general_log.table_name=(char*) "general_log";
  close_general_log.table_name_length= 11;
  close_general_log.db= (char*) "mysql";
  close_general_log.db_length= 5;

  privileged_thread= thd;

  VOID(pthread_mutex_lock(&LOCK_open));
  /*
    NOTE: in fact, the first parameter used in query_cache_invalidate3()
    could be any non-NULL THD, as the underlying code makes certain
    assumptions about this.
    Here we use one of the logger handler THD's. Simply because it
    seems appropriate.
  */
  if (opt_log)
  {
    close_log_table(QUERY_LOG_GENERAL, TRUE);
    query_cache_invalidate3(general_log_thd, &close_general_log, 0);
  }
  if (opt_slow_log)
  {
    close_log_table(QUERY_LOG_SLOW, TRUE);
    query_cache_invalidate3(general_log_thd, &close_slow_log, 0);
  }
  VOID(pthread_mutex_unlock(&LOCK_open));
}

/* the parameters are unused for the log tables */
bool Log_to_csv_event_handler::init()
{
  /*
    we use | and not || here, to ensure that both open_log_table
    are called, even if the first one fails
  */
  if ((opt_log && open_log_table(QUERY_LOG_GENERAL)) |
      (opt_slow_log && open_log_table(QUERY_LOG_SLOW)))
    return 1;
  return 0;
}

int LOGGER::set_handlers(uint error_log_printer,
                         uint slow_log_printer,
                         uint general_log_printer)
{
  /* error log table is not supported yet */
  DBUG_ASSERT(error_log_printer < LOG_TABLE);

  lock();

  if ((slow_log_printer & LOG_TABLE || general_log_printer & LOG_TABLE) &&
      !is_log_tables_initialized)
  {
    slow_log_printer= (slow_log_printer & ~LOG_TABLE) | LOG_FILE;
    general_log_printer= (general_log_printer & ~LOG_TABLE) | LOG_FILE;

    sql_print_error("Failed to initialize log tables. "
                    "Falling back to the old-fashioned logs");
  }

  init_error_log(error_log_printer);
  init_slow_log(slow_log_printer);
  init_general_log(general_log_printer);

  unlock();

  return 0;
}


/*
  Close log table of a given type (general or slow log)

  SYNOPSIS
    close_log_table()

    log_table_type   type of the log table to close: QUERY_LOG_GENERAL
                     or QUERY_LOG_SLOW
    lock_in_use      Set to TRUE if the caller owns LOCK_open. FALSE otherwise.

  DESCRIPTION

    The function closes a log table. It is invoked (1) when we need to reopen
    log tables (e.g. FLUSH LOGS or TRUNCATE on the log table is being
    executed) or (2) during shutdown.
*/

void Log_to_csv_event_handler::
  close_log_table(uint log_table_type, bool lock_in_use)
{
  THD *log_thd, *curr= current_thd;
  TABLE_LIST *table;

  if (!logger.is_log_table_enabled(log_table_type))
    return;                                     /* do nothing */

  switch (log_table_type) {
  case QUERY_LOG_GENERAL:
    log_thd= general_log_thd;
    table= &general_log;
    break;
  case QUERY_LOG_SLOW:
    log_thd= slow_log_thd;
    table= &slow_log;
    break;
  default:
    DBUG_ASSERT(0);
  }

  /*
    Set thread stack start for the logger thread. See comment in
    open_log_table() for details.
  */
  if (curr)
    log_thd->thread_stack= curr->thread_stack;
  else
    log_thd->thread_stack= (char*) &log_thd;

  /* close the table */
  log_thd->store_globals();
  table->table->file->ha_rnd_end();
  /* discard logger mark before unlock*/
  table->table->locked_by_logger= FALSE;
  close_thread_tables(log_thd, lock_in_use);

  if (curr)
    curr->store_globals();
  else
  {
    my_pthread_setspecific_ptr(THR_THD,  0);
    my_pthread_setspecific_ptr(THR_MALLOC, 0);
  }
}


 /*
  Save position of binary log transaction cache.

  SYNPOSIS
    binlog_trans_log_savepos()

    thd      The thread to take the binlog data from
    pos      Pointer to variable where the position will be stored

  DESCRIPTION

    Save the current position in the binary log transaction cache into
    the variable pointed to by 'pos'
 */

static void
binlog_trans_log_savepos(THD *thd, my_off_t *pos)
{
  DBUG_ENTER("binlog_trans_log_savepos");
  DBUG_ASSERT(pos != NULL);
  if (thd->ha_data[binlog_hton->slot] == NULL)
    thd->binlog_setup_trx_data();
  binlog_trx_data *const trx_data=
    (binlog_trx_data*) thd->ha_data[binlog_hton->slot];
  DBUG_ASSERT(mysql_bin_log.is_open());
  *pos= trx_data->position();
  DBUG_PRINT("return", ("*pos: %lu", (ulong) *pos));
  DBUG_VOID_RETURN;
}


/*
  Truncate the binary log transaction cache.

  SYNPOSIS
    binlog_trans_log_truncate()

    thd      The thread to take the binlog data from
    pos      Position to truncate to

  DESCRIPTION

    Truncate the binary log to the given position. Will not change
    anything else.

 */
static void
binlog_trans_log_truncate(THD *thd, my_off_t pos)
{
  DBUG_ENTER("binlog_trans_log_truncate");
  DBUG_PRINT("enter", ("pos: %lu", (ulong) pos));

  DBUG_ASSERT(thd->ha_data[binlog_hton->slot] != NULL);
  /* Only true if binlog_trans_log_savepos() wasn't called before */
  DBUG_ASSERT(pos != ~(my_off_t) 0);

  binlog_trx_data *const trx_data=
    (binlog_trx_data*) thd->ha_data[binlog_hton->slot];
  trx_data->truncate(pos);
  DBUG_VOID_RETURN;
}


/*
  this function is mostly a placeholder.
  conceptually, binlog initialization (now mostly done in MYSQL_BIN_LOG::open)
  should be moved here.
*/

int binlog_init(void *p)
{
  binlog_hton= (handlerton *)p;
  binlog_hton->state=opt_bin_log ? SHOW_OPTION_YES : SHOW_OPTION_NO;
  binlog_hton->db_type=DB_TYPE_BINLOG;
  binlog_hton->savepoint_offset= sizeof(my_off_t);
  binlog_hton->close_connection= binlog_close_connection;
  binlog_hton->savepoint_set= binlog_savepoint_set;
  binlog_hton->savepoint_rollback= binlog_savepoint_rollback;
  binlog_hton->commit= binlog_commit;
  binlog_hton->rollback= binlog_rollback;
  binlog_hton->prepare= binlog_prepare;
  binlog_hton->flags= HTON_NOT_USER_SELECTABLE | HTON_HIDDEN;
  return 0;
}

static int binlog_close_connection(handlerton *hton, THD *thd)
{
  binlog_trx_data *const trx_data=
    (binlog_trx_data*) thd->ha_data[binlog_hton->slot];
  DBUG_ASSERT(mysql_bin_log.is_open() && trx_data->empty());
  thd->ha_data[binlog_hton->slot]= 0;
  trx_data->~binlog_trx_data();
  my_free((gptr)trx_data, MYF(0));
  return 0;
}

/*
  End a transaction.

  SYNOPSIS
    binlog_end_trans()

    thd      The thread whose transaction should be ended
    trx_data Pointer to the transaction data to use
    end_ev   The end event to use, or NULL
    all      True if the entire transaction should be ended, false if
             only the statement transaction should be ended.

  DESCRIPTION

    End the currently open transaction. The transaction can be either
    a real transaction (if 'all' is true) or a statement transaction
    (if 'all' is false).

    If 'end_ev' is NULL, the transaction is a rollback of only
    transactional tables, so the transaction cache will be truncated
    to either just before the last opened statement transaction (if
    'all' is false), or reset completely (if 'all' is true).
 */
static int
binlog_end_trans(THD *thd, binlog_trx_data *trx_data,
                 Log_event *end_ev, bool all)
{
  DBUG_ENTER("binlog_end_trans");
  int error=0;
  IO_CACHE *trans_log= &trx_data->trans_log;
  DBUG_PRINT("enter", ("transaction: %s  end_ev: 0x%lx",
                       all ? "all" : "stmt", (long) end_ev));
  DBUG_PRINT("info", ("thd->options={ %s%s}",
                      FLAGSTR(thd->options, OPTION_NOT_AUTOCOMMIT),
                      FLAGSTR(thd->options, OPTION_BEGIN)));

  /*
    NULL denotes ROLLBACK with nothing to replicate: i.e., rollback of
    only transactional tables.  If the transaction contain changes to
    any non-transactiona tables, we need write the transaction and log
    a ROLLBACK last.
  */
  if (end_ev != NULL)
  {
    /*
      Doing a commit or a rollback including non-transactional tables,
      i.e., ending a transaction where we might write the transaction
      cache to the binary log.

      We can always end the statement when ending a transaction since
      transactions are not allowed inside stored functions.  If they
      were, we would have to ensure that we're not ending a statement
      inside a stored function.
     */
    thd->binlog_flush_pending_rows_event(TRUE);
    /*
      We write the transaction cache to the binary log if either we're
      committing the entire transaction, or if we are doing an
      autocommit outside a transaction.
     */
    if (all || !(thd->options & (OPTION_BEGIN | OPTION_NOT_AUTOCOMMIT)))
    {
      error= mysql_bin_log.write(thd, &trx_data->trans_log, end_ev);
      trx_data->reset();
      /*
        We need to step the table map version after writing the
        transaction cache to disk.
      */
      mysql_bin_log.update_table_map_version();
      statistic_increment(binlog_cache_use, &LOCK_status);
      if (trans_log->disk_writes != 0)
      {
        statistic_increment(binlog_cache_disk_use, &LOCK_status);
        trans_log->disk_writes= 0;
      }
    }
  }
  else
  {
    /*
      If rolling back an entire transaction or a single statement not
      inside a transaction, we reset the transaction cache.

      If rolling back a statement in a transaction, we truncate the
      transaction cache to remove the statement.
     */
    if (all || !(thd->options & (OPTION_BEGIN | OPTION_NOT_AUTOCOMMIT)))
      trx_data->reset();
    else                                        // ...statement
      trx_data->truncate(trx_data->before_stmt_pos);

    /*
      We need to step the table map version on a rollback to ensure
      that a new table map event is generated instead of the one that
      was written to the thrown-away transaction cache.
    */
    mysql_bin_log.update_table_map_version();
  }

  DBUG_RETURN(error);
}

static int binlog_prepare(handlerton *hton, THD *thd, bool all)
{
  /*
    do nothing.
    just pretend we can do 2pc, so that MySQL won't
    switch to 1pc.
    real work will be done in MYSQL_BIN_LOG::log_xid()
  */
  return 0;
}

static int binlog_commit(handlerton *hton, THD *thd, bool all)
{
  DBUG_ENTER("binlog_commit");
  binlog_trx_data *const trx_data=
    (binlog_trx_data*) thd->ha_data[binlog_hton->slot];
  DBUG_ASSERT(mysql_bin_log.is_open());

  if (all && trx_data->empty())
  {
    // we're here because trans_log was flushed in MYSQL_BIN_LOG::log_xid()
    trx_data->reset();
    DBUG_RETURN(0);
  }
  if (all)
  {
    Query_log_event qev(thd, STRING_WITH_LEN("COMMIT"), TRUE, FALSE);
    qev.error_code= 0; // see comment in MYSQL_LOG::write(THD, IO_CACHE)
    int error= binlog_end_trans(thd, trx_data, &qev, all);
    DBUG_RETURN(error);
  }
  else
  {
    int error= binlog_end_trans(thd, trx_data, &invisible_commit, all);
    DBUG_RETURN(error);
  }
}

static int binlog_rollback(handlerton *hton, THD *thd, bool all)
{
  DBUG_ENTER("binlog_rollback");
  int error=0;
  binlog_trx_data *const trx_data=
    (binlog_trx_data*) thd->ha_data[binlog_hton->slot];
  DBUG_ASSERT(mysql_bin_log.is_open());

  if (trx_data->empty()) {
    trx_data->reset();
    DBUG_RETURN(0);
  }

  /*
    Update the binary log with a BEGIN/ROLLBACK block if we have
    cached some queries and we updated some non-transactional
    table. Such cases should be rare (updating a
    non-transactional table inside a transaction...)
  */
  if (unlikely(thd->options & (OPTION_STATUS_NO_TRANS_UPDATE |
                               OPTION_KEEP_LOG)))
  {
    Query_log_event qev(thd, STRING_WITH_LEN("ROLLBACK"), TRUE, FALSE);
    qev.error_code= 0; // see comment in MYSQL_LOG::write(THD, IO_CACHE)
    error= binlog_end_trans(thd, trx_data, &qev, all);
  }
  else
    error= binlog_end_trans(thd, trx_data, 0, all);
  DBUG_RETURN(error);
}

/*
  NOTE: how do we handle this (unlikely but legal) case:
  [transaction] + [update to non-trans table] + [rollback to savepoint] ?
  The problem occurs when a savepoint is before the update to the
  non-transactional table. Then when there's a rollback to the savepoint, if we
  simply truncate the binlog cache, we lose the part of the binlog cache where
  the update is. If we want to not lose it, we need to write the SAVEPOINT
  command and the ROLLBACK TO SAVEPOINT command to the binlog cache. The latter
  is easy: it's just write at the end of the binlog cache, but the former
  should be *inserted* to the place where the user called SAVEPOINT. The
  solution is that when the user calls SAVEPOINT, we write it to the binlog
  cache (so no need to later insert it). As transactions are never intermixed
  in the binary log (i.e. they are serialized), we won't have conflicts with
  savepoint names when using mysqlbinlog or in the slave SQL thread.
  Then when ROLLBACK TO SAVEPOINT is called, if we updated some
  non-transactional table, we don't truncate the binlog cache but instead write
  ROLLBACK TO SAVEPOINT to it; otherwise we truncate the binlog cache (which
  will chop the SAVEPOINT command from the binlog cache, which is good as in
  that case there is no need to have it in the binlog).
*/

static int binlog_savepoint_set(handlerton *hton, THD *thd, void *sv)
{
  DBUG_ENTER("binlog_savepoint_set");

  binlog_trans_log_savepos(thd, (my_off_t*) sv);
  /* Write it to the binary log */
  
  int const error=
    thd->binlog_query(THD::STMT_QUERY_TYPE,
                      thd->query, thd->query_length, TRUE, FALSE);
  DBUG_RETURN(error);
}

static int binlog_savepoint_rollback(handlerton *hton, THD *thd, void *sv)
{
  DBUG_ENTER("binlog_savepoint_rollback");
  DBUG_ASSERT(mysql_bin_log.is_open());

  /*
    Write ROLLBACK TO SAVEPOINT to the binlog cache if we have updated some
    non-transactional table. Otherwise, truncate the binlog cache starting
    from the SAVEPOINT command.
  */
  if (unlikely(thd->options &
               (OPTION_STATUS_NO_TRANS_UPDATE | OPTION_KEEP_LOG)))
  {
    int error=
      thd->binlog_query(THD::STMT_QUERY_TYPE,
                        thd->query, thd->query_length, TRUE, FALSE);
    DBUG_RETURN(error);
  }
  binlog_trans_log_truncate(thd, *(my_off_t*)sv);
  DBUG_RETURN(0);
}


int check_binlog_magic(IO_CACHE* log, const char** errmsg)
{
  char magic[4];
  DBUG_ASSERT(my_b_tell(log) == 0);

  if (my_b_read(log, (byte*) magic, sizeof(magic)))
  {
    *errmsg = "I/O error reading the header from the binary log";
    sql_print_error("%s, errno=%d, io cache code=%d", *errmsg, my_errno,
		    log->error);
    return 1;
  }
  if (memcmp(magic, BINLOG_MAGIC, sizeof(magic)))
  {
    *errmsg = "Binlog has bad magic number;  It's not a binary log file that can be used by this version of MySQL";
    return 1;
  }
  return 0;
}


File open_binlog(IO_CACHE *log, const char *log_file_name, const char **errmsg)
{
  File file;
  DBUG_ENTER("open_binlog");

  if ((file = my_open(log_file_name, O_RDONLY | O_BINARY | O_SHARE, 
                      MYF(MY_WME))) < 0)
  {
    sql_print_error("Failed to open log (file '%s', errno %d)",
                    log_file_name, my_errno);
    *errmsg = "Could not open log file";
    goto err;
  }
  if (init_io_cache(log, file, IO_SIZE*2, READ_CACHE, 0, 0,
                    MYF(MY_WME|MY_DONT_CHECK_FILESIZE)))
  {
    sql_print_error("Failed to create a cache on log (file '%s')",
                    log_file_name);
    *errmsg = "Could not open log file";
    goto err;
  }
  if (check_binlog_magic(log,errmsg))
    goto err;
  DBUG_RETURN(file);

err:
  if (file >= 0)
  {
    my_close(file,MYF(0));
    end_io_cache(log);
  }
  DBUG_RETURN(-1);
}

#ifdef __NT__
static int eventSource = 0;

void setup_windows_event_source()
{
  HKEY    hRegKey= NULL;
  DWORD   dwError= 0;
  TCHAR   szPath[MAX_PATH];
  DWORD dwTypes;

  if (eventSource)               // Ensure that we are only called once
    return;
  eventSource= 1;

  // Create the event source registry key
  dwError= RegCreateKey(HKEY_LOCAL_MACHINE,
                          "SYSTEM\\CurrentControlSet\\Services\\EventLog\\Application\\MySQL", 
                          &hRegKey);

  /* Name of the PE module that contains the message resource */
  GetModuleFileName(NULL, szPath, MAX_PATH);

  /* Register EventMessageFile */
  dwError = RegSetValueEx(hRegKey, "EventMessageFile", 0, REG_EXPAND_SZ,
                          (PBYTE) szPath, strlen(szPath)+1);

  /* Register supported event types */
  dwTypes= (EVENTLOG_ERROR_TYPE | EVENTLOG_WARNING_TYPE |
            EVENTLOG_INFORMATION_TYPE);
  dwError= RegSetValueEx(hRegKey, "TypesSupported", 0, REG_DWORD,
                         (LPBYTE) &dwTypes, sizeof dwTypes);

  RegCloseKey(hRegKey);
}

#endif /* __NT__ */


/****************************************************************************
** Find a uniq filename for 'filename.#'.
** Set # to a number as low as possible
** returns != 0 if not possible to get uniq filename
****************************************************************************/

static int find_uniq_filename(char *name)
{
  long                  number;
  uint                  i;
  char                  buff[FN_REFLEN];
  struct st_my_dir     *dir_info;
  reg1 struct fileinfo *file_info;
  ulong                 max_found=0;

  DBUG_ENTER("find_uniq_filename");

  uint  length = dirname_part(buff,name);
  char *start  = name + length;
  char *end    = strend(start);

  *end='.';
  length= (uint) (end-start+1);

  if (!(dir_info = my_dir(buff,MYF(MY_DONT_SORT))))
  {						// This shouldn't happen
    strmov(end,".1");				// use name+1
    DBUG_RETURN(0);
  }
  file_info= dir_info->dir_entry;
  for (i=dir_info->number_off_files ; i-- ; file_info++)
  {
    if (bcmp(file_info->name,start,length) == 0 &&
	test_if_number(file_info->name+length, &number,0))
    {
      set_if_bigger(max_found,(ulong) number);
    }
  }
  my_dirend(dir_info);

  *end++='.';
  sprintf(end,"%06ld",max_found+1);
  DBUG_RETURN(0);
}


void MYSQL_LOG::init(enum_log_type log_type_arg,
                     enum cache_type io_cache_type_arg)
{
  DBUG_ENTER("MYSQL_LOG::init");
  log_type= log_type_arg;
  io_cache_type= io_cache_type_arg;
  DBUG_PRINT("info",("log_type: %d", log_type));
  DBUG_VOID_RETURN;
}


/*
  Open a (new) log file.

  SYNOPSIS
    open()

    log_name            The name of the log to open
    log_type_arg        The type of the log. E.g. LOG_NORMAL
    new_name            The new name for the logfile. This is only needed
                        when the method is used to open the binlog file.
    io_cache_type_arg   The type of the IO_CACHE to use for this log file

  DESCRIPTION
    Open the logfile, init IO_CACHE and write startup messages
    (in case of general and slow query logs).

  RETURN VALUES
    0   ok
    1   error
*/

bool MYSQL_LOG::open(const char *log_name, enum_log_type log_type_arg,
                     const char *new_name, enum cache_type io_cache_type_arg)
{
  char buff[FN_REFLEN];
  File file= -1;
  int open_flags= O_CREAT | O_BINARY;
  DBUG_ENTER("MYSQL_LOG::open");
  DBUG_PRINT("enter", ("log_type: %d", (int) log_type_arg));

  write_error= 0;

  init(log_type_arg, io_cache_type_arg);

  if (!(name= my_strdup(log_name, MYF(MY_WME))))
  {
    name= (char *)log_name; // for the error message
    goto err;
  }

  if (new_name)
    strmov(log_file_name, new_name);
  else if (generate_new_name(log_file_name, name))
    goto err;

  if (io_cache_type == SEQ_READ_APPEND)
    open_flags |= O_RDWR | O_APPEND;
  else
    open_flags |= O_WRONLY | (log_type == LOG_BIN ? 0 : O_APPEND);

  db[0]= 0;

  if ((file= my_open(log_file_name, open_flags,
                     MYF(MY_WME | ME_WAITTANG))) < 0 ||
      init_io_cache(&log_file, file, IO_SIZE, io_cache_type,
                    my_tell(file, MYF(MY_WME)), 0,
                    MYF(MY_WME | MY_NABP |
                        ((log_type == LOG_BIN) ? MY_WAIT_IF_FULL : 0))))
    goto err;

  if (log_type == LOG_NORMAL)
  {
    char *end;
    int len=my_snprintf(buff, sizeof(buff), "%s, Version: %s (%s). "
#ifdef EMBEDDED_LIBRARY
                        "embedded library\n",
                        my_progname, server_version, MYSQL_COMPILATION_COMMENT
#elif __NT__
			"started with:\nTCP Port: %d, Named Pipe: %s\n",
                        my_progname, server_version, MYSQL_COMPILATION_COMMENT,
                        mysqld_port, mysqld_unix_port
#else
			"started with:\nTcp port: %d  Unix socket: %s\n",
                        my_progname, server_version, MYSQL_COMPILATION_COMMENT,
                        mysqld_port, mysqld_unix_port
#endif
                       );
    end= strnmov(buff + len, "Time                 Id Command    Argument\n",
                 sizeof(buff) - len);
    if (my_b_write(&log_file, (byte*) buff, (uint) (end-buff)) ||
	flush_io_cache(&log_file))
      goto err;
  }

  log_state= LOG_OPENED;
  DBUG_RETURN(0);

err:
  sql_print_error("Could not use %s for logging (error %d). \
Turning logging off for the whole duration of the MySQL server process. \
To turn it on again: fix the cause, \
shutdown the MySQL server and restart it.", name, errno);
  if (file >= 0)
    my_close(file, MYF(0));
  end_io_cache(&log_file);
  safeFree(name);
  log_state= LOG_CLOSED;
  DBUG_RETURN(1);
}

MYSQL_LOG::MYSQL_LOG()
  : name(0),  log_type(LOG_UNKNOWN), log_state(LOG_CLOSED), write_error(FALSE),
    inited(FALSE)
{
  /*
    We don't want to initialize LOCK_Log here as such initialization depends on
    safe_mutex (when using safe_mutex) which depends on MY_INIT(), which is
    called only in main(). Doing initialization here would make it happen
    before main().
  */
  bzero((char*) &log_file, sizeof(log_file));
}

void MYSQL_LOG::init_pthread_objects()
{
  DBUG_ASSERT(inited == 0);
  inited= 1;
  (void) pthread_mutex_init(&LOCK_log, MY_MUTEX_INIT_SLOW);
}

/*
  Close the log file

  SYNOPSIS
    close()
    exiting     Bitmask. For the slow and general logs the only used bit is
                LOG_CLOSE_TO_BE_OPENED. This is used if we intend to call
                open at once after close.

  NOTES
    One can do an open on the object at once after doing a close.
    The internal structures are not freed until cleanup() is called
*/

void MYSQL_LOG::close(uint exiting)
{					// One can't set log_type here!
  DBUG_ENTER("MYSQL_LOG::close");
  DBUG_PRINT("enter",("exiting: %d", (int) exiting));
  if (log_state == LOG_OPENED)
  {
    end_io_cache(&log_file);

    if (my_sync(log_file.file, MYF(MY_WME)) && ! write_error)
    {
      write_error= 1;
      sql_print_error(ER(ER_ERROR_ON_WRITE), name, errno);
    }

    if (my_close(log_file.file, MYF(MY_WME)) && ! write_error)
    {
      write_error= 1;
      sql_print_error(ER(ER_ERROR_ON_WRITE), name, errno);
    }
  }

  log_state= (exiting & LOG_CLOSE_TO_BE_OPENED) ? LOG_TO_BE_OPENED : LOG_CLOSED;
  safeFree(name);
  DBUG_VOID_RETURN;
}

/* this is called only once */

void MYSQL_LOG::cleanup()
{
  DBUG_ENTER("cleanup");
  if (inited)
  {
    inited= 0;
    (void) pthread_mutex_destroy(&LOCK_log);
    close(0);
  }
  DBUG_VOID_RETURN;
}


int MYSQL_LOG::generate_new_name(char *new_name, const char *log_name)
{
  fn_format(new_name, log_name, mysql_data_home, "", 4);
  if (log_type == LOG_BIN)
  {
    if (!fn_ext(log_name)[0])
    {
      if (find_uniq_filename(new_name))
      {
	sql_print_error(ER(ER_NO_UNIQUE_LOGFILE), log_name);
	return 1;
      }
    }
  }
  return 0;
}


/*
  Reopen the log file

  SYNOPSIS
    reopen_file()

  DESCRIPTION
    Reopen the log file. The method is used during FLUSH LOGS
    and locks LOCK_log mutex
*/


void MYSQL_QUERY_LOG::reopen_file()
{
  char *save_name;

  DBUG_ENTER("MYSQL_LOG::reopen_file");
  if (!is_open())
  {
    DBUG_PRINT("info",("log is closed"));
    DBUG_VOID_RETURN;
  }

  pthread_mutex_lock(&LOCK_log);

  save_name= name;
  name= 0;				// Don't free name
  close(LOG_CLOSE_TO_BE_OPENED);

  /*
     Note that at this point, log_state != LOG_CLOSED (important for is_open()).
  */

  open(save_name, log_type, 0, io_cache_type);
  my_free(save_name, MYF(0));

  pthread_mutex_unlock(&LOCK_log);

  DBUG_VOID_RETURN;
}


/*
  Write a command to traditional general log file

  SYNOPSIS
    write()

    event_time        command start timestamp
    user_host         the pointer to the string with user@host info
    user_host_len     length of the user_host string. this is computed once
                      and passed to all general log  event handlers
    thread_id         Id of the thread, issued a query
    command_type      the type of the command being logged
    command_type_len  the length of the string above
    sql_text          the very text of the query being executed
    sql_text_len      the length of sql_text string

  DESCRIPTION

   Log given command to to normal (not rotable) log file

  RETURN
    FASE - OK
    TRUE - error occured
*/

bool MYSQL_QUERY_LOG::write(time_t event_time, const char *user_host,
                            uint user_host_len, int thread_id,
                            const char *command_type, uint command_type_len,
                            const char *sql_text, uint sql_text_len)
{
  char buff[32];
  uint length= 0;
  char time_buff[MAX_TIME_SIZE];
  struct tm start;
  uint time_buff_len= 0;

  /* Test if someone closed between the is_open test and lock */
  if (is_open())
  {
    /* Note that my_b_write() assumes it knows the length for this */
      if (event_time != last_time)
      {
        last_time= event_time;

        localtime_r(&event_time, &start);

        time_buff_len= my_snprintf(time_buff, MAX_TIME_SIZE,
                                   "%02d%02d%02d %2d:%02d:%02d",
                                   start.tm_year % 100, start.tm_mon + 1,
                                   start.tm_mday, start.tm_hour,
                                   start.tm_min, start.tm_sec);

        if (my_b_write(&log_file, (byte*) &time_buff, time_buff_len))
          goto err;
      }
      else
        if (my_b_write(&log_file, (byte*) "\t\t" ,2) < 0)
          goto err;

      /* command_type, thread_id */
      length= my_snprintf(buff, 32, "%5ld ", (long) thread_id);

    if (my_b_write(&log_file, (byte*) buff, length))
      goto err;

    if (my_b_write(&log_file, (byte*) command_type, command_type_len))
      goto err;

    if (my_b_write(&log_file, (byte*) "\t", 1))
      goto err;

    /* sql_text */
    if (my_b_write(&log_file, (byte*) sql_text, sql_text_len))
      goto err;

    if (my_b_write(&log_file, (byte*) "\n", 1) ||
        flush_io_cache(&log_file))
      goto err;
  }

  return FALSE;
err:

  if (!write_error)
  {
    write_error= 1;
    sql_print_error(ER(ER_ERROR_ON_WRITE), name, errno);
  }
  return TRUE;
}


/*
  Log a query to the traditional slow log file

  SYNOPSIS
    write()

    thd               THD of the query
    current_time      current timestamp
    query_start_arg   command start timestamp
    user_host         the pointer to the string with user@host info
    user_host_len     length of the user_host string. this is computed once
                      and passed to all general log event handlers
    query_time        Amount of time the query took to execute (in seconds)
    lock_time         Amount of time the query was locked (in seconds)
    is_command        The flag, which determines, whether the sql_text is a
                      query or an administrator command.
    sql_text          the very text of the query or administrator command
                      processed
    sql_text_len      the length of sql_text string

  DESCRIPTION

   Log a query to the slow log file.

  RETURN
    FALSE - OK
    TRUE - error occured
*/

bool MYSQL_QUERY_LOG::write(THD *thd, time_t current_time,
                            time_t query_start_arg, const char *user_host,
                            uint user_host_len, longlong query_time,
                            longlong lock_time, bool is_command,
                            const char *sql_text, uint sql_text_len)
{
  bool error= 0;
  DBUG_ENTER("MYSQL_QUERY_LOG::write");

  if (!is_open())
    DBUG_RETURN(0);

  if (is_open())
  {						// Safety agains reopen
    int tmp_errno= 0;
    char buff[80], *end;
    uint buff_len;
    end= buff;

    if (!(specialflag & SPECIAL_SHORT_LOG_FORMAT))
    {
      if (current_time != last_time)
      {
        last_time= current_time;
        struct tm start;
        localtime_r(&current_time, &start);

        buff_len= my_snprintf(buff, sizeof buff,
                              "# Time: %02d%02d%02d %2d:%02d:%02d\n",
                              start.tm_year % 100, start.tm_mon + 1,
                              start.tm_mday, start.tm_hour,
                              start.tm_min, start.tm_sec);

        /* Note that my_b_write() assumes it knows the length for this */
        if (my_b_write(&log_file, (byte*) buff, buff_len))
          tmp_errno= errno;
      }
      if (my_b_printf(&log_file, "# User@Host: ", sizeof("# User@Host: ") - 1)
          != sizeof("# User@Host: ") - 1)
        tmp_errno= errno;
      if (my_b_printf(&log_file, user_host, user_host_len) != user_host_len)
        tmp_errno= errno;
      if (my_b_write(&log_file, (byte*) "\n", 1))
        tmp_errno= errno;
    }
    /* For slow query log */
    if (my_b_printf(&log_file,
                    "# Query_time: %lu  Lock_time: %lu"
                    " Rows_sent: %lu  Rows_examined: %lu\n",
                    (ulong) query_time, (ulong) lock_time,
                    (ulong) thd->sent_row_count,
                    (ulong) thd->examined_row_count) == (uint) -1)
      tmp_errno= errno;
    if (thd->db && strcmp(thd->db, db))
    {						// Database changed
      if (my_b_printf(&log_file,"use %s;\n",thd->db) == (uint) -1)
        tmp_errno= errno;
      strmov(db,thd->db);
    }
    if (thd->stmt_depends_on_first_successful_insert_id_in_prev_stmt)
    {
      end=strmov(end, ",last_insert_id=");
      end=longlong10_to_str((longlong)
                            thd->first_successful_insert_id_in_prev_stmt_for_binlog,
                            end, -10);
    }
    // Save value if we do an insert.
    if (thd->auto_inc_intervals_in_cur_stmt_for_binlog.nb_elements() > 0)
    {
      if (!(specialflag & SPECIAL_SHORT_LOG_FORMAT))
      {
        end=strmov(end,",insert_id=");
        end=longlong10_to_str((longlong)
                              thd->auto_inc_intervals_in_cur_stmt_for_binlog.minimum(),
                              end, -10);
      }
    }

    /*
      This info used to show up randomly, depending on whether the query
      checked the query start time or not. now we always write current
      timestamp to the slow log
    */
    end= strmov(end, ",timestamp=");
    end= int10_to_str((long) current_time, end, 10);

    if (end != buff)
    {
      *end++=';';
      *end='\n';
      if (my_b_write(&log_file, (byte*) "SET ", 4) ||
          my_b_write(&log_file, (byte*) buff + 1, (uint) (end-buff)))
        tmp_errno= errno;
    }
    if (is_command)
    {
      end= strxmov(buff, "# administrator command: ", NullS);
      buff_len= (ulong) (end - buff);
      my_b_write(&log_file, (byte*) buff, buff_len);
    }
    if (my_b_write(&log_file, (byte*) sql_text, sql_text_len) ||
        my_b_write(&log_file, (byte*) ";\n",2) ||
        flush_io_cache(&log_file))
      tmp_errno= errno;
    if (tmp_errno)
    {
      error= 1;
      if (! write_error)
      {
        write_error= 1;
        sql_print_error(ER(ER_ERROR_ON_WRITE), name, error);
      }
    }
  }
  DBUG_RETURN(error);
}


const char *MYSQL_LOG::generate_name(const char *log_name,
                                      const char *suffix,
                                      bool strip_ext, char *buff)
{
  if (!log_name || !log_name[0])
  {
    /*
      TODO: The following should be using fn_format();  We just need to
      first change fn_format() to cut the file name if it's too long.
    */
    strmake(buff, glob_hostname, FN_REFLEN - 5);
    strmov(fn_ext(buff), suffix);
    return (const char *)buff;
  }
  // get rid of extension if the log is binary to avoid problems
  if (strip_ext)
  {
    char *p= fn_ext(log_name);
    uint length= (uint) (p - log_name);
    strmake(buff, log_name, min(length, FN_REFLEN));
    return (const char*)buff;
  }
  return log_name;
}



MYSQL_BIN_LOG::MYSQL_BIN_LOG()
  :bytes_written(0), prepared_xids(0), file_id(1), open_count(1),
   need_start_event(TRUE), m_table_map_version(0),
   description_event_for_exec(0), description_event_for_queue(0)
{
  /*
    We don't want to initialize locks here as such initialization depends on
    safe_mutex (when using safe_mutex) which depends on MY_INIT(), which is
    called only in main(). Doing initialization here would make it happen
    before main().
  */
  index_file_name[0] = 0;
  bzero((char*) &index_file, sizeof(index_file));
}

/* this is called only once */

void MYSQL_BIN_LOG::cleanup()
{
  DBUG_ENTER("cleanup");
  if (inited)
  {
    inited= 0;
    close(LOG_CLOSE_INDEX|LOG_CLOSE_STOP_EVENT);
    delete description_event_for_queue;
    delete description_event_for_exec;
    (void) pthread_mutex_destroy(&LOCK_log);
    (void) pthread_mutex_destroy(&LOCK_index);
    (void) pthread_cond_destroy(&update_cond);
  }
  DBUG_VOID_RETURN;
}


/* Init binlog-specific vars */
void MYSQL_BIN_LOG::init(bool no_auto_events_arg, ulong max_size_arg)
{
  DBUG_ENTER("MYSQL_BIN_LOG::init");
  no_auto_events= no_auto_events_arg;
  max_size= max_size_arg;
  DBUG_PRINT("info",("max_size: %lu", max_size));
  DBUG_VOID_RETURN;
}


void MYSQL_BIN_LOG::init_pthread_objects()
{
  DBUG_ASSERT(inited == 0);
  inited= 1;
  (void) pthread_mutex_init(&LOCK_log, MY_MUTEX_INIT_SLOW);
  (void) pthread_mutex_init(&LOCK_index, MY_MUTEX_INIT_SLOW);
  (void) pthread_cond_init(&update_cond, 0);
}

<<<<<<< HEAD
=======
const char *MYSQL_LOG::generate_name(const char *log_name,
                                     const char *suffix,
                                     bool strip_ext, char *buff)
{
  if (!log_name || !log_name[0])
  {
    /*
      TODO: The following should be using fn_format();  We just need to
      first change fn_format() to cut the file name if it's too long.
    */
    strmake(buff, pidfile_name,FN_REFLEN-5);
    strmov(fn_ext(buff),suffix);
    return (const char *)buff;
  }
  // get rid of extension if the log is binary to avoid problems
  if (strip_ext)
  {
    char *p = fn_ext(log_name);
    uint length=(uint) (p-log_name);
    strmake(buff,log_name,min(length,FN_REFLEN));
    return (const char*)buff;
  }
  return log_name;
}
>>>>>>> b14da524

bool MYSQL_BIN_LOG::open_index_file(const char *index_file_name_arg,
                                const char *log_name)
{
  File index_file_nr= -1;
  DBUG_ASSERT(!my_b_inited(&index_file));

  /*
    First open of this class instance
    Create an index file that will hold all file names uses for logging.
    Add new entries to the end of it.
  */
  myf opt= MY_UNPACK_FILENAME;
  if (!index_file_name_arg)
  {
    index_file_name_arg= log_name;    // Use same basename for index file
    opt= MY_UNPACK_FILENAME | MY_REPLACE_EXT;
  }
  fn_format(index_file_name, index_file_name_arg, mysql_data_home,
            ".index", opt);
  if ((index_file_nr= my_open(index_file_name,
                              O_RDWR | O_CREAT | O_BINARY ,
                              MYF(MY_WME))) < 0 ||
       my_sync(index_file_nr, MYF(MY_WME)) ||
       init_io_cache(&index_file, index_file_nr,
                     IO_SIZE, WRITE_CACHE,
                     my_seek(index_file_nr,0L,MY_SEEK_END,MYF(0)),
			0, MYF(MY_WME | MY_WAIT_IF_FULL)))
  {
    if (index_file_nr >= 0)
      my_close(index_file_nr,MYF(0));
    return TRUE;
  }
  return FALSE;
}


/*
  Open a (new) binlog file.

  DESCRIPTION
  - Open the log file and the index file. Register the new
    file name in it
  - When calling this when the file is in use, you must have a locks
    on LOCK_log and LOCK_index.

  RETURN VALUES
    0	ok
    1	error
*/

bool MYSQL_BIN_LOG::open(const char *log_name,
                         enum_log_type log_type_arg,
                         const char *new_name,
                         enum cache_type io_cache_type_arg,
                         bool no_auto_events_arg,
                         ulong max_size_arg,
                         bool null_created_arg)
{
  File file= -1;
  DBUG_ENTER("MYSQL_BIN_LOG::open");
  DBUG_PRINT("enter",("log_type: %d",(int) log_type_arg));

  write_error=0;

  /* open the main log file */
  if (MYSQL_LOG::open(log_name, log_type_arg, new_name, io_cache_type_arg))
    DBUG_RETURN(1);                            /* all warnings issued */

  init(no_auto_events_arg, max_size_arg);

  open_count++;

  DBUG_ASSERT(log_type == LOG_BIN);

  {
    bool write_file_name_to_index_file=0;

    if (!my_b_filelength(&log_file))
    {
      /*
	The binary log file was empty (probably newly created)
	This is the normal case and happens when the user doesn't specify
	an extension for the binary log files.
	In this case we write a standard header to it.
      */
      if (my_b_safe_write(&log_file, (byte*) BINLOG_MAGIC,
			  BIN_LOG_HEADER_SIZE))
        goto err;
      bytes_written+= BIN_LOG_HEADER_SIZE;
      write_file_name_to_index_file= 1;
    }

    DBUG_ASSERT(my_b_inited(&index_file) != 0);
    reinit_io_cache(&index_file, WRITE_CACHE,
                    my_b_filelength(&index_file), 0, 0);
    if (need_start_event && !no_auto_events)
    {
      /*
        In 4.x we set need_start_event=0 here, but in 5.0 we want a Start event
        even if this is not the very first binlog.
      */
      Format_description_log_event s(BINLOG_VERSION);
      /*
        don't set LOG_EVENT_BINLOG_IN_USE_F for SEQ_READ_APPEND io_cache
        as we won't be able to reset it later
      */
      if (io_cache_type == WRITE_CACHE)
        s.flags|= LOG_EVENT_BINLOG_IN_USE_F;
      if (!s.is_valid())
        goto err;
      if (null_created_arg)
        s.created= 0;
      if (s.write(&log_file))
        goto err;
      bytes_written+= s.data_written;
    }
    if (description_event_for_queue &&
        description_event_for_queue->binlog_version>=4)
    {
      /*
        This is a relay log written to by the I/O slave thread.
        Write the event so that others can later know the format of this relay
        log.
        Note that this event is very close to the original event from the
        master (it has binlog version of the master, event types of the
        master), so this is suitable to parse the next relay log's event. It
        has been produced by
        Format_description_log_event::Format_description_log_event(char* buf,).
        Why don't we want to write the description_event_for_queue if this
        event is for format<4 (3.23 or 4.x): this is because in that case, the
        description_event_for_queue describes the data received from the
        master, but not the data written to the relay log (*conversion*),
        which is in format 4 (slave's).
      */
      /*
        Set 'created' to 0, so that in next relay logs this event does not
        trigger cleaning actions on the slave in
        Format_description_log_event::exec_event().
      */
      description_event_for_queue->created= 0;
      /* Don't set log_pos in event header */
      description_event_for_queue->artificial_event=1;

      if (description_event_for_queue->write(&log_file))
        goto err;
      bytes_written+= description_event_for_queue->data_written;
    }
    if (flush_io_cache(&log_file) ||
        my_sync(log_file.file, MYF(MY_WME)))
      goto err;

    if (write_file_name_to_index_file)
    {
      /*
        As this is a new log file, we write the file name to the index
        file. As every time we write to the index file, we sync it.
      */
      if (my_b_write(&index_file, (byte*) log_file_name,
		     strlen(log_file_name)) ||
	  my_b_write(&index_file, (byte*) "\n", 1) ||
	  flush_io_cache(&index_file) ||
          my_sync(index_file.file, MYF(MY_WME)))
	goto err;
    }
  }
  log_state= LOG_OPENED;

  DBUG_RETURN(0);

err:
  sql_print_error("Could not use %s for logging (error %d). \
Turning logging off for the whole duration of the MySQL server process. \
To turn it on again: fix the cause, \
shutdown the MySQL server and restart it.", name, errno);
  if (file >= 0)
    my_close(file,MYF(0));
  end_io_cache(&log_file);
  end_io_cache(&index_file);
  safeFree(name);
  log_state= LOG_CLOSED;
  DBUG_RETURN(1);
}


int MYSQL_BIN_LOG::get_current_log(LOG_INFO* linfo)
{
  pthread_mutex_lock(&LOCK_log);
  int ret = raw_get_current_log(linfo);
  pthread_mutex_unlock(&LOCK_log);
  return ret;
}

int MYSQL_BIN_LOG::raw_get_current_log(LOG_INFO* linfo)
{
  strmake(linfo->log_file_name, log_file_name, sizeof(linfo->log_file_name)-1);
  linfo->pos = my_b_tell(&log_file);
  return 0;
}

/*
  Move all data up in a file in an filename index file

  SYNOPSIS
    copy_up_file_and_fill()
    index_file			File to move
    offset			Move everything from here to beginning

  NOTE
    File will be truncated to be 'offset' shorter or filled up with
    newlines

  IMPLEMENTATION
    We do the copy outside of the IO_CACHE as the cache buffers would just
    make things slower and more complicated.
    In most cases the copy loop should only do one read.

  RETURN VALUES
    0	ok
*/

#ifdef HAVE_REPLICATION

static bool copy_up_file_and_fill(IO_CACHE *index_file, my_off_t offset)
{
  int bytes_read;
  my_off_t init_offset= offset;
  File file= index_file->file;
  byte io_buf[IO_SIZE*2];
  DBUG_ENTER("copy_up_file_and_fill");

  for (;; offset+= bytes_read)
  {
    (void) my_seek(file, offset, MY_SEEK_SET, MYF(0));
    if ((bytes_read= (int) my_read(file, io_buf, sizeof(io_buf), MYF(MY_WME)))
	< 0)
      goto err;
    if (!bytes_read)
      break;					// end of file
    (void) my_seek(file, offset-init_offset, MY_SEEK_SET, MYF(0));
    if (my_write(file, (byte*) io_buf, bytes_read, MYF(MY_WME | MY_NABP)))
      goto err;
  }
  /* The following will either truncate the file or fill the end with \n' */
  if (my_chsize(file, offset - init_offset, '\n', MYF(MY_WME)) ||
      my_sync(file, MYF(MY_WME)))
    goto err;

  /* Reset data in old index cache */
  reinit_io_cache(index_file, READ_CACHE, (my_off_t) 0, 0, 1);
  DBUG_RETURN(0);

err:
  DBUG_RETURN(1);
}

#endif /* HAVE_REPLICATION */

/*
  Find the position in the log-index-file for the given log name

  SYNOPSIS
    find_log_pos()
    linfo		Store here the found log file name and position to
			the NEXT log file name in the index file.
    log_name		Filename to find in the index file.
			Is a null pointer if we want to read the first entry
    need_lock		Set this to 1 if the parent doesn't already have a
			lock on LOCK_index

  NOTE
    On systems without the truncate function the file will end with one or
    more empty lines.  These will be ignored when reading the file.

  RETURN VALUES
    0			ok
    LOG_INFO_EOF	End of log-index-file found
    LOG_INFO_IO		Got IO error while reading file
*/

int MYSQL_BIN_LOG::find_log_pos(LOG_INFO *linfo, const char *log_name,
			    bool need_lock)
{
  int error= 0;
  char *fname= linfo->log_file_name;
  uint log_name_len= log_name ? (uint) strlen(log_name) : 0;
  DBUG_ENTER("find_log_pos");
  DBUG_PRINT("enter",("log_name: %s", log_name ? log_name : "NULL"));

  /*
    Mutex needed because we need to make sure the file pointer does not
    move from under our feet
  */
  if (need_lock)
    pthread_mutex_lock(&LOCK_index);
  safe_mutex_assert_owner(&LOCK_index);

  /* As the file is flushed, we can't get an error here */
  (void) reinit_io_cache(&index_file, READ_CACHE, (my_off_t) 0, 0, 0);

  for (;;)
  {
    uint length;
    my_off_t offset= my_b_tell(&index_file);
    /* If we get 0 or 1 characters, this is the end of the file */

    if ((length= my_b_gets(&index_file, fname, FN_REFLEN)) <= 1)
    {
      /* Did not find the given entry; Return not found or error */
      error= !index_file.error ? LOG_INFO_EOF : LOG_INFO_IO;
      break;
    }

    // if the log entry matches, null string matching anything
    if (!log_name ||
	(log_name_len == length-1 && fname[log_name_len] == '\n' &&
	 !memcmp(fname, log_name, log_name_len)))
    {
      DBUG_PRINT("info",("Found log file entry"));
      fname[length-1]=0;			// remove last \n
      linfo->index_file_start_offset= offset;
      linfo->index_file_offset = my_b_tell(&index_file);
      break;
    }
  }

  if (need_lock)
    pthread_mutex_unlock(&LOCK_index);
  DBUG_RETURN(error);
}


/*
  Find the position in the log-index-file for the given log name

  SYNOPSIS
    find_next_log()
    linfo		Store here the next log file name and position to
			the file name after that.
    need_lock		Set this to 1 if the parent doesn't already have a
			lock on LOCK_index

  NOTE
    - Before calling this function, one has to call find_log_pos()
      to set up 'linfo'
    - Mutex needed because we need to make sure the file pointer does not move
      from under our feet

  RETURN VALUES
    0			ok
    LOG_INFO_EOF	End of log-index-file found
    LOG_INFO_IO		Got IO error while reading file
*/

int MYSQL_BIN_LOG::find_next_log(LOG_INFO* linfo, bool need_lock)
{
  int error= 0;
  uint length;
  char *fname= linfo->log_file_name;

  if (need_lock)
    pthread_mutex_lock(&LOCK_index);
  safe_mutex_assert_owner(&LOCK_index);

  /* As the file is flushed, we can't get an error here */
  (void) reinit_io_cache(&index_file, READ_CACHE, linfo->index_file_offset, 0,
			 0);

  linfo->index_file_start_offset= linfo->index_file_offset;
  if ((length=my_b_gets(&index_file, fname, FN_REFLEN)) <= 1)
  {
    error = !index_file.error ? LOG_INFO_EOF : LOG_INFO_IO;
    goto err;
  }
  fname[length-1]=0;				// kill \n
  linfo->index_file_offset = my_b_tell(&index_file);

err:
  if (need_lock)
    pthread_mutex_unlock(&LOCK_index);
  return error;
}


/*
  Delete all logs refered to in the index file
  Start writing to a new log file.  The new index file will only contain
  this file.

  SYNOPSIS
     reset_logs()
     thd		Thread

  NOTE
    If not called from slave thread, write start event to new log


  RETURN VALUES
    0	ok
    1   error
*/

bool MYSQL_BIN_LOG::reset_logs(THD* thd)
{
  LOG_INFO linfo;
  bool error=0;
  const char* save_name;
  DBUG_ENTER("reset_logs");

  ha_reset_logs(thd);
  /*
    We need to get both locks to be sure that no one is trying to
    write to the index log file.
  */
  pthread_mutex_lock(&LOCK_log);
  pthread_mutex_lock(&LOCK_index);

  /*
    The following mutex is needed to ensure that no threads call
    'delete thd' as we would then risk missing a 'rollback' from this
    thread. If the transaction involved MyISAM tables, it should go
    into binlog even on rollback.
  */
  VOID(pthread_mutex_lock(&LOCK_thread_count));

  /* Save variables so that we can reopen the log */
  save_name=name;
  name=0;					// Protect against free
  close(LOG_CLOSE_TO_BE_OPENED);

  /* First delete all old log files */

  if (find_log_pos(&linfo, NullS, 0))
  {
    error=1;
    goto err;
  }

  for (;;)
  {
    my_delete_allow_opened(linfo.log_file_name, MYF(MY_WME));
    if (find_next_log(&linfo, 0))
      break;
  }

  /* Start logging with a new file */
  close(LOG_CLOSE_INDEX);
  my_delete_allow_opened(index_file_name, MYF(MY_WME));	// Reset (open will update)
  if (!thd->slave_thread)
    need_start_event=1;
  if (!open_index_file(index_file_name, 0))
    open(save_name, log_type, 0, io_cache_type, no_auto_events, max_size, 0);
  my_free((gptr) save_name, MYF(0));

err:
  VOID(pthread_mutex_unlock(&LOCK_thread_count));
  pthread_mutex_unlock(&LOCK_index);
  pthread_mutex_unlock(&LOCK_log);
  DBUG_RETURN(error);
}


/*
  Delete relay log files prior to rli->group_relay_log_name
  (i.e. all logs which are not involved in a non-finished group
  (transaction)), remove them from the index file and start on next relay log.

  SYNOPSIS
    purge_first_log()
    rli		 Relay log information
    included     If false, all relay logs that are strictly before
                 rli->group_relay_log_name are deleted ; if true, the latter is
                 deleted too (i.e. all relay logs
                 read by the SQL slave thread are deleted).

  NOTE
    - This is only called from the slave-execute thread when it has read
      all commands from a relay log and want to switch to a new relay log.
    - When this happens, we can be in an active transaction as
      a transaction can span over two relay logs
      (although it is always written as a single block to the master's binary 
      log, hence cannot span over two master's binary logs).

  IMPLEMENTATION
    - Protects index file with LOCK_index
    - Delete relevant relay log files
    - Copy all file names after these ones to the front of the index file
    - If the OS has truncate, truncate the file, else fill it with \n'
    - Read the next file name from the index file and store in rli->linfo

  RETURN VALUES
    0			ok
    LOG_INFO_EOF	End of log-index-file found
    LOG_INFO_SEEK	Could not allocate IO cache
    LOG_INFO_IO		Got IO error while reading file
*/

#ifdef HAVE_REPLICATION

int MYSQL_BIN_LOG::purge_first_log(struct st_relay_log_info* rli, bool included) 
{
  int error;
  DBUG_ENTER("purge_first_log");

  DBUG_ASSERT(is_open());
  DBUG_ASSERT(rli->slave_running == 1);
  DBUG_ASSERT(!strcmp(rli->linfo.log_file_name,rli->event_relay_log_name));

  pthread_mutex_lock(&LOCK_index);
  pthread_mutex_lock(&rli->log_space_lock);
  rli->relay_log.purge_logs(rli->group_relay_log_name, included,
                            0, 0, &rli->log_space_total);
  // Tell the I/O thread to take the relay_log_space_limit into account
  rli->ignore_log_space_limit= 0;
  pthread_mutex_unlock(&rli->log_space_lock);

  /*
    Ok to broadcast after the critical region as there is no risk of
    the mutex being destroyed by this thread later - this helps save
    context switches
  */
  pthread_cond_broadcast(&rli->log_space_cond);
  
  /*
    Read the next log file name from the index file and pass it back to
    the caller
    If included is true, we want the first relay log;
    otherwise we want the one after event_relay_log_name.
  */
  if ((included && (error=find_log_pos(&rli->linfo, NullS, 0))) ||
      (!included &&
       ((error=find_log_pos(&rli->linfo, rli->event_relay_log_name, 0)) ||
        (error=find_next_log(&rli->linfo, 0)))))
  {
    char buff[22];
    sql_print_error("next log error: %d  offset: %s  log: %s included: %d",
                    error,
                    llstr(rli->linfo.index_file_offset,buff),
                    rli->group_relay_log_name,
                    included);
    goto err;
  }

  /*
    Reset rli's coordinates to the current log.
  */
  rli->event_relay_log_pos= BIN_LOG_HEADER_SIZE;
  strmake(rli->event_relay_log_name,rli->linfo.log_file_name,
	  sizeof(rli->event_relay_log_name)-1);

  /*
    If we removed the rli->group_relay_log_name file,
    we must update the rli->group* coordinates, otherwise do not touch it as the
    group's execution is not finished (e.g. COMMIT not executed)
  */
  if (included)
  {
    rli->group_relay_log_pos = BIN_LOG_HEADER_SIZE;
    strmake(rli->group_relay_log_name,rli->linfo.log_file_name,
            sizeof(rli->group_relay_log_name)-1);
    rli->notify_group_relay_log_name_update();
  }

  /* Store where we are in the new file for the execution thread */
  flush_relay_log_info(rli);

err:
  pthread_mutex_unlock(&LOCK_index);
  DBUG_RETURN(error);
}

/*
  Update log index_file
*/

int MYSQL_BIN_LOG::update_log_index(LOG_INFO* log_info, bool need_update_threads)
{
  if (copy_up_file_and_fill(&index_file, log_info->index_file_start_offset))
    return LOG_INFO_IO;

  // now update offsets in index file for running threads
  if (need_update_threads)
    adjust_linfo_offsets(log_info->index_file_start_offset);
  return 0;
}

/*
  Remove all logs before the given log from disk and from the index file.

  SYNOPSIS
    purge_logs()
    to_log	        Delete all log file name before this file. 
    included            If true, to_log is deleted too.
    need_mutex
    need_update_threads If we want to update the log coordinates of
                        all threads. False for relay logs, true otherwise.
    freed_log_space     If not null, decrement this variable of
                        the amount of log space freed

  NOTES
    If any of the logs before the deleted one is in use,
    only purge logs up to this one.

  RETURN VALUES
    0				ok
    LOG_INFO_EOF		to_log not found
*/

int MYSQL_BIN_LOG::purge_logs(const char *to_log, 
                          bool included,
                          bool need_mutex, 
                          bool need_update_threads, 
                          ulonglong *decrease_log_space)
{
  int error;
  int ret = 0;
  bool exit_loop= 0;
  LOG_INFO log_info;
  DBUG_ENTER("purge_logs");
  DBUG_PRINT("info",("to_log= %s",to_log));

  if (need_mutex)
    pthread_mutex_lock(&LOCK_index);
  if ((error=find_log_pos(&log_info, to_log, 0 /*no mutex*/)))
    goto err;

  /*
    File name exists in index file; delete until we find this file
    or a file that is used.
  */
  if ((error=find_log_pos(&log_info, NullS, 0 /*no mutex*/)))
    goto err;
  while ((strcmp(to_log,log_info.log_file_name) || (exit_loop=included)) &&
         !log_in_use(log_info.log_file_name))
  {
    ulong file_size= 0;
    if (decrease_log_space) //stat the file we want to delete
    {
      MY_STAT s;

      /* 
         If we could not stat, we can't know the amount
         of space that deletion will free. In most cases,
         deletion won't work either, so it's not a problem.
      */
      if (my_stat(log_info.log_file_name,&s,MYF(0)))
        file_size= s.st_size;
      else
	sql_print_information("Failed to execute my_stat on file '%s'",
			      log_info.log_file_name);
    }
    /*
      It's not fatal if we can't delete a log file ;
      if we could delete it, take its size into account
    */
    DBUG_PRINT("info",("purging %s",log_info.log_file_name));
    if (!my_delete(log_info.log_file_name, MYF(0)) && decrease_log_space)
      *decrease_log_space-= file_size;

    ha_binlog_index_purge_file(current_thd, log_info.log_file_name);
    if (current_thd->query_error) {
      DBUG_PRINT("info",("query error: %d", current_thd->query_error));
      if (my_errno == EMFILE) {
        DBUG_PRINT("info",("my_errno: %d, set ret = LOG_INFO_EMFILE", my_errno));
        ret = LOG_INFO_EMFILE;
        break;
      }
    }

    if (find_next_log(&log_info, 0) || exit_loop)
      break;
  }

  /*
    If we get killed -9 here, the sysadmin would have to edit
    the log index file after restart - otherwise, this should be safe
  */
  error= update_log_index(&log_info, need_update_threads);
  if (error == 0) {
    error = ret;
  }

err:
  if (need_mutex)
    pthread_mutex_unlock(&LOCK_index);
  DBUG_RETURN(error);
}

/*
  Remove all logs before the given file date from disk and from the
  index file.

  SYNOPSIS
    purge_logs_before_date()
    thd		Thread pointer
    before_date	Delete all log files before given date.

  NOTES
    If any of the logs before the deleted one is in use,
    only purge logs up to this one.

  RETURN VALUES
    0				ok
    LOG_INFO_PURGE_NO_ROTATE	Binary file that can't be rotated
*/

int MYSQL_BIN_LOG::purge_logs_before_date(time_t purge_time)
{
  int error;
  LOG_INFO log_info;
  MY_STAT stat_area;

  DBUG_ENTER("purge_logs_before_date");

  pthread_mutex_lock(&LOCK_index);

  /*
    Delete until we find curren file
    or a file that is used or a file
    that is older than purge_time.
  */
  if ((error=find_log_pos(&log_info, NullS, 0 /*no mutex*/)))
    goto err;

  while (strcmp(log_file_name, log_info.log_file_name) &&
	 !log_in_use(log_info.log_file_name))
  {
    /* It's not fatal even if we can't delete a log file */
    if (!my_stat(log_info.log_file_name, &stat_area, MYF(0)) ||
	stat_area.st_mtime >= purge_time)
      break;
    my_delete(log_info.log_file_name, MYF(0));

    ha_binlog_index_purge_file(current_thd, log_info.log_file_name);

    if (find_next_log(&log_info, 0))
      break;
  }

  /*
    If we get killed -9 here, the sysadmin would have to edit
    the log index file after restart - otherwise, this should be safe
  */
  error= update_log_index(&log_info, 1);

err:
  pthread_mutex_unlock(&LOCK_index);
  DBUG_RETURN(error);
}
#endif /* HAVE_REPLICATION */


/*
  Create a new log file name

  SYNOPSIS
    make_log_name()
    buf			buf of at least FN_REFLEN where new name is stored

  NOTE
    If file name will be longer then FN_REFLEN it will be truncated
*/

void MYSQL_BIN_LOG::make_log_name(char* buf, const char* log_ident)
{
  uint dir_len = dirname_length(log_file_name); 
  if (dir_len > FN_REFLEN)
    dir_len=FN_REFLEN-1;
  strnmov(buf, log_file_name, dir_len);
  strmake(buf+dir_len, log_ident, FN_REFLEN - dir_len);
}


/*
  Check if we are writing/reading to the given log file
*/

bool MYSQL_BIN_LOG::is_active(const char *log_file_name_arg)
{
  return !strcmp(log_file_name, log_file_name_arg);
}


/*
  Wrappers around new_file_impl to avoid using argument
  to control locking. The argument 1) less readable 2) breaks
  incapsulation 3) allows external access to the class without
  a lock (which is not possible with private new_file_without_locking
  method).
*/

void MYSQL_BIN_LOG::new_file()
{
  new_file_impl(1);
}


void MYSQL_BIN_LOG::new_file_without_locking()
{
  new_file_impl(0);
}


/*
  Start writing to a new log file or reopen the old file

  SYNOPSIS
    new_file_impl()
    need_lock		Set to 1 if caller has not locked LOCK_log

  NOTE
    The new file name is stored last in the index file
*/

void MYSQL_BIN_LOG::new_file_impl(bool need_lock)
{
  char new_name[FN_REFLEN], *new_name_ptr, *old_name;

  DBUG_ENTER("MYSQL_BIN_LOG::new_file_impl");
  if (!is_open())
  {
    DBUG_PRINT("info",("log is closed"));
    DBUG_VOID_RETURN;
  }

  if (need_lock)
    pthread_mutex_lock(&LOCK_log);
  pthread_mutex_lock(&LOCK_index);

  safe_mutex_assert_owner(&LOCK_log);
  safe_mutex_assert_owner(&LOCK_index);

  /*
    if binlog is used as tc log, be sure all xids are "unlogged",
    so that on recover we only need to scan one - latest - binlog file
    for prepared xids. As this is expected to be a rare event,
    simple wait strategy is enough. We're locking LOCK_log to be sure no
    new Xid_log_event's are added to the log (and prepared_xids is not
    increased), and waiting on COND_prep_xids for late threads to
    catch up.
  */
  if (prepared_xids)
  {
    tc_log_page_waits++;
    pthread_mutex_lock(&LOCK_prep_xids);
    while (prepared_xids)
      pthread_cond_wait(&COND_prep_xids, &LOCK_prep_xids);
    pthread_mutex_unlock(&LOCK_prep_xids);
  }

  /* Reuse old name if not binlog and not update log */
  new_name_ptr= name;

  /*
    If user hasn't specified an extension, generate a new log name
    We have to do this here and not in open as we want to store the
    new file name in the current binary log file.
  */
  if (generate_new_name(new_name, name))
    goto end;
  new_name_ptr=new_name;

  if (log_type == LOG_BIN)
  {
    if (!no_auto_events)
    {
      /*
        We log the whole file name for log file as the user may decide
        to change base names at some point.
      */
      Rotate_log_event r(new_name+dirname_length(new_name),
                         0, LOG_EVENT_OFFSET, 0);
      r.write(&log_file);
      bytes_written += r.data_written;
    }
    /*
      Update needs to be signalled even if there is no rotate event
      log rotation should give the waiting thread a signal to
      discover EOF and move on to the next log.
    */
    signal_update();
  }
  old_name=name;
  name=0;				// Don't free name
  close(LOG_CLOSE_TO_BE_OPENED);

  /*
     Note that at this point, log_state != LOG_CLOSED (important for is_open()).
  */

  /*
     new_file() is only used for rotation (in FLUSH LOGS or because size >
     max_binlog_size or max_relay_log_size).
     If this is a binary log, the Format_description_log_event at the beginning of
     the new file should have created=0 (to distinguish with the
     Format_description_log_event written at server startup, which should
     trigger temp tables deletion on slaves.
  */

  open(old_name, log_type, new_name_ptr,
       io_cache_type, no_auto_events, max_size, 1);
  my_free(old_name,MYF(0));

end:
  if (need_lock)
    pthread_mutex_unlock(&LOCK_log);
  pthread_mutex_unlock(&LOCK_index);

  DBUG_VOID_RETURN;
}


bool MYSQL_BIN_LOG::append(Log_event* ev)
{
  bool error = 0;
  pthread_mutex_lock(&LOCK_log);
  DBUG_ENTER("MYSQL_BIN_LOG::append");

  DBUG_ASSERT(log_file.type == SEQ_READ_APPEND);
  /*
    Log_event::write() is smart enough to use my_b_write() or
    my_b_append() depending on the kind of cache we have.
  */
  if (ev->write(&log_file))
  {
    error=1;
    goto err;
  }
  bytes_written+= ev->data_written;
  DBUG_PRINT("info",("max_size: %lu",max_size));
  if ((uint) my_b_append_tell(&log_file) > max_size)
    new_file_without_locking();

err:
  pthread_mutex_unlock(&LOCK_log);
  signal_update();				// Safe as we don't call close
  DBUG_RETURN(error);
}


bool MYSQL_BIN_LOG::appendv(const char* buf, uint len,...)
{
  bool error= 0;
  DBUG_ENTER("MYSQL_BIN_LOG::appendv");
  va_list(args);
  va_start(args,len);

  DBUG_ASSERT(log_file.type == SEQ_READ_APPEND);

  safe_mutex_assert_owner(&LOCK_log);
  do
  {
    if (my_b_append(&log_file,(byte*) buf,len))
    {
      error= 1;
      goto err;
    }
    bytes_written += len;
  } while ((buf=va_arg(args,const char*)) && (len=va_arg(args,uint)));
  DBUG_PRINT("info",("max_size: %lu",max_size));
  if ((uint) my_b_append_tell(&log_file) > max_size)
    new_file_without_locking();

err:
  if (!error)
    signal_update();
  DBUG_RETURN(error);
}


bool MYSQL_BIN_LOG::flush_and_sync()
{
  int err=0, fd=log_file.file;
  safe_mutex_assert_owner(&LOCK_log);
  if (flush_io_cache(&log_file))
    return 1;
  if (++sync_binlog_counter >= sync_binlog_period && sync_binlog_period)
  {
    sync_binlog_counter= 0;
    err=my_sync(fd, MYF(MY_WME));
  }
  return err;
}

void MYSQL_BIN_LOG::start_union_events(THD *thd)
{
  DBUG_ASSERT(!thd->binlog_evt_union.do_union);
  thd->binlog_evt_union.do_union= TRUE;
  thd->binlog_evt_union.unioned_events= FALSE;
  thd->binlog_evt_union.unioned_events_trans= FALSE;
  thd->binlog_evt_union.first_query_id= thd->query_id;
}

void MYSQL_BIN_LOG::stop_union_events(THD *thd)
{
  DBUG_ASSERT(thd->binlog_evt_union.do_union);
  thd->binlog_evt_union.do_union= FALSE;
}

bool MYSQL_BIN_LOG::is_query_in_union(THD *thd, query_id_t query_id_param)
{
  return (thd->binlog_evt_union.do_union && 
          query_id_param >= thd->binlog_evt_union.first_query_id);
}


/*
  These functions are placed in this file since they need access to
  binlog_hton, which has internal linkage.
*/

int THD::binlog_setup_trx_data()
{
  DBUG_ENTER("THD::binlog_setup_trx_data");
  binlog_trx_data *trx_data=
    (binlog_trx_data*) ha_data[binlog_hton->slot];

  if (trx_data)
    DBUG_RETURN(0);                             // Already set up

  ha_data[binlog_hton->slot]= trx_data=
    (binlog_trx_data*) my_malloc(sizeof(binlog_trx_data), MYF(MY_ZEROFILL));
  if (!trx_data ||
      open_cached_file(&trx_data->trans_log, mysql_tmpdir,
                       LOG_PREFIX, binlog_cache_size, MYF(MY_WME)))
  {
    my_free((gptr)trx_data, MYF(MY_ALLOW_ZERO_PTR));
    ha_data[binlog_hton->slot]= 0;
    DBUG_RETURN(1);                      // Didn't manage to set it up
  }

  trx_data= new (ha_data[binlog_hton->slot]) binlog_trx_data;

  DBUG_RETURN(0);
}

/*
  Function to start a statement and optionally a transaction for the
  binary log.

  SYNOPSIS
    binlog_start_trans_and_stmt()

  DESCRIPTION

    This function does three things:
    - Start a transaction if not in autocommit mode or if a BEGIN
      statement has been seen.

    - Start a statement transaction to allow us to truncate the binary
      log.

    - Save the currrent binlog position so that we can roll back the
      statement by truncating the transaction log.

      We only update the saved position if the old one was undefined,
      the reason is that there are some cases (e.g., for CREATE-SELECT)
      where the position is saved twice (e.g., both in
      select_create::prepare() and THD::binlog_write_table_map()) , but
      we should use the first. This means that calls to this function
      can be used to start the statement before the first table map
      event, to include some extra events.
 */

void
THD::binlog_start_trans_and_stmt()
{
  binlog_trx_data *trx_data= (binlog_trx_data*) ha_data[binlog_hton->slot];
  DBUG_ENTER("binlog_start_trans_and_stmt");
  DBUG_PRINT("enter", ("trx_data: 0x%lx  trx_data->before_stmt_pos: %lu",
                       (long) trx_data,
                       (trx_data ? (ulong) trx_data->before_stmt_pos :
                        (ulong) 0)));

  if (trx_data == NULL ||
      trx_data->before_stmt_pos == MY_OFF_T_UNDEF)
  {
    this->binlog_set_stmt_begin();
    if (options & (OPTION_NOT_AUTOCOMMIT | OPTION_BEGIN))
      trans_register_ha(this, TRUE, binlog_hton);
    trans_register_ha(this, FALSE, binlog_hton);
  }
  DBUG_VOID_RETURN;
}

void THD::binlog_set_stmt_begin() {
  binlog_trx_data *trx_data=
    (binlog_trx_data*) ha_data[binlog_hton->slot];

  /*
    The call to binlog_trans_log_savepos() might create the trx_data
    structure, if it didn't exist before, so we save the position
    into an auto variable and then write it into the transaction
    data for the binary log (i.e., trx_data).
  */
  my_off_t pos= 0;
  binlog_trans_log_savepos(this, &pos);
  trx_data= (binlog_trx_data*) ha_data[binlog_hton->slot];
  trx_data->before_stmt_pos= pos;
}

int THD::binlog_flush_transaction_cache()
{
  DBUG_ENTER("binlog_flush_transaction_cache");
  binlog_trx_data *trx_data= (binlog_trx_data*) ha_data[binlog_hton->slot];
  DBUG_PRINT("enter", ("trx_data: 0x%lx", (ulong) trx_data));
  if (trx_data)
    DBUG_PRINT("enter", ("trx_data->before_stmt_pos: %lu",
                         (ulong) trx_data->before_stmt_pos));

  /*
    Write the transaction cache to the binary log.  We don't flush and
    sync the log file since we don't know if more will be written to
    it. If the caller want the log file sync:ed, the caller has to do
    it.

    The transaction data is only reset upon a successful write of the
    cache to the binary log.
  */

  if (trx_data && likely(mysql_bin_log.is_open())) {
    if (int error= mysql_bin_log.write_cache(&trx_data->trans_log, true, true))
      DBUG_RETURN(error);
    trx_data->reset();
  }

  DBUG_RETURN(0);
}


/*
  Write a table map to the binary log.
 */

int THD::binlog_write_table_map(TABLE *table, bool is_trans)
{
  int error;
  DBUG_ENTER("THD::binlog_write_table_map");
  DBUG_PRINT("enter", ("table: 0x%lx  (%s: #%lu)",
                       (long) table, table->s->table_name.str,
                       table->s->table_map_id));

  /* Pre-conditions */
  DBUG_ASSERT(current_stmt_binlog_row_based && mysql_bin_log.is_open());
  DBUG_ASSERT(table->s->table_map_id != ULONG_MAX);

  Table_map_log_event::flag_set const
    flags= Table_map_log_event::TM_NO_FLAGS;

  Table_map_log_event
    the_event(this, table, table->s->table_map_id, is_trans, flags);

  if (is_trans && binlog_table_maps == 0)
    binlog_start_trans_and_stmt();

  if ((error= mysql_bin_log.write(&the_event)))
    DBUG_RETURN(error);

  binlog_table_maps++;
  table->s->table_map_version= mysql_bin_log.table_map_version();
  DBUG_RETURN(0);
}

Rows_log_event*
THD::binlog_get_pending_rows_event() const
{
  binlog_trx_data *const trx_data=
    (binlog_trx_data*) ha_data[binlog_hton->slot];
  /*
    This is less than ideal, but here's the story: If there is no
    trx_data, prepare_pending_rows_event() has never been called
    (since the trx_data is set up there). In that case, we just return
    NULL.
   */
  return trx_data ? trx_data->pending() : NULL;
}

void
THD::binlog_set_pending_rows_event(Rows_log_event* ev)
{
  if (ha_data[binlog_hton->slot] == NULL)
    binlog_setup_trx_data();

  binlog_trx_data *const trx_data=
    (binlog_trx_data*) ha_data[binlog_hton->slot];

  DBUG_ASSERT(trx_data);
  trx_data->set_pending(ev);
}


/*
  Moves the last bunch of rows from the pending Rows event to the binlog
  (either cached binlog if transaction, or disk binlog). Sets a new pending
  event.
*/
int
MYSQL_BIN_LOG::flush_and_set_pending_rows_event(THD *thd,
                                                Rows_log_event* event)
{
  DBUG_ENTER("MYSQL_BIN_LOG::flush_and_set_pending_rows_event(event)");
  DBUG_ASSERT(mysql_bin_log.is_open());
  DBUG_PRINT("enter", ("event: 0x%lx", (long) event));

  int error= 0;

  binlog_trx_data *const trx_data=
    (binlog_trx_data*) thd->ha_data[binlog_hton->slot];

  DBUG_ASSERT(trx_data);

  DBUG_PRINT("info", ("trx_data->pending(): 0x%lx", (long) trx_data->pending()));

  if (Rows_log_event* pending= trx_data->pending())
  {
    IO_CACHE *file= &log_file;

    /*
      Decide if we should write to the log file directly or to the
      transaction log.
    */
    if (pending->get_cache_stmt() || my_b_tell(&trx_data->trans_log))
      file= &trx_data->trans_log;

    /*
      If we are writing to the log file directly, we could avoid
      locking the log. This does not work since we need to step the
      m_table_map_version below, and that change has to be protected
      by the LOCK_log mutex.
    */
    pthread_mutex_lock(&LOCK_log);

    /*
      Write pending event to log file or transaction cache
    */
    if (pending->write(file))
    {
      pthread_mutex_unlock(&LOCK_log);
      DBUG_RETURN(1);
    }

    /*
      We step the table map version if we are writing an event
      representing the end of a statement.  We do this regardless of
      wheather we write to the transaction cache or to directly to the
      file.

      In an ideal world, we could avoid stepping the table map version
      if we were writing to a transaction cache, since we could then
      reuse the table map that was written earlier in the transaction
      cache.  This does not work since STMT_END_F implies closing all
      table mappings on the slave side.

      TODO: Find a solution so that table maps does not have to be
      written several times within a transaction.
     */
    if (pending->get_flags(Rows_log_event::STMT_END_F))
      ++m_table_map_version;

    delete pending;

    if (file == &log_file)
    {
      error= flush_and_sync();
      if (!error)
      {
        signal_update();
        rotate_and_purge(RP_LOCK_LOG_IS_ALREADY_LOCKED);
      }
    }

    pthread_mutex_unlock(&LOCK_log);
  }

  thd->binlog_set_pending_rows_event(event);

  DBUG_RETURN(error);
}

/*
  Write an event to the binary log
*/

bool MYSQL_BIN_LOG::write(Log_event *event_info)
{
  THD *thd= event_info->thd;
  bool error= 1;
  DBUG_ENTER("MYSQL_BIN_LOG::write(Log_event *)");

  if (thd->binlog_evt_union.do_union)
  {
    /*
      In Stored function; Remember that function call caused an update.
      We will log the function call to the binary log on function exit
    */
    thd->binlog_evt_union.unioned_events= TRUE;
    thd->binlog_evt_union.unioned_events_trans |= event_info->cache_stmt;
    DBUG_RETURN(0);
  }

  /*
    Flush the pending rows event to the transaction cache or to the
    log file.  Since this function potentially aquire the LOCK_log
    mutex, we do this before aquiring the LOCK_log mutex in this
    function.

    We only end the statement if we are in a top-level statement.  If
    we are inside a stored function, we do not end the statement since
    this will close all tables on the slave.
  */
  bool const end_stmt=
    thd->prelocked_mode && thd->lex->requires_prelocking();
  thd->binlog_flush_pending_rows_event(end_stmt);

  pthread_mutex_lock(&LOCK_log);

  /*
     In most cases this is only called if 'is_open()' is true; in fact this is
     mostly called if is_open() *was* true a few instructions before, but it
     could have changed since.
  */
  if (likely(is_open()))
  {
    IO_CACHE *file= &log_file;
#ifdef HAVE_REPLICATION
    /*
      In the future we need to add to the following if tests like
      "do the involved tables match (to be implemented)
      binlog_[wild_]{do|ignore}_table?" (WL#1049)"
    */
    const char *local_db= event_info->get_db();
    if ((thd && !(thd->options & OPTION_BIN_LOG)) ||
	(!binlog_filter->db_ok(local_db)))
    {
      VOID(pthread_mutex_unlock(&LOCK_log));
      DBUG_PRINT("info",("OPTION_BIN_LOG is %s, db_ok('%s') == %d",
                         (thd->options & OPTION_BIN_LOG) ? "set" : "clear",
                         local_db, binlog_filter->db_ok(local_db)));
      DBUG_RETURN(0);
    }
#endif /* HAVE_REPLICATION */

#if defined(USING_TRANSACTIONS) 
    /*
      Should we write to the binlog cache or to the binlog on disk?
      Write to the binlog cache if:
      - it is already not empty (meaning we're in a transaction; note that the
     present event could be about a non-transactional table, but still we need
     to write to the binlog cache in that case to handle updates to mixed
     trans/non-trans table types the best possible in binlogging)
      - or if the event asks for it (cache_stmt == TRUE).
    */
    if (opt_using_transactions && thd)
    {
      if (thd->binlog_setup_trx_data())
        goto err;

      binlog_trx_data *const trx_data=
        (binlog_trx_data*) thd->ha_data[binlog_hton->slot];
      IO_CACHE *trans_log= &trx_data->trans_log;
      my_off_t trans_log_pos= my_b_tell(trans_log);
      if (event_info->get_cache_stmt() || trans_log_pos != 0)
      {
        DBUG_PRINT("info", ("Using trans_log: cache: %d, trans_log_pos: %lu",
                            event_info->get_cache_stmt(),
                            (ulong) trans_log_pos));
        if (trans_log_pos == 0)
          thd->binlog_start_trans_and_stmt();
        file= trans_log;
      }
      /*
        TODO as Mats suggested, for all the cases above where we write to
        trans_log, it sounds unnecessary to lock LOCK_log. We should rather
        test first if we want to write to trans_log, and if not, lock
        LOCK_log.
      */
    }
#endif /* USING_TRANSACTIONS */
    DBUG_PRINT("info",("event type: %d",event_info->get_type_code()));

    /*
      No check for auto events flag here - this write method should
      never be called if auto-events are enabled
    */

    /*
      1. Write first log events which describe the 'run environment'
      of the SQL command
    */

    /*
      If row-based binlogging, Insert_id, Rand and other kind of "setting
      context" events are not needed.
    */
    if (thd)
    {
      if (!thd->current_stmt_binlog_row_based)
      {
        if (thd->stmt_depends_on_first_successful_insert_id_in_prev_stmt)
        {
          Intvar_log_event e(thd,(uchar) LAST_INSERT_ID_EVENT,
                             thd->first_successful_insert_id_in_prev_stmt_for_binlog);
          if (e.write(file))
            goto err;
        }
        if (thd->auto_inc_intervals_in_cur_stmt_for_binlog.nb_elements() > 0)
        {
          DBUG_PRINT("info",("number of auto_inc intervals: %u",
                             thd->auto_inc_intervals_in_cur_stmt_for_binlog.
                             nb_elements()));
          /*
            If the auto_increment was second in a table's index (possible with
            MyISAM or BDB) (table->next_number_key_offset != 0), such event is
            in fact not necessary. We could avoid logging it.
          */
          Intvar_log_event e(thd, (uchar) INSERT_ID_EVENT,
                             thd->auto_inc_intervals_in_cur_stmt_for_binlog.
                             minimum());
          if (e.write(file))
            goto err;
        }
        if (thd->rand_used)
        {
          Rand_log_event e(thd,thd->rand_saved_seed1,thd->rand_saved_seed2);
          if (e.write(file))
            goto err;
        }
        if (thd->user_var_events.elements)
        {
          for (uint i= 0; i < thd->user_var_events.elements; i++)
          {
            BINLOG_USER_VAR_EVENT *user_var_event;
            get_dynamic(&thd->user_var_events,(gptr) &user_var_event, i);
            User_var_log_event e(thd, user_var_event->user_var_event->name.str,
                                 user_var_event->user_var_event->name.length,
                                 user_var_event->value,
                                 user_var_event->length,
                                 user_var_event->type,
                                 user_var_event->charset_number);
            if (e.write(file))
              goto err;
          }
        }
      }
    }

    /*
       Write the SQL command
     */

    if (event_info->write(file))
      goto err;

    if (file == &log_file) // we are writing to the real log (disk)
    {
      if (flush_and_sync())
	goto err;
      signal_update();
      rotate_and_purge(RP_LOCK_LOG_IS_ALREADY_LOCKED);
    }
    error=0;

err:
    if (error)
    {
      if (my_errno == EFBIG)
	my_message(ER_TRANS_CACHE_FULL, ER(ER_TRANS_CACHE_FULL), MYF(0));
      else
	my_error(ER_ERROR_ON_WRITE, MYF(0), name, errno);
      write_error=1;
    }
  }

  if (event_info->flags & LOG_EVENT_UPDATE_TABLE_MAP_VERSION_F)
    ++m_table_map_version;

  pthread_mutex_unlock(&LOCK_log);
  DBUG_RETURN(error);
}


int error_log_print(enum loglevel level, const char *format,
                    va_list args)
{
  return logger.error_log_print(level, format, args);
}


bool slow_log_print(THD *thd, const char *query, uint query_length,
                    time_t query_start_arg)
{
  return logger.slow_log_print(thd, query, query_length, query_start_arg);
}


bool general_log_print(THD *thd, enum enum_server_command command,
                       const char *format, ...)
{
  va_list args;
  uint error= 0;

  va_start(args, format);
  error= logger.general_log_print(thd, command, format, args);
  va_end(args);

  return error;
}

void MYSQL_BIN_LOG::rotate_and_purge(uint flags)
{
  if (!(flags & RP_LOCK_LOG_IS_ALREADY_LOCKED))
    pthread_mutex_lock(&LOCK_log);
  if ((flags & RP_FORCE_ROTATE) ||
      (my_b_tell(&log_file) >= (my_off_t) max_size))
  {
    new_file_without_locking();
#ifdef HAVE_REPLICATION
    if (expire_logs_days)
    {
      long purge_time= time(0) - expire_logs_days*24*60*60;
      if (purge_time >= 0)
        purge_logs_before_date(purge_time);
    }
#endif
  }
  if (!(flags & RP_LOCK_LOG_IS_ALREADY_LOCKED))
    pthread_mutex_unlock(&LOCK_log);
}

uint MYSQL_BIN_LOG::next_file_id()
{
  uint res;
  pthread_mutex_lock(&LOCK_log);
  res = file_id++;
  pthread_mutex_unlock(&LOCK_log);
  return res;
}


/*
  Write the contents of a cache to the binary log.

  SYNOPSIS
    write_cache()
    cache    Cache to write to the binary log
    lock_log True if the LOCK_log mutex should be aquired, false otherwise
    sync_log True if the log should be flushed and sync:ed

  DESCRIPTION
    Write the contents of the cache to the binary log. The cache will
    be reset as a READ_CACHE to be able to read the contents from it.
 */

int MYSQL_BIN_LOG::write_cache(IO_CACHE *cache, bool lock_log, bool sync_log)
{
  Mutex_sentry sentry(lock_log ? &LOCK_log : NULL);

  if (reinit_io_cache(cache, READ_CACHE, 0, 0, 0))
    return ER_ERROR_ON_WRITE;
  uint bytes= my_b_bytes_in_cache(cache);
  do
  {
    if (my_b_write(&log_file, cache->read_pos, bytes))
      return ER_ERROR_ON_WRITE;
    cache->read_pos= cache->read_end;
  } while ((bytes= my_b_fill(cache)));

  if (sync_log)
    flush_and_sync();

  return 0;                                     // All OK
}

/*
  Write a cached log entry to the binary log

  SYNOPSIS
    write()
    thd
    cache		The cache to copy to the binlog
    commit_event        The commit event to print after writing the
                        contents of the cache.

  NOTE
    - We only come here if there is something in the cache.
    - The thing in the cache is always a complete transaction
    - 'cache' needs to be reinitialized after this functions returns.

  IMPLEMENTATION
    - To support transaction over replication, we wrap the transaction
      with BEGIN/COMMIT or BEGIN/ROLLBACK in the binary log.
      We want to write a BEGIN/ROLLBACK block when a non-transactional table
      was updated in a transaction which was rolled back. This is to ensure
      that the same updates are run on the slave.
*/

bool MYSQL_BIN_LOG::write(THD *thd, IO_CACHE *cache, Log_event *commit_event)
{
  DBUG_ENTER("MYSQL_BIN_LOG::write(THD *, IO_CACHE *, Log_event *)");
  VOID(pthread_mutex_lock(&LOCK_log));

  /* NULL would represent nothing to replicate after ROLLBACK */
  DBUG_ASSERT(commit_event != NULL);

  if (likely(is_open()))                       // Should always be true
  {
    /*
      We only bother to write to the binary log if there is anything
      to write.
     */
    if (my_b_tell(cache) > 0)
    {
      /*
        Log "BEGIN" at the beginning of the transaction.
        which may contain more than 1 SQL statement.
      */
      if (thd->options & (OPTION_NOT_AUTOCOMMIT | OPTION_BEGIN))
      {
        Query_log_event qinfo(thd, STRING_WITH_LEN("BEGIN"), TRUE, FALSE);
        /*
          Imagine this is rollback due to net timeout, after all statements of
          the transaction succeeded. Then we want a zero-error code in BEGIN.
          In other words, if there was a really serious error code it's already
          in the statement's events, there is no need to put it also in this
          internally generated event, and as this event is generated late it
          would lead to false alarms.
          This is safer than thd->clear_error() against kills at shutdown.
        */
        qinfo.error_code= 0;
        /*
          Now this Query_log_event has artificial log_pos 0. It must be adjusted
          to reflect the real position in the log. Not doing it would confuse the
          slave: it would prevent this one from knowing where he is in the
          master's binlog, which would result in wrong positions being shown to
          the user, MASTER_POS_WAIT undue waiting etc.
        */
        if (qinfo.write(&log_file))
          goto err;
      }

      if ((write_error= write_cache(cache, false, false)))
        goto err;
      
      if (commit_event && commit_event->write(&log_file))
        goto err;
      if (flush_and_sync())
        goto err;
      DBUG_EXECUTE_IF("half_binlogged_transaction", abort(););
      if (cache->error)				// Error on read
      {
        sql_print_error(ER(ER_ERROR_ON_READ), cache->file_name, errno);
        write_error=1;				// Don't give more errors
        goto err;
      }
      signal_update();
    }

    /*
      if commit_event is Xid_log_event, increase the number of
      prepared_xids (it's decreasd in ::unlog()). Binlog cannot be rotated
      if there're prepared xids in it - see the comment in new_file() for
      an explanation.
      If the commit_event is not Xid_log_event (then it's a Query_log_event)
      rotate binlog, if necessary.
    */
    if (commit_event && commit_event->get_type_code() == XID_EVENT)
    {
      pthread_mutex_lock(&LOCK_prep_xids);
      prepared_xids++;
      pthread_mutex_unlock(&LOCK_prep_xids);
    }
    else
      rotate_and_purge(RP_LOCK_LOG_IS_ALREADY_LOCKED);
  }
  VOID(pthread_mutex_unlock(&LOCK_log));

  DBUG_RETURN(0);

err:
  if (!write_error)
  {
    write_error= 1;
    sql_print_error(ER(ER_ERROR_ON_WRITE), name, errno);
  }
  VOID(pthread_mutex_unlock(&LOCK_log));
  DBUG_RETURN(1);
}


/*
  Wait until we get a signal that the binary log has been updated

  SYNOPSIS
    wait_for_update()
    thd			Thread variable
    is_slave            If 0, the caller is the Binlog_dump thread from master;
                        if 1, the caller is the SQL thread from the slave. This
                        influences only thd->proc_info.

  NOTES
    One must have a lock on LOCK_log before calling this function.
    This lock will be released before return! That's required by
    THD::enter_cond() (see NOTES in sql_class.h).
*/

void MYSQL_BIN_LOG::wait_for_update(THD* thd, bool is_slave)
{
  const char *old_msg;
  DBUG_ENTER("wait_for_update");

  old_msg= thd->enter_cond(&update_cond, &LOCK_log,
                           is_slave ?
                           "Has read all relay log; waiting for the slave I/O "
                           "thread to update it" :
                           "Has sent all binlog to slave; waiting for binlog "
                           "to be updated");
  pthread_cond_wait(&update_cond, &LOCK_log);
  thd->exit_cond(old_msg);
  DBUG_VOID_RETURN;
}


/*
  Close the log file

  SYNOPSIS
    close()
    exiting     Bitmask for one or more of the following bits:
                LOG_CLOSE_INDEX if we should close the index file
                LOG_CLOSE_TO_BE_OPENED if we intend to call open
                at once after close.
                LOG_CLOSE_STOP_EVENT write a 'stop' event to the log

  NOTES
    One can do an open on the object at once after doing a close.
    The internal structures are not freed until cleanup() is called
*/

void MYSQL_BIN_LOG::close(uint exiting)
{					// One can't set log_type here!
  DBUG_ENTER("MYSQL_BIN_LOG::close");
  DBUG_PRINT("enter",("exiting: %d", (int) exiting));
  if (log_state == LOG_OPENED)
  {
#ifdef HAVE_REPLICATION
    if (log_type == LOG_BIN && !no_auto_events &&
	(exiting & LOG_CLOSE_STOP_EVENT))
    {
      Stop_log_event s;
      s.write(&log_file);
      bytes_written+= s.data_written;
      signal_update();
    }
#endif /* HAVE_REPLICATION */

    /* don't pwrite in a file opened with O_APPEND - it doesn't work */
    if (log_file.type == WRITE_CACHE && log_type == LOG_BIN)
    {
      my_off_t offset= BIN_LOG_HEADER_SIZE + FLAGS_OFFSET;
      byte flags=0; // clearing LOG_EVENT_BINLOG_IN_USE_F
      my_pwrite(log_file.file, &flags, 1, offset, MYF(0));
    }

    /* this will cleanup IO_CACHE, sync and close the file */
    MYSQL_LOG::close(exiting);
  }

  /*
    The following test is needed even if is_open() is not set, as we may have
    called a not complete close earlier and the index file is still open.
  */

  if ((exiting & LOG_CLOSE_INDEX) && my_b_inited(&index_file))
  {
    end_io_cache(&index_file);
    if (my_close(index_file.file, MYF(0)) < 0 && ! write_error)
    {
      write_error= 1;
      sql_print_error(ER(ER_ERROR_ON_WRITE), index_file_name, errno);
    }
  }
  log_state= (exiting & LOG_CLOSE_TO_BE_OPENED) ? LOG_TO_BE_OPENED : LOG_CLOSED;
  safeFree(name);
  DBUG_VOID_RETURN;
}


void MYSQL_BIN_LOG::set_max_size(ulong max_size_arg)
{
  /*
    We need to take locks, otherwise this may happen:
    new_file() is called, calls open(old_max_size), then before open() starts,
    set_max_size() sets max_size to max_size_arg, then open() starts and
    uses the old_max_size argument, so max_size_arg has been overwritten and
    it's like if the SET command was never run.
  */
  DBUG_ENTER("MYSQL_BIN_LOG::set_max_size");
  pthread_mutex_lock(&LOCK_log);
  if (is_open())
    max_size= max_size_arg;
  pthread_mutex_unlock(&LOCK_log);
  DBUG_VOID_RETURN;
}


/*
  Check if a string is a valid number

  SYNOPSIS
    test_if_number()
    str			String to test
    res			Store value here
    allow_wildcards	Set to 1 if we should ignore '%' and '_'

  NOTE
    For the moment the allow_wildcards argument is not used
    Should be move to some other file.

  RETURN VALUES
    1	String is a number
    0	Error
*/

static bool test_if_number(register const char *str,
			   long *res, bool allow_wildcards)
{
  reg2 int flag;
  const char *start;
  DBUG_ENTER("test_if_number");

  flag=0; start=str;
  while (*str++ == ' ') ;
  if (*--str == '-' || *str == '+')
    str++;
  while (my_isdigit(files_charset_info,*str) ||
	 (allow_wildcards && (*str == wild_many || *str == wild_one)))
  {
    flag=1;
    str++;
  }
  if (*str == '.')
  {
    for (str++ ;
	 my_isdigit(files_charset_info,*str) ||
	   (allow_wildcards && (*str == wild_many || *str == wild_one)) ;
	 str++, flag=1) ;
  }
  if (*str != 0 || flag == 0)
    DBUG_RETURN(0);
  if (res)
    *res=atol(start);
  DBUG_RETURN(1);			/* Number ok */
} /* test_if_number */


void print_buffer_to_file(enum loglevel level, const char *buffer)
{
  time_t skr;
  struct tm tm_tmp;
  struct tm *start;
  DBUG_ENTER("print_buffer_to_file");
  DBUG_PRINT("enter",("buffer: %s", buffer));

  VOID(pthread_mutex_lock(&LOCK_error_log));

  skr=time(NULL);
  localtime_r(&skr, &tm_tmp);
  start=&tm_tmp;

  fprintf(stderr, "%02d%02d%02d %2d:%02d:%02d [%s] %s\n",
          start->tm_year % 100,
          start->tm_mon+1,
          start->tm_mday,
          start->tm_hour,
          start->tm_min,
          start->tm_sec,
          (level == ERROR_LEVEL ? "ERROR" : level == WARNING_LEVEL ?
           "Warning" : "Note"),
          buffer);

  fflush(stderr);

  VOID(pthread_mutex_unlock(&LOCK_error_log));
  DBUG_VOID_RETURN;
}


void sql_perror(const char *message)
{
#ifdef HAVE_STRERROR
  sql_print_error("%s: %s",message, strerror(errno));
#else
  perror(message);
#endif
}


bool flush_error_log()
{
  bool result=0;
  if (opt_error_log)
  {
    char err_renamed[FN_REFLEN], *end;
    end= strmake(err_renamed,log_error_file,FN_REFLEN-4);
    strmov(end, "-old");
    VOID(pthread_mutex_lock(&LOCK_error_log));
#ifdef __WIN__
    char err_temp[FN_REFLEN+4];
    /*
     On Windows is necessary a temporary file for to rename
     the current error file.
    */
    strxmov(err_temp, err_renamed,"-tmp",NullS);
    (void) my_delete(err_temp, MYF(0)); 
    if (freopen(err_temp,"a+",stdout))
    {
      freopen(err_temp,"a+",stderr);
      (void) my_delete(err_renamed, MYF(0));
      my_rename(log_error_file,err_renamed,MYF(0));
      if (freopen(log_error_file,"a+",stdout))
        freopen(log_error_file,"a+",stderr);
      int fd, bytes;
      char buf[IO_SIZE];
      if ((fd = my_open(err_temp, O_RDONLY, MYF(0))) >= 0)
      {
        while ((bytes = (int) my_read(fd, (byte*) buf, IO_SIZE, MYF(0))) > 0)
             my_fwrite(stderr, (byte*) buf, bytes, MYF(0));
        my_close(fd, MYF(0));
      }
      (void) my_delete(err_temp, MYF(0)); 
    }
    else
     result= 1;
#else
   my_rename(log_error_file,err_renamed,MYF(0));
   if (freopen(log_error_file,"a+",stdout))
     freopen(log_error_file,"a+",stderr);
   else
     result= 1;
#endif
    VOID(pthread_mutex_unlock(&LOCK_error_log));
  }
   return result;
}

void MYSQL_BIN_LOG::signal_update()
{
  DBUG_ENTER("MYSQL_BIN_LOG::signal_update");
  pthread_cond_broadcast(&update_cond);
  DBUG_VOID_RETURN;
}

#ifdef __NT__
void print_buffer_to_nt_eventlog(enum loglevel level, char *buff,
                                 uint length, int buffLen)
{
  HANDLE event;
  char   *buffptr;
  LPCSTR *buffmsgptr;
  DBUG_ENTER("print_buffer_to_nt_eventlog");

  buffptr= buff;
  if (length > (uint)(buffLen-5))
  {
    char *newBuff= new char[length + 5];
    strcpy(newBuff, buff);
    buffptr= newBuff;
  }
  strmov(buffptr+length, "\r\n\r\n");
  buffmsgptr= (LPCSTR*) &buffptr;               // Keep windows happy

  setup_windows_event_source();
  if ((event= RegisterEventSource(NULL,"MySQL")))
  {
    switch (level) {
      case ERROR_LEVEL:
        ReportEvent(event, EVENTLOG_ERROR_TYPE, 0, MSG_DEFAULT, NULL, 1, 0,
                    buffmsgptr, NULL);
        break;
      case WARNING_LEVEL:
        ReportEvent(event, EVENTLOG_WARNING_TYPE, 0, MSG_DEFAULT, NULL, 1, 0,
                    buffmsgptr, NULL);
        break;
      case INFORMATION_LEVEL:
        ReportEvent(event, EVENTLOG_INFORMATION_TYPE, 0, MSG_DEFAULT, NULL, 1,
                    0, buffmsgptr, NULL);
        break;
    }
    DeregisterEventSource(event);
  }

  /* if we created a string buffer, then delete it */
  if (buffptr != buff)
    delete[] buffptr;

  DBUG_VOID_RETURN;
}
#endif /* __NT__ */


/*
  Prints a printf style message to the error log and, under NT, to the
  Windows event log.

  SYNOPSIS
    vprint_msg_to_log()
    event_type             Type of event to write (Error, Warning, or Info)
    format                 Printf style format of message
    args                   va_list list of arguments for the message

  NOTE

  IMPLEMENTATION
    This function prints the message into a buffer and then sends that buffer
    to other functions to write that message to other logging sources.

  RETURN VALUES
    The function always returns 0. The return value is present in the
    signature to be compatible with other logging routines, which could
    return an error (e.g. logging to the log tables)
*/

#ifdef EMBEDDED_LIBRARY
int vprint_msg_to_log(enum loglevel level __attribute__((unused)),
                       const char *format __attribute__((unused)),
                       va_list argsi __attribute__((unused)))
{
  DBUG_ENTER("vprint_msg_to_log");
  DBUG_RETURN(0);
}
#else /*!EMBEDDED_LIBRARY*/
int vprint_msg_to_log(enum loglevel level, const char *format, va_list args)
{
  char   buff[1024];
  uint length;
  DBUG_ENTER("vprint_msg_to_log");

  /* "- 5" is because of print_buffer_to_nt_eventlog() */
  length= my_vsnprintf(buff, sizeof(buff) - 5, format, args);
  print_buffer_to_file(level, buff);

#ifdef __NT__
  print_buffer_to_nt_eventlog(level, buff, length, sizeof(buff));
#endif

  DBUG_RETURN(0);
}
#endif /*EMBEDDED_LIBRARY*/


void sql_print_error(const char *format, ...) 
{
  va_list args;
  DBUG_ENTER("sql_print_error");

  va_start(args, format);
  error_log_print(ERROR_LEVEL, format, args);
  va_end(args);

  DBUG_VOID_RETURN;
}


void sql_print_warning(const char *format, ...) 
{
  va_list args;
  DBUG_ENTER("sql_print_warning");

  va_start(args, format);
  error_log_print(WARNING_LEVEL, format, args);
  va_end(args);

  DBUG_VOID_RETURN;
}


void sql_print_information(const char *format, ...) 
{
  va_list args;
  DBUG_ENTER("sql_print_information");

  va_start(args, format);
  error_log_print(INFORMATION_LEVEL, format, args);
  va_end(args);

  DBUG_VOID_RETURN;
}


/********* transaction coordinator log for 2pc - mmap() based solution *******/

/*
  the log consists of a file, mmapped to a memory.
  file is divided on pages of tc_log_page_size size.
  (usable size of the first page is smaller because of log header)
  there's PAGE control structure for each page
  each page (or rather PAGE control structure) can be in one of three
  states - active, syncing, pool.
  there could be only one page in active or syncing states,
  but many in pool - pool is fifo queue.
  usual lifecycle of a page is pool->active->syncing->pool
  "active" page - is a page where new xid's are logged.
  the page stays active as long as syncing slot is taken.
  "syncing" page is being synced to disk. no new xid can be added to it.
  when the sync is done the page is moved to a pool and an active page
  becomes "syncing".

  the result of such an architecture is a natural "commit grouping" -
  If commits are coming faster than the system can sync, they do not
  stall. Instead, all commit that came since the last sync are
  logged to the same page, and they all are synced with the next -
  one - sync. Thus, thought individual commits are delayed, throughput
  is not decreasing.

  when a xid is added to an active page, the thread of this xid waits
  for a page's condition until the page is synced. when syncing slot
  becomes vacant one of these waiters is awaken to take care of syncing.
  it syncs the page and signals all waiters that the page is synced.
  PAGE::waiters is used to count these waiters, and a page may never
  become active again until waiters==0 (that is all waiters from the
  previous sync have noticed the sync was completed)

  note, that the page becomes "dirty" and has to be synced only when a
  new xid is added into it. Removing a xid from a page does not make it
  dirty - we don't sync removals to disk.
*/

ulong tc_log_page_waits= 0;

#ifdef HAVE_MMAP

#define TC_LOG_HEADER_SIZE (sizeof(tc_log_magic)+1)

static const char tc_log_magic[]={(char) 254, 0x23, 0x05, 0x74};

ulong opt_tc_log_size= TC_LOG_MIN_SIZE;
ulong tc_log_max_pages_used=0, tc_log_page_size=0, tc_log_cur_pages_used=0;

int TC_LOG_MMAP::open(const char *opt_name)
{
  uint i;
  bool crashed=FALSE;
  PAGE *pg;

  DBUG_ASSERT(total_ha_2pc > 1);
  DBUG_ASSERT(opt_name && opt_name[0]);

  tc_log_page_size= my_getpagesize();
  DBUG_ASSERT(TC_LOG_PAGE_SIZE % tc_log_page_size == 0);

  fn_format(logname,opt_name,mysql_data_home,"",MY_UNPACK_FILENAME);
  if ((fd= my_open(logname, O_RDWR, MYF(0))) < 0)
  {
    if (my_errno != ENOENT)
      goto err;
    if (using_heuristic_recover())
      return 1;
    if ((fd= my_create(logname, O_RDWR, 0, MYF(MY_WME))) < 0)
      goto err;
    inited=1;
    file_length= opt_tc_log_size;
    if (my_chsize(fd, file_length, 0, MYF(MY_WME)))
      goto err;
  }
  else
  {
    inited= 1;
    crashed= TRUE;
    sql_print_information("Recovering after a crash using %s", opt_name);
    if (tc_heuristic_recover)
    {
      sql_print_error("Cannot perform automatic crash recovery when "
                      "--tc-heuristic-recover is used");
      goto err;
    }
    file_length= my_seek(fd, 0L, MY_SEEK_END, MYF(MY_WME+MY_FAE));
    if (file_length == MY_FILEPOS_ERROR || file_length % tc_log_page_size)
      goto err;
  }

  data= (uchar *)my_mmap(0, (size_t)file_length, PROT_READ|PROT_WRITE,
                        MAP_NOSYNC|MAP_SHARED, fd, 0);
  if (data == MAP_FAILED)
  {
    my_errno=errno;
    goto err;
  }
  inited=2;

  npages=(uint)file_length/tc_log_page_size;
  DBUG_ASSERT(npages >= 3);             // to guarantee non-empty pool
  if (!(pages=(PAGE *)my_malloc(npages*sizeof(PAGE), MYF(MY_WME|MY_ZEROFILL))))
    goto err;
  inited=3;
  for (pg=pages, i=0; i < npages; i++, pg++)
  {
    pg->next=pg+1;
    pg->waiters=0;
    pg->state=POOL;
    pthread_mutex_init(&pg->lock, MY_MUTEX_INIT_FAST);
    pthread_cond_init (&pg->cond, 0);
    pg->start=(my_xid *)(data + i*tc_log_page_size);
    pg->end=(my_xid *)(pg->start + tc_log_page_size);
    pg->size=pg->free=tc_log_page_size/sizeof(my_xid);
  }
  pages[0].size=pages[0].free=
                (tc_log_page_size-TC_LOG_HEADER_SIZE)/sizeof(my_xid);
  pages[0].start=pages[0].end-pages[0].size;
  pages[npages-1].next=0;
  inited=4;

  if (crashed && recover())
      goto err;

  memcpy(data, tc_log_magic, sizeof(tc_log_magic));
  data[sizeof(tc_log_magic)]= (uchar)total_ha_2pc;
  my_msync(fd, data, tc_log_page_size, MS_SYNC);
  inited=5;

  pthread_mutex_init(&LOCK_sync,    MY_MUTEX_INIT_FAST);
  pthread_mutex_init(&LOCK_active,  MY_MUTEX_INIT_FAST);
  pthread_mutex_init(&LOCK_pool,    MY_MUTEX_INIT_FAST);
  pthread_cond_init(&COND_active, 0);
  pthread_cond_init(&COND_pool, 0);

  inited=6;

  syncing= 0;
  active=pages;
  pool=pages+1;
  pool_last=pages+npages-1;

  return 0;

err:
  close();
  return 1;
}

/*
  there is no active page, let's got one from the pool

  two strategies here:
  1. take the first from the pool
  2. if there're waiters - take the one with the most free space

  TODO page merging. try to allocate adjacent page first,
  so that they can be flushed both in one sync
*/
void TC_LOG_MMAP::get_active_from_pool()
{
  PAGE **p, **best_p=0;
  int best_free;

  if (syncing)
    pthread_mutex_lock(&LOCK_pool);

  do
  {
    best_p= p= &pool;
    if ((*p)->waiters == 0) // can the first page be used ?
      break;                // yes - take it.

    best_free=0;            // no - trying second strategy
    for (p=&(*p)->next; *p; p=&(*p)->next)
    {
      if ((*p)->waiters == 0 && (*p)->free > best_free)
      {
        best_free=(*p)->free;
        best_p=p;
      }
    }
  }
  while ((*best_p == 0 || best_free == 0) && overflow());

  active=*best_p;
  if (active->free == active->size) // we've chosen an empty page
  {
    tc_log_cur_pages_used++;
    set_if_bigger(tc_log_max_pages_used, tc_log_cur_pages_used);
  }

  if ((*best_p)->next)              // unlink the page from the pool
    *best_p=(*best_p)->next;
  else
    pool_last=*best_p;

  if (syncing)
    pthread_mutex_unlock(&LOCK_pool);
}

int TC_LOG_MMAP::overflow()
{
  /*
    simple overflow handling - just wait
    TODO perhaps, increase log size ?
    let's check the behaviour of tc_log_page_waits first
  */
  tc_log_page_waits++;
  pthread_cond_wait(&COND_pool, &LOCK_pool);
  return 1; // always return 1
}

/*
  Record that transaction XID is committed on the persistent storage

  NOTES
    This function is called in the middle of two-phase commit:
    First all resources prepare the transaction, then tc_log->log() is called,
    then all resources commit the transaction, then tc_log->unlog() is called.

    All access to active page is serialized but it's not a problem, as
    we're assuming that fsync() will be a main bottleneck.
    That is, parallelizing writes to log pages we'll decrease number of
    threads waiting for a page, but then all these threads will be waiting
    for a fsync() anyway

  IMPLEMENTATION
   If tc_log == MYSQL_LOG then tc_log writes transaction to binlog and
   records XID in a special Xid_log_event.
   If tc_log = TC_LOG_MMAP then xid is written in a special memory-mapped
   log.

  RETURN
    0  Error
    #  "cookie", a number that will be passed as an argument
       to unlog() call. tc_log can define it any way it wants,
       and use for whatever purposes. TC_LOG_MMAP sets it
       to the position in memory where xid was logged to.
*/

int TC_LOG_MMAP::log_xid(THD *thd, my_xid xid)
{
  int err;
  PAGE *p;
  ulong cookie;

  pthread_mutex_lock(&LOCK_active);

  /*
    if active page is full - just wait...
    frankly speaking, active->free here accessed outside of mutex
    protection, but it's safe, because it only means we may miss an
    unlog() for the active page, and we're not waiting for it here -
    unlog() does not signal COND_active.
  */
  while (unlikely(active && active->free == 0))
    pthread_cond_wait(&COND_active, &LOCK_active);

  /* no active page ? take one from the pool */
  if (active == 0)
    get_active_from_pool();

  p=active;
  pthread_mutex_lock(&p->lock);

  /* searching for an empty slot */
  while (*p->ptr)
  {
    p->ptr++;
    DBUG_ASSERT(p->ptr < p->end);               // because p->free > 0
  }

  /* found! store xid there and mark the page dirty */
  cookie= (ulong)((uchar *)p->ptr - data);      // can never be zero
  *p->ptr++= xid;
  p->free--;
  p->state= DIRTY;

  /* to sync or not to sync - this is the question */
  pthread_mutex_unlock(&LOCK_active);
  pthread_mutex_lock(&LOCK_sync);
  pthread_mutex_unlock(&p->lock);

  if (syncing)
  {                                          // somebody's syncing. let's wait
    p->waiters++;
    /*
      note - it must be while (), not do ... while () here
      as p->state may be not DIRTY when we come here
    */
    while (p->state == DIRTY && syncing)
      pthread_cond_wait(&p->cond, &LOCK_sync);
    p->waiters--;
    err= p->state == ERROR;
    if (p->state != DIRTY)                   // page was synced
    {
      if (p->waiters == 0)
        pthread_cond_signal(&COND_pool);     // in case somebody's waiting
      pthread_mutex_unlock(&LOCK_sync);
      goto done;                             // we're done
    }
  }                                          // page was not synced! do it now
  DBUG_ASSERT(active == p && syncing == 0);
  pthread_mutex_lock(&LOCK_active);
  syncing=p;                                 // place is vacant - take it
  active=0;                                  // page is not active anymore
  pthread_cond_broadcast(&COND_active);      // in case somebody's waiting
  pthread_mutex_unlock(&LOCK_active);
  pthread_mutex_unlock(&LOCK_sync);
  err= sync();

done:
  return err ? 0 : cookie;
}

int TC_LOG_MMAP::sync()
{
  int err;

  DBUG_ASSERT(syncing != active);

  /*
    sit down and relax - this can take a while...
    note - no locks are held at this point
  */
  err= my_msync(fd, syncing->start, 1, MS_SYNC);

  /* page is synced. let's move it to the pool */
  pthread_mutex_lock(&LOCK_pool);
  pool_last->next=syncing;
  pool_last=syncing;
  syncing->next=0;
  syncing->state= err ? ERROR : POOL;
  pthread_cond_broadcast(&syncing->cond);    // signal "sync done"
  pthread_cond_signal(&COND_pool);           // in case somebody's waiting
  pthread_mutex_unlock(&LOCK_pool);

  /* marking 'syncing' slot free */
  pthread_mutex_lock(&LOCK_sync);
  syncing=0;
  pthread_cond_signal(&active->cond);        // wake up a new syncer
  pthread_mutex_unlock(&LOCK_sync);
  return err;
}

/*
  erase xid from the page, update page free space counters/pointers.
  cookie points directly to the memory where xid was logged
*/

void TC_LOG_MMAP::unlog(ulong cookie, my_xid xid)
{
  PAGE *p=pages+(cookie/tc_log_page_size);
  my_xid *x=(my_xid *)(data+cookie);

  DBUG_ASSERT(*x == xid);
  DBUG_ASSERT(x >= p->start && x < p->end);
  *x=0;

  pthread_mutex_lock(&p->lock);
  p->free++;
  DBUG_ASSERT(p->free <= p->size);
  set_if_smaller(p->ptr, x);
  if (p->free == p->size)               // the page is completely empty
    statistic_decrement(tc_log_cur_pages_used, &LOCK_status);
  if (p->waiters == 0)                 // the page is in pool and ready to rock
    pthread_cond_signal(&COND_pool);   // ping ... for overflow()
  pthread_mutex_unlock(&p->lock);
}

void TC_LOG_MMAP::close()
{
  uint i;
  switch (inited) {
  case 6:
    pthread_mutex_destroy(&LOCK_sync);
    pthread_mutex_destroy(&LOCK_active);
    pthread_mutex_destroy(&LOCK_pool);
    pthread_cond_destroy(&COND_pool);
  case 5:
    data[0]='A'; // garble the first (signature) byte, in case my_delete fails
  case 4:
    for (i=0; i < npages; i++)
    {
      if (pages[i].ptr == 0)
        break;
      pthread_mutex_destroy(&pages[i].lock);
      pthread_cond_destroy(&pages[i].cond);
    }
  case 3:
    my_free((gptr)pages, MYF(0));
  case 2:
    my_munmap((byte*)data, (size_t)file_length);
  case 1:
    my_close(fd, MYF(0));
  }
  if (inited>=5) // cannot do in the switch because of Windows
    my_delete(logname, MYF(MY_WME));
  inited=0;
}

int TC_LOG_MMAP::recover()
{
  HASH xids;
  PAGE *p=pages, *end_p=pages+npages;

  if (memcmp(data, tc_log_magic, sizeof(tc_log_magic)))
  {
    sql_print_error("Bad magic header in tc log");
    goto err1;
  }

  /*
    the first byte after magic signature is set to current
    number of storage engines on startup
  */
  if (data[sizeof(tc_log_magic)] != total_ha_2pc)
  {
    sql_print_error("Recovery failed! You must enable "
                    "exactly %d storage engines that support "
                    "two-phase commit protocol",
                    data[sizeof(tc_log_magic)]);
    goto err1;
  }

  if (hash_init(&xids, &my_charset_bin, tc_log_page_size/3, 0,
            sizeof(my_xid), 0, 0, MYF(0)))
    goto err1;

  for ( ; p < end_p ; p++)
  {
    for (my_xid *x=p->start; x < p->end; x++)
      if (*x && my_hash_insert(&xids, (byte *)x))
        goto err2; // OOM
  }

  if (ha_recover(&xids))
    goto err2;

  hash_free(&xids);
  bzero(data, (size_t)file_length);
  return 0;

err2:
  hash_free(&xids);
err1:
  sql_print_error("Crash recovery failed. Either correct the problem "
                  "(if it's, for example, out of memory error) and restart, "
                  "or delete tc log and start mysqld with "
                  "--tc-heuristic-recover={commit|rollback}");
  return 1;
}
#endif

TC_LOG *tc_log;
TC_LOG_DUMMY tc_log_dummy;
TC_LOG_MMAP  tc_log_mmap;

/*
  Perform heuristic recovery, if --tc-heuristic-recover was used

  RETURN VALUE
    0	no heuristic recovery was requested
    1   heuristic recovery was performed

  NOTE
    no matter whether heuristic recovery was successful or not
    mysqld must exit. So, return value is the same in both cases.
*/

int TC_LOG::using_heuristic_recover()
{
  if (!tc_heuristic_recover)
    return 0;

  sql_print_information("Heuristic crash recovery mode");
  if (ha_recover(0))
    sql_print_error("Heuristic crash recovery failed");
  sql_print_information("Please restart mysqld without --tc-heuristic-recover");
  return 1;
}

/****** transaction coordinator log for 2pc - binlog() based solution ******/
#define TC_LOG_BINLOG MYSQL_BIN_LOG

/*
  TODO keep in-memory list of prepared transactions
  (add to list in log(), remove on unlog())
  and copy it to the new binlog if rotated
  but let's check the behaviour of tc_log_page_waits first!
*/

int TC_LOG_BINLOG::open(const char *opt_name)
{
  LOG_INFO log_info;
  int      error= 1;

  DBUG_ASSERT(total_ha_2pc > 1);
  DBUG_ASSERT(opt_name && opt_name[0]);

  pthread_mutex_init(&LOCK_prep_xids, MY_MUTEX_INIT_FAST);
  pthread_cond_init (&COND_prep_xids, 0);

  if (!my_b_inited(&index_file))
  {
    /* There was a failure to open the index file, can't open the binlog */
    cleanup();
    return 1;
  }

  if (using_heuristic_recover())
  {
    /* generate a new binlog to mask a corrupted one */
    open(opt_name, LOG_BIN, 0, WRITE_CACHE, 0, max_binlog_size, 0);
    cleanup();
    return 1;
  }

  if ((error= find_log_pos(&log_info, NullS, 1)))
  {
    if (error != LOG_INFO_EOF)
      sql_print_error("find_log_pos() failed (error: %d)", error);
    else
      error= 0;
    goto err;
  }

  {
    const char *errmsg;
    IO_CACHE    log;
    File        file;
    Log_event  *ev=0;
    Format_description_log_event fdle(BINLOG_VERSION);
    char        log_name[FN_REFLEN];

    if (! fdle.is_valid())
      goto err;

    do
    {
      strmake(log_name, log_info.log_file_name, sizeof(log_name)-1);
    } while (!(error= find_next_log(&log_info, 1)));

    if (error !=  LOG_INFO_EOF)
    {
      sql_print_error("find_log_pos() failed (error: %d)", error);
      goto err;
    }

    if ((file= open_binlog(&log, log_name, &errmsg)) < 0)
    {
      sql_print_error("%s", errmsg);
      goto err;
    }

    if ((ev= Log_event::read_log_event(&log, 0, &fdle)) &&
        ev->get_type_code() == FORMAT_DESCRIPTION_EVENT &&
        ev->flags & LOG_EVENT_BINLOG_IN_USE_F)
    {
      sql_print_information("Recovering after a crash using %s", opt_name);
      error= recover(&log, (Format_description_log_event *)ev);
    }
    else
      error=0;

    delete ev;
    end_io_cache(&log);
    my_close(file, MYF(MY_WME));

    if (error)
      goto err;
  }

err:
  return error;
}

/* this is called on shutdown, after ha_panic */
void TC_LOG_BINLOG::close()
{
  DBUG_ASSERT(prepared_xids==0);
  pthread_mutex_destroy(&LOCK_prep_xids);
  pthread_cond_destroy (&COND_prep_xids);
}

/*
  TODO group commit

  RETURN
         0  - error
         1  - success
*/
int TC_LOG_BINLOG::log_xid(THD *thd, my_xid xid)
{
  DBUG_ENTER("TC_LOG_BINLOG::log");
  Xid_log_event xle(thd, xid);
  binlog_trx_data *trx_data=
    (binlog_trx_data*) thd->ha_data[binlog_hton->slot];
  /*
    We always commit the entire transaction when writing an XID. Also
    note that the return value is inverted.
   */
  DBUG_RETURN(!binlog_end_trans(thd, trx_data, &xle, TRUE));
}

void TC_LOG_BINLOG::unlog(ulong cookie, my_xid xid)
{
  pthread_mutex_lock(&LOCK_prep_xids);
  DBUG_ASSERT(prepared_xids > 0);
  if (--prepared_xids == 0)
    pthread_cond_signal(&COND_prep_xids);
  pthread_mutex_unlock(&LOCK_prep_xids);
  rotate_and_purge(0);     // as ::write() did not rotate
}

int TC_LOG_BINLOG::recover(IO_CACHE *log, Format_description_log_event *fdle)
{
  Log_event  *ev;
  HASH xids;
  MEM_ROOT mem_root;

  if (! fdle->is_valid() ||
      hash_init(&xids, &my_charset_bin, TC_LOG_PAGE_SIZE/3, 0,
            sizeof(my_xid), 0, 0, MYF(0)))
    goto err1;

  init_alloc_root(&mem_root, TC_LOG_PAGE_SIZE, TC_LOG_PAGE_SIZE);

  fdle->flags&= ~LOG_EVENT_BINLOG_IN_USE_F; // abort on the first error

  while ((ev= Log_event::read_log_event(log,0,fdle)) && ev->is_valid())
  {
    if (ev->get_type_code() == XID_EVENT)
    {
      Xid_log_event *xev=(Xid_log_event *)ev;
      byte *x=(byte *)memdup_root(&mem_root, (char *)& xev->xid,
                                  sizeof(xev->xid));
      if (! x)
        goto err2;
      my_hash_insert(&xids, x);
    }
    delete ev;
  }

  if (ha_recover(&xids))
    goto err2;

  free_root(&mem_root, MYF(0));
  hash_free(&xids);
  return 0;

err2:
  free_root(&mem_root, MYF(0));
  hash_free(&xids);
err1:
  sql_print_error("Crash recovery failed. Either correct the problem "
                  "(if it's, for example, out of memory error) and restart, "
                  "or delete (or rename) binary log and start mysqld with "
                  "--tc-heuristic-recover={commit|rollback}");
  return 1;
}

struct st_mysql_storage_engine binlog_storage_engine=
{ MYSQL_HANDLERTON_INTERFACE_VERSION };

mysql_declare_plugin(binlog)
{
  MYSQL_STORAGE_ENGINE_PLUGIN,
  &binlog_storage_engine,
  "binlog",
  "MySQL AB",
  "This is a pseudo storage engine to represent the binlog in a transaction",
  PLUGIN_LICENSE_GPL,
  binlog_init, /* Plugin Init */
  NULL, /* Plugin Deinit */
  0x0100 /* 1.0 */,
  NULL,                       /* status variables                */
  NULL,                       /* system variables                */
  NULL                        /* config options                  */
}
mysql_declare_plugin_end;<|MERGE_RESOLUTION|>--- conflicted
+++ resolved
@@ -2297,7 +2297,7 @@
       TODO: The following should be using fn_format();  We just need to
       first change fn_format() to cut the file name if it's too long.
     */
-    strmake(buff, glob_hostname, FN_REFLEN - 5);
+    strmake(buff, pidfile_name, FN_REFLEN - 5);
     strmov(fn_ext(buff), suffix);
     return (const char *)buff;
   }
@@ -2368,33 +2368,6 @@
   (void) pthread_cond_init(&update_cond, 0);
 }
 
-<<<<<<< HEAD
-=======
-const char *MYSQL_LOG::generate_name(const char *log_name,
-                                     const char *suffix,
-                                     bool strip_ext, char *buff)
-{
-  if (!log_name || !log_name[0])
-  {
-    /*
-      TODO: The following should be using fn_format();  We just need to
-      first change fn_format() to cut the file name if it's too long.
-    */
-    strmake(buff, pidfile_name,FN_REFLEN-5);
-    strmov(fn_ext(buff),suffix);
-    return (const char *)buff;
-  }
-  // get rid of extension if the log is binary to avoid problems
-  if (strip_ext)
-  {
-    char *p = fn_ext(log_name);
-    uint length=(uint) (p-log_name);
-    strmake(buff,log_name,min(length,FN_REFLEN));
-    return (const char*)buff;
-  }
-  return log_name;
-}
->>>>>>> b14da524
 
 bool MYSQL_BIN_LOG::open_index_file(const char *index_file_name_arg,
                                 const char *log_name)
