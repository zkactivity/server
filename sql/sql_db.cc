/*
   Copyright (c) 2000, 2014, Oracle and/or its affiliates.
   Copyright (c) 2009, 2016, MariaDB Corporation

   This program is free software; you can redistribute it and/or modify
   it under the terms of the GNU General Public License as published by
   the Free Software Foundation; version 2 of the License.

   This program is distributed in the hope that it will be useful,
   but WITHOUT ANY WARRANTY; without even the implied warranty of
   MERCHANTABILITY or FITNESS FOR A PARTICULAR PURPOSE.  See the
   GNU General Public License for more details.

   You should have received a copy of the GNU General Public License
   along with this program; if not, write to the Free Software
   Foundation, Inc., 51 Franklin Street, Fifth Floor, Boston, MA  02110-1301, USA */


/* create and drop of databases */

#include "mariadb.h"                   /* NO_EMBEDDED_ACCESS_CHECKS */
#include "sql_priv.h"
#include "unireg.h"
#include "sql_db.h"
#include "sql_cache.h"                   // query_cache_*
#include "lock.h"                        // lock_schema_name
#include "sql_table.h"                   // build_table_filename,
                                         // filename_to_tablename
#include "sql_rename.h"                  // mysql_rename_tables
#include "sql_acl.h"                     // SELECT_ACL, DB_ACLS,
                                         // acl_get, check_grant_db
#include "log_event.h"                   // Query_log_event
#include "sql_base.h"                    // lock_table_names, tdc_remove_table
#include "sql_handler.h"                 // mysql_ha_rm_tables
#include "sql_class.h"
#include <mysys_err.h>
#include "sp_head.h"
#include "sp.h"
#include "events.h"
#include "sql_handler.h"
#include "sql_statistics.h"
#include <my_dir.h>
#include <m_ctype.h>
#include "log.h"
#ifdef __WIN__
#include <direct.h>
#endif
#include "debug_sync.h"

#define MAX_DROP_TABLE_Q_LEN      1024

const char *del_exts[]= {".BAK", ".opt", NullS};
static TYPELIB deletable_extentions=
{array_elements(del_exts)-1,"del_exts", del_exts, NULL};

static bool find_db_tables_and_rm_known_files(THD *, MY_DIR *, const char *,
                                              const char *, TABLE_LIST **);

long mysql_rm_arc_files(THD *thd, MY_DIR *dirp, const char *org_path);
static my_bool rm_dir_w_symlink(const char *org_path, my_bool send_error);
static void mysql_change_db_impl(THD *thd,
                                 LEX_CSTRING *new_db_name,
                                 ulong new_db_access,
                                 CHARSET_INFO *new_db_charset);
static bool mysql_rm_db_internal(THD *thd, const LEX_CSTRING *db,
                                 bool if_exists, bool silent);


/* Database options hash */
static HASH dboptions;
static my_bool dboptions_init= 0;
static mysql_rwlock_t LOCK_dboptions;

/* Structure for database options */
typedef struct my_dbopt_st
{
  char *name;			/* Database name                  */
  uint name_length;		/* Database length name           */
  CHARSET_INFO *charset;	/* Database default character set */
} my_dbopt_t;


/**
  Return TRUE if db1_name is equal to db2_name, FALSE otherwise.

  The function allows to compare database names according to the MariaDB
  rules. The database names db1 and db2 are equal if:
     - db1 is NULL and db2 is NULL;
     or
     - db1 is not-NULL, db2 is not-NULL, db1 is equal to db2 in
     table_alias_charset

  This is the same rules as we use for filenames.
*/

static inline bool
cmp_db_names(LEX_CSTRING *db1_name, const LEX_CSTRING *db2_name)
{
  return (db1_name->length == db2_name->length &&
          (db1_name->length == 0 ||
           my_strcasecmp(table_alias_charset,
                         db1_name->str, db2_name->str) == 0));
}


/*
  Function we use in the creation of our hash to get key.
*/

extern "C" uchar* dboptions_get_key(my_dbopt_t *opt, size_t *length,
                                    my_bool not_used);

uchar* dboptions_get_key(my_dbopt_t *opt, size_t *length,
                         my_bool not_used __attribute__((unused)))
{
  *length= opt->name_length;
  return (uchar*) opt->name;
}


/*
  Helper function to write a query to binlog used by mysql_rm_db()
*/

static inline int write_to_binlog(THD *thd, const char *query, size_t q_len,
                                  const char *db, size_t db_len)
{
  Query_log_event qinfo(thd, query, q_len, FALSE, TRUE, FALSE, 0);
  qinfo.db= db;
  qinfo.db_len= (uint32)db_len;
  return mysql_bin_log.write(&qinfo);
}  


/*
  Function to free dboptions hash element
*/

extern "C" void free_dbopt(void *dbopt);

void free_dbopt(void *dbopt)
{
  my_free(dbopt);
}

#ifdef HAVE_PSI_INTERFACE
static PSI_rwlock_key key_rwlock_LOCK_dboptions;

static PSI_rwlock_info all_database_names_rwlocks[]=
{
  { &key_rwlock_LOCK_dboptions, "LOCK_dboptions", PSI_FLAG_GLOBAL}
};

static void init_database_names_psi_keys(void)
{
  const char* category= "sql";
  int count;

  if (PSI_server == NULL)
    return;

  count= array_elements(all_database_names_rwlocks);
  PSI_server->register_rwlock(category, all_database_names_rwlocks, count);
}
#endif

/**
  Initialize database option cache.

  @note Must be called before any other database function is called.

  @retval  0	ok
  @retval  1	Fatal error
*/

bool my_dboptions_cache_init(void)
{
#ifdef HAVE_PSI_INTERFACE
  init_database_names_psi_keys();
#endif

  bool error= 0;
  mysql_rwlock_init(key_rwlock_LOCK_dboptions, &LOCK_dboptions);
  if (!dboptions_init)
  {
    dboptions_init= 1;
    error= my_hash_init(&dboptions, table_alias_charset,
                        32, 0, 0, (my_hash_get_key) dboptions_get_key,
                        free_dbopt,0);
  }
  return error;
}



/**
  Free database option hash and locked databases hash.
*/

void my_dboptions_cache_free(void)
{
  if (dboptions_init)
  {
    dboptions_init= 0;
    my_hash_free(&dboptions);
    mysql_rwlock_destroy(&LOCK_dboptions);
  }
}


/**
  Cleanup cached options.
*/

void my_dbopt_cleanup(void)
{
  mysql_rwlock_wrlock(&LOCK_dboptions);
  my_hash_free(&dboptions);
  my_hash_init(&dboptions, table_alias_charset,
               32, 0, 0, (my_hash_get_key) dboptions_get_key,
               free_dbopt,0);
  mysql_rwlock_unlock(&LOCK_dboptions);
}


/*
  Find database options in the hash.
  
  DESCRIPTION
    Search a database options in the hash, usings its path.
    Fills "create" on success.
  
  RETURN VALUES
    0 on success.
    1 on error.
*/

static my_bool get_dbopt(const char *dbname, Schema_specification_st *create)
{
  my_dbopt_t *opt;
  uint length;
  my_bool error= 1;
  
  length= (uint) strlen(dbname);
  
  mysql_rwlock_rdlock(&LOCK_dboptions);
  if ((opt= (my_dbopt_t*) my_hash_search(&dboptions, (uchar*) dbname, length)))
  {
    create->default_table_charset= opt->charset;
    error= 0;
  }
  mysql_rwlock_unlock(&LOCK_dboptions);
  return error;
}


/*
  Writes database options into the hash.
  
  DESCRIPTION
    Inserts database options into the hash, or updates
    options if they are already in the hash.
  
  RETURN VALUES
    0 on success.
    1 on error.
*/

static my_bool put_dbopt(const char *dbname, Schema_specification_st *create)
{
  my_dbopt_t *opt;
  uint length;
  my_bool error= 0;
  DBUG_ENTER("put_dbopt");

  length= (uint) strlen(dbname);
  
  mysql_rwlock_wrlock(&LOCK_dboptions);
  if (!(opt= (my_dbopt_t*) my_hash_search(&dboptions, (uchar*) dbname,
                                          length)))
  { 
    /* Options are not in the hash, insert them */
    char *tmp_name;
    if (!my_multi_malloc(MYF(MY_WME | MY_ZEROFILL),
                         &opt, (uint) sizeof(*opt), &tmp_name, (uint) length+1,
                         NullS))
    {
      error= 1;
      goto end;
    }
    
    opt->name= tmp_name;
    strmov(opt->name, dbname);
    opt->name_length= length;
    
    if (unlikely((error= my_hash_insert(&dboptions, (uchar*) opt))))
    {
      my_free(opt);
      goto end;
    }
  }

  /* Update / write options in hash */
  opt->charset= create->default_table_charset;

end:
  mysql_rwlock_unlock(&LOCK_dboptions);
  DBUG_RETURN(error);
}


/*
  Deletes database options from the hash.
*/

static void del_dbopt(const char *path)
{
  my_dbopt_t *opt;
  mysql_rwlock_wrlock(&LOCK_dboptions);
  if ((opt= (my_dbopt_t *)my_hash_search(&dboptions, (const uchar*) path,
                                         strlen(path))))
    my_hash_delete(&dboptions, (uchar*) opt);
  mysql_rwlock_unlock(&LOCK_dboptions);
}


/*
  Create database options file:

  DESCRIPTION
    Currently database default charset is only stored there.

  RETURN VALUES
  0	ok
  1	Could not create file or write to it.  Error sent through my_error()
*/

static bool write_db_opt(THD *thd, const char *path,
                         Schema_specification_st *create)
{
  File file;
  char buf[256]; // Should be enough for one option
  bool error=1;

  if (!create->default_table_charset)
    create->default_table_charset= thd->variables.collation_server;

  if (put_dbopt(path, create))
    return 1;

  if ((file= mysql_file_create(key_file_dbopt, path, CREATE_MODE,
                               O_RDWR | O_TRUNC, MYF(MY_WME))) >= 0)
  {
    ulong length;
    length= (ulong) (strxnmov(buf, sizeof(buf)-1, "default-character-set=",
                              create->default_table_charset->csname,
                              "\ndefault-collation=",
                              create->default_table_charset->name,
                              "\n", NullS) - buf);

    /* Error is written by mysql_file_write */
    if (!mysql_file_write(file, (uchar*) buf, length, MYF(MY_NABP+MY_WME)))
      error=0;
    mysql_file_close(file, MYF(0));
  }
  return error;
}


/*
  Load database options file

  load_db_opt()
  path		Path for option file
  create	Where to store the read options

  DESCRIPTION

  RETURN VALUES
  0	File found
  1	No database file or could not open it

*/

bool load_db_opt(THD *thd, const char *path, Schema_specification_st *create)
{
  File file;
  char buf[256];
  DBUG_ENTER("load_db_opt");
  bool error=1;
  size_t nbytes;

  bzero((char*) create,sizeof(*create));
  create->default_table_charset= thd->variables.collation_server;

  /* Check if options for this database are already in the hash */
  if (!get_dbopt(path, create))
    DBUG_RETURN(0);

  /* Otherwise, load options from the .opt file */
  if ((file= mysql_file_open(key_file_dbopt,
                             path, O_RDONLY | O_SHARE, MYF(0))) < 0)
    goto err1;

  IO_CACHE cache;
  if (init_io_cache(&cache, file, IO_SIZE, READ_CACHE, 0, 0, MYF(0)))
    goto err2;

  while ((int) (nbytes= my_b_gets(&cache, (char*) buf, sizeof(buf))) > 0)
  {
    char *pos= buf+nbytes-1;
    /* Remove end space and control characters */
    while (pos > buf && !my_isgraph(&my_charset_latin1, pos[-1]))
      pos--;
    *pos=0;
    if ((pos= strchr(buf, '=')))
    {
      if (!strncmp(buf,"default-character-set", (pos-buf)))
      {
        /*
           Try character set name, and if it fails
           try collation name, probably it's an old
           4.1.0 db.opt file, which didn't have
           separate default-character-set and
           default-collation commands.
        */
        if (!(create->default_table_charset=
        get_charset_by_csname(pos+1, MY_CS_PRIMARY, MYF(0))) &&
            !(create->default_table_charset=
              get_charset_by_name(pos+1, MYF(0))))
        {
          sql_print_error("Error while loading database options: '%s':",path);
          sql_print_error(ER_THD(thd, ER_UNKNOWN_CHARACTER_SET),pos+1);
          create->default_table_charset= default_charset_info;
        }
      }
      else if (!strncmp(buf,"default-collation", (pos-buf)))
      {
        if (!(create->default_table_charset= get_charset_by_name(pos+1,
                                                           MYF(0))))
        {
          sql_print_error("Error while loading database options: '%s':",path);
          sql_print_error(ER_THD(thd, ER_UNKNOWN_COLLATION),pos+1);
          create->default_table_charset= default_charset_info;
        }
      }
    }
  }
  /*
    Put the loaded value into the hash.
    Note that another thread could've added the same
    entry to the hash after we called get_dbopt(),
    but it's not an error, as put_dbopt() takes this
    possibility into account.
  */
  error= put_dbopt(path, create);

  end_io_cache(&cache);
err2:
  mysql_file_close(file, MYF(0));
err1:
  DBUG_RETURN(error);
}


/*
  Retrieve database options by name. Load database options file or fetch from
  cache.

  SYNOPSIS
    load_db_opt_by_name()
    db_name         Database name
    db_create_info  Where to store the database options

  DESCRIPTION
    load_db_opt_by_name() is a shortcut for load_db_opt().

  NOTE
    Although load_db_opt_by_name() (and load_db_opt()) returns status of
    the operation, it is useless usually and should be ignored. The problem
    is that there are 1) system databases ("mysql") and 2) virtual
    databases ("information_schema"), which do not contain options file.
    So, load_db_opt[_by_name]() returns FALSE for these databases, but this
    is not an error.

    load_db_opt[_by_name]() clears db_create_info structure in any case, so
    even on failure it contains valid data. So, common use case is just
    call load_db_opt[_by_name]() without checking return value and use
    db_create_info right after that.

  RETURN VALUES (read NOTE!)
    FALSE   Success
    TRUE    Failed to retrieve options
*/

bool load_db_opt_by_name(THD *thd, const char *db_name,
                         Schema_specification_st *db_create_info)
{
  char db_opt_path[FN_REFLEN + 1];

  /*
    Pass an empty file name, and the database options file name as extension
    to avoid table name to file name encoding.
  */
  (void) build_table_filename(db_opt_path, sizeof(db_opt_path) - 1,
                              db_name, "", MY_DB_OPT_FILE, 0);

  return load_db_opt(thd, db_opt_path, db_create_info);
}


/**
  Return default database collation.

  @param thd     Thread context.
  @param db_name Database name.

  @return CHARSET_INFO object. The operation always return valid character
    set, even if the database does not exist.
*/

CHARSET_INFO *get_default_db_collation(THD *thd, const char *db_name)
{
  Schema_specification_st db_info;

  if (thd->db.str != NULL && strcmp(db_name, thd->db.str) == 0)
    return thd->db_charset;

  load_db_opt_by_name(thd, db_name, &db_info);

  /*
    NOTE: even if load_db_opt_by_name() fails,
    db_info.default_table_charset contains valid character set
    (collation_server). We should not fail if load_db_opt_by_name() fails,
    because it is valid case. If a database has been created just by
    "mkdir", it does not contain db.opt file, but it is valid database.
  */

  return db_info.default_table_charset;
}


/*
  Create a database

  SYNOPSIS
  mysql_create_db_iternal()
  thd		Thread handler
  db		Name of database to create
		Function assumes that this is already validated.
  options       DDL options, e.g. IF NOT EXISTS
  create_info	Database create options (like character set)
  silent	Used by replication when internally creating a database.
		In this case the entry should not be logged.

  SIDE-EFFECTS
   1. Report back to client that command succeeded (my_ok)
   2. Report errors to client
   3. Log event to binary log
   (The 'silent' flags turns off 1 and 3.)

  RETURN VALUES
  FALSE ok
  TRUE  Error

*/

static int
mysql_create_db_internal(THD *thd, const LEX_CSTRING *db,
                         const DDL_options_st &options,
                         Schema_specification_st *create_info,
                         bool silent)
{
  char	 path[FN_REFLEN+16];
  MY_STAT stat_info;
  uint path_len;
  DBUG_ENTER("mysql_create_db");

  /* do not create 'information_schema' db */
  if (is_infoschema_db(db))
  {
    my_error(ER_DB_CREATE_EXISTS, MYF(0), db->str);
    DBUG_RETURN(-1);
  }

  char db_tmp[SAFE_NAME_LEN+1];
  const char *dbnorm= normalize_db_name(db->str, db_tmp, sizeof(db_tmp));

  if (lock_schema_name(thd, dbnorm))
    DBUG_RETURN(-1);

  /* Check directory */
  path_len= build_table_filename(path, sizeof(path) - 1, db->str, "", "", 0);
  path[path_len-1]= 0;                    // Remove last '/' from path

  long affected_rows= 1;
  if (!mysql_file_stat(key_file_misc, path, &stat_info, MYF(0)))
  {
    // The database directory does not exist, or my_file_stat() failed
    if (my_errno != ENOENT)
    {
      my_error(EE_STAT, MYF(0), path, my_errno);
      DBUG_RETURN(1);
    }
  }
  else if (options.or_replace())
  {
    if (mysql_rm_db_internal(thd, db, 0, true)) // Removing the old database
      DBUG_RETURN(1);
    /*
      Reset the diagnostics m_status.
      It might be set ot DA_OK in mysql_rm_db.
    */
    thd->get_stmt_da()->reset_diagnostics_area();
    affected_rows= 2;
  }
  else if (options.if_not_exists())
  {
    push_warning_printf(thd, Sql_condition::WARN_LEVEL_NOTE,
                        ER_DB_CREATE_EXISTS, ER_THD(thd, ER_DB_CREATE_EXISTS),
                        db->str);
    affected_rows= 0;
    goto not_silent;
  }
  else
  {
    my_error(ER_DB_CREATE_EXISTS, MYF(0), db->str);
    DBUG_RETURN(-1);
  }


  if (my_mkdir(path, 0777, MYF(0)) < 0)
  {
    my_error(ER_CANT_CREATE_DB, MYF(0), db->str, my_errno);
    DBUG_RETURN(-1);
  }

  path[path_len-1]= FN_LIBCHAR;
  strmake(path+path_len, MY_DB_OPT_FILE, sizeof(path)-path_len-1);
  if (write_db_opt(thd, path, create_info))
  {
    /*
      Could not create options file.
      Restore things to beginning.
    */
    path[path_len]= 0;
    if (rmdir(path) >= 0)
      DBUG_RETURN(-1);
    /*
      We come here when we managed to create the database, but not the option
      file.  In this case it's best to just continue as if nothing has
      happened.  (This is a very unlikely senario)
    */
    thd->clear_error();
  }

not_silent:
  if (!silent)
  {
    char *query;
    uint query_length;

    query=        thd->query();
    query_length= thd->query_length();
    DBUG_ASSERT(query);

    if (mysql_bin_log.is_open())
    {
      int errcode= query_error_code(thd, TRUE);
      Query_log_event qinfo(thd, query, query_length, FALSE, TRUE,
			    /* suppress_use */ TRUE, errcode);

      /*
	Write should use the database being created as the "current
        database" and not the threads current database, which is the
        default. If we do not change the "current database" to the
        database being created, the CREATE statement will not be
        replicated when using --binlog-do-db to select databases to be
        replicated. 

	An example (--binlog-do-db=sisyfos):
       
          CREATE DATABASE bob;        # Not replicated
          USE bob;                    # 'bob' is the current database
          CREATE DATABASE sisyfos;    # Not replicated since 'bob' is
                                      # current database.
          USE sisyfos;                # Will give error on slave since
                                      # database does not exist.
      */
      qinfo.db     = db->str;
      qinfo.db_len = (uint32)db->length;

      /*
        These DDL methods and logging are protected with the exclusive
        metadata lock on the schema
      */
      if (mysql_bin_log.write(&qinfo))
        DBUG_RETURN(-1);
    }
    my_ok(thd, affected_rows);
  }

  DBUG_RETURN(0);
}


/* db-name is already validated when we come here */

static bool
mysql_alter_db_internal(THD *thd, const LEX_CSTRING *db,
                        Schema_specification_st *create_info)
{
  char path[FN_REFLEN+16];
  long result=1;
  int error= 0;
  DBUG_ENTER("mysql_alter_db");

  if (lock_schema_name(thd, db->str))
    DBUG_RETURN(TRUE);

  /* 
     Recreate db options file: /dbpath/.db.opt
     We pass MY_DB_OPT_FILE as "extension" to avoid
     "table name to file name" encoding.
  */
  build_table_filename(path, sizeof(path) - 1, db->str, "", MY_DB_OPT_FILE, 0);
  if (unlikely((error=write_db_opt(thd, path, create_info))))
    goto exit;

  /* Change options if current database is being altered. */

  if (thd->db.str && !cmp(&thd->db, db))
  {
    thd->db_charset= create_info->default_table_charset ?
		     create_info->default_table_charset :
		     thd->variables.collation_server;
    thd->variables.collation_database= thd->db_charset;
  }

  if (mysql_bin_log.is_open())
  {
    int errcode= query_error_code(thd, TRUE); 
    Query_log_event qinfo(thd, thd->query(), thd->query_length(), FALSE, TRUE,
			  /* suppress_use */ TRUE, errcode);
    /*
      Write should use the database being created as the "current
      database" and not the threads current database, which is the
      default.
    */
    qinfo.db=     db->str;
    qinfo.db_len= (uint)db->length;

    /*
      These DDL methods and logging are protected with the exclusive
      metadata lock on the schema.
    */
    if (unlikely((error= mysql_bin_log.write(&qinfo))))
      goto exit;
  }
  my_ok(thd, result);

exit:
  DBUG_RETURN(error);
}


int mysql_create_db(THD *thd, const LEX_CSTRING *db, DDL_options_st options,
                    const Schema_specification_st *create_info)
{
  /*
    As mysql_create_db_internal() may modify Db_create_info structure passed
    to it, we need to use a copy to make execution prepared statement- safe.
  */
  Schema_specification_st tmp(*create_info);
  if (thd->slave_thread &&
      slave_ddl_exec_mode_options == SLAVE_EXEC_MODE_IDEMPOTENT)
    options.add(DDL_options::OPT_IF_NOT_EXISTS);
  return mysql_create_db_internal(thd, db, options, &tmp, false);
}


bool mysql_alter_db(THD *thd, const LEX_CSTRING *db,
                    const Schema_specification_st *create_info)
{
  /*
    As mysql_alter_db_internal() may modify Db_create_info structure passed
    to it, we need to use a copy to make execution prepared statement- safe.
  */
  Schema_specification_st tmp(*create_info);
  return mysql_alter_db_internal(thd, db, &tmp);
}


/**
  Drop all tables, routines and events in a database and the database itself.

  @param  thd        Thread handle
  @param  db         Database name in the case given by user
                     It's already validated and set to lower case
                     (if needed) when we come here
  @param  if_exists  Don't give error if database doesn't exists
  @param  silent     Don't write the statement to the binary log and don't
                     send ok packet to the client

  @retval  false  OK (Database dropped)
  @retval  true   Error
*/

static bool
mysql_rm_db_internal(THD *thd, const LEX_CSTRING *db, bool if_exists, bool silent)
{
  ulong deleted_tables= 0;
  bool error= true, rm_mysql_schema;
  char	path[FN_REFLEN + 16];
  MY_DIR *dirp;
  uint length;
  TABLE_LIST *tables= NULL;
  TABLE_LIST *table;
  Drop_table_error_handler err_handler;
  DBUG_ENTER("mysql_rm_db");

  char db_tmp[SAFE_NAME_LEN+1];
  const char *dbnorm= normalize_db_name(db->str, db_tmp, sizeof(db_tmp));

  if (lock_schema_name(thd, dbnorm))
    DBUG_RETURN(true);

  length= build_table_filename(path, sizeof(path) - 1, db->str, "", "", 0);
  strmov(path+length, MY_DB_OPT_FILE);		// Append db option file name
  del_dbopt(path);				// Remove dboption hash entry
  /*
     Now remove the db.opt file.
     The 'find_db_tables_and_rm_known_files' doesn't remove this file
     if there exists a table with the name 'db', so let's just do it
     separately. We know this file exists and needs to be deleted anyway.
  */
  if (mysql_file_delete_with_symlink(key_file_misc, path, "", MYF(0)) &&
      my_errno != ENOENT)
  {
    my_error(EE_DELETE, MYF(0), path, my_errno);
    DBUG_RETURN(true);
  }
    
  path[length]= '\0';				// Remove file name

  /* See if the directory exists */
  if (!(dirp= my_dir(path,MYF(MY_DONT_SORT))))
  {
    if (!if_exists)
    {
      my_error(ER_DB_DROP_EXISTS, MYF(0), db->str);
      DBUG_RETURN(true);
    }
    else
    {
      push_warning_printf(thd, Sql_condition::WARN_LEVEL_NOTE,
			  ER_DB_DROP_EXISTS, ER_THD(thd, ER_DB_DROP_EXISTS),
                          db->str);
      error= false;
      goto update_binlog;
    }
  }

  if (find_db_tables_and_rm_known_files(thd, dirp, dbnorm, path, &tables))
    goto exit;

  /*
    Disable drop of enabled log tables, must be done before name locking.
    This check is only needed if we are dropping the "mysql" database.
  */
  if ((rm_mysql_schema=
        (my_strcasecmp(system_charset_info, MYSQL_SCHEMA_NAME.str, db->str) == 0)))
  {
    for (table= tables; table; table= table->next_local)
      if (check_if_log_table(table, TRUE, "DROP"))
        goto exit;
  }

  /* Lock all tables and stored routines about to be dropped. */
  if (lock_table_names(thd, tables, NULL, thd->variables.lock_wait_timeout,
                       0) ||
      lock_db_routines(thd, dbnorm))
    goto exit;

  if (!in_bootstrap && !rm_mysql_schema)
  {
    for (table= tables; table; table= table->next_local)
    {
      if (table->open_type == OT_BASE_ONLY ||
          !thd->find_temporary_table(table))
        (void) delete_statistics_for_table(thd, &table->db, &table->table_name);
    }
  }

  /* mysql_ha_rm_tables() requires a non-null TABLE_LIST. */
  if (tables)
    mysql_ha_rm_tables(thd, tables);

  for (table= tables; table; table= table->next_local)
    deleted_tables++;

  thd->push_internal_handler(&err_handler);
  if (!thd->killed &&
      !(tables &&
        mysql_rm_table_no_locks(thd, tables, true, false, true, false, true,
                                false)))
  {
    /*
      We temporarily disable the binary log while dropping the objects
      in the database. Since the DROP DATABASE statement is always
      replicated as a statement, execution of it will drop all objects
      in the database on the slave as well, so there is no need to
      replicate the removal of the individual objects in the database
      as well.

      This is more of a safety precaution, since normally no objects
      should be dropped while the database is being cleaned, but in
      the event that a change in the code to remove other objects is
      made, these drops should still not be logged.
    */

    ha_drop_database(path);
    tmp_disable_binlog(thd);
    query_cache_invalidate1(thd, dbnorm);
    if (!rm_mysql_schema)
    {
      (void) sp_drop_db_routines(thd, dbnorm); /* @todo Do not ignore errors */
#ifdef HAVE_EVENT_SCHEDULER
      Events::drop_schema_events(thd, dbnorm);
#endif
    }
    reenable_binlog(thd);

    /*
      If the directory is a symbolic link, remove the link first, then
      remove the directory the symbolic link pointed at
    */
    error= rm_dir_w_symlink(path, true);
  }
  thd->pop_internal_handler();

update_binlog:
  if (!silent && likely(!error))
  {
    const char *query;
    ulong query_length;

    query= thd->query();
    query_length= thd->query_length();
    DBUG_ASSERT(query);

    if (mysql_bin_log.is_open())
    {
      int errcode= query_error_code(thd, TRUE);
      Query_log_event qinfo(thd, query, query_length, FALSE, TRUE,
			    /* suppress_use */ TRUE, errcode);
      /*
        Write should use the database being created as the "current
        database" and not the threads current database, which is the
        default.
      */
      qinfo.db     = db->str;
      qinfo.db_len = (uint32)db->length;

      /*
        These DDL methods and logging are protected with the exclusive
        metadata lock on the schema.
      */
      if (mysql_bin_log.write(&qinfo))
      {
        error= true;
        goto exit;
      }
    }
    thd->clear_error();
    thd->server_status|= SERVER_STATUS_DB_DROPPED;
    my_ok(thd, deleted_tables);
  }
  else if (mysql_bin_log.is_open() && !silent)
  {
    char *query, *query_pos, *query_end, *query_data_start;
    TABLE_LIST *tbl;

    if (!(query= (char*) thd->alloc(MAX_DROP_TABLE_Q_LEN)))
      goto exit; /* not much else we can do */
    query_pos= query_data_start= strmov(query,"DROP TABLE IF EXISTS ");
    query_end= query + MAX_DROP_TABLE_Q_LEN;

    for (tbl= tables; tbl; tbl= tbl->next_local)
    {
      size_t tbl_name_len;
      char quoted_name[FN_REFLEN+3];

      // Only write drop table to the binlog for tables that no longer exist.
      if (ha_table_exists(thd, &tbl->db, &tbl->table_name))
        continue;

      tbl_name_len= my_snprintf(quoted_name, sizeof(quoted_name), "%`s",
                                tbl->table_name.str);
      tbl_name_len++;                           /* +1 for the comma */
      if (query_pos + tbl_name_len + 1 >= query_end)
      {
        /*
          These DDL methods and logging are protected with the exclusive
          metadata lock on the schema.
        */
        if (write_to_binlog(thd, query, (uint)(query_pos -1 - query), db->str, db->length))
        {
          error= true;
          goto exit;
        }
        query_pos= query_data_start;
      }

      query_pos= strmov(query_pos, quoted_name);
      *query_pos++ = ',';
    }

    if (query_pos != query_data_start)
    {
      /*
        These DDL methods and logging are protected with the exclusive
        metadata lock on the schema.
      */
      if (write_to_binlog(thd, query, (uint)(query_pos -1 - query), db->str, db->length))
      {
        error= true;
        goto exit;
      }
    }
  }

exit:
  /*
    If this database was the client's selected database, we silently
    change the client's selected database to nothing (to have an empty
    SELECT DATABASE() in the future). For this we free() thd->db and set
    it to 0.
  */
  if (unlikely(thd->db.str && cmp_db_names(&thd->db, db) && !error))
  {
    mysql_change_db_impl(thd, NULL, 0, thd->variables.collation_server);
    SESSION_TRACKER_CHANGED(thd, CURRENT_SCHEMA_TRACKER, NULL);
  }
  my_dirend(dirp);
  DBUG_RETURN(error);
}


bool mysql_rm_db(THD *thd, const LEX_CSTRING *db, bool if_exists)
{
  if (thd->slave_thread &&
      slave_ddl_exec_mode_options == SLAVE_EXEC_MODE_IDEMPOTENT)
    if_exists= true;
  return mysql_rm_db_internal(thd, db, if_exists, false);
}


static bool find_db_tables_and_rm_known_files(THD *thd, MY_DIR *dirp,
                                              const char *dbname,
                                              const char *path,
                                              TABLE_LIST **tables)
{
  char filePath[FN_REFLEN];
  LEX_CSTRING db= { dbname, strlen(dbname) };
  TABLE_LIST *tot_list=0, **tot_list_next_local, **tot_list_next_global;
  DBUG_ENTER("find_db_tables_and_rm_known_files");
  DBUG_PRINT("enter",("path: %s", path));

  /* first, get the list of tables */
  Dynamic_array<LEX_CSTRING*> files(dirp->number_of_files);
  Discovered_table_list tl(thd, &files);
  if (ha_discover_table_names(thd, &db, dirp, &tl, true))
    DBUG_RETURN(1);

  /* Now put the tables in the list */
  tot_list_next_local= tot_list_next_global= &tot_list;

  for (size_t idx=0; idx < files.elements(); idx++)
  {
    LEX_CSTRING *table= files.at(idx);

    /* Drop the table nicely */
    TABLE_LIST *table_list=(TABLE_LIST*)thd->calloc(sizeof(*table_list));

    if (!table_list)
      DBUG_RETURN(true);
    table_list->db= db;
    table_list->table_name= *table;
    table_list->open_type= OT_BASE_ONLY;

<<<<<<< HEAD
    /* To be able to correctly look up the table in the table cache. */
    if (lower_case_table_names)
      table_list->table_name.length= my_casedn_str(files_charset_info,
                                                   (char*) table_list->table_name.str);
=======
    /*
      On the case-insensitive file systems table is opened
      with the lowercased file name. So we should lowercase
      as well to look up the cache properly.
    */
    if (lower_case_file_system)
      table_list->table_name_length= my_casedn_str(files_charset_info,
                                                   table_list->table_name);
>>>>>>> 09cea870

    table_list->alias= table_list->table_name;	// If lower_case_table_names=2
    table_list->mdl_request.init(MDL_key::TABLE, table_list->db.str,
                                 table_list->table_name.str, MDL_EXCLUSIVE,
                                 MDL_TRANSACTION);
    /* Link into list */
    (*tot_list_next_local)= table_list;
    (*tot_list_next_global)= table_list;
    tot_list_next_local= &table_list->next_local;
    tot_list_next_global= &table_list->next_global;
  }
  *tables= tot_list;

  /* and at last delete all non-table files */
  for (uint idx=0 ;
       idx < (uint) dirp->number_of_files && !thd->killed ;
       idx++)
  {
    FILEINFO *file=dirp->dir_entry+idx;
    char *extension;
    DBUG_PRINT("info",("Examining: %s", file->name));

    if (file->name[0] == 'a' && file->name[1] == 'r' &&
             file->name[2] == 'c' && file->name[3] == '\0')
    {
      /* .frm archive:
        Those archives are obsolete, but following code should
        exist to remove existent "arc" directories.
      */
      char newpath[FN_REFLEN];
      MY_DIR *new_dirp;
      strxmov(newpath, path, "/", "arc", NullS);
      (void) unpack_filename(newpath, newpath);
      if ((new_dirp = my_dir(newpath, MYF(MY_DONT_SORT))))
      {
	DBUG_PRINT("my",("Archive subdir found: %s", newpath));
	if ((mysql_rm_arc_files(thd, new_dirp, newpath)) < 0)
	  DBUG_RETURN(true);
      }
      continue;
    }
    if (!(extension= strrchr(file->name, '.')))
      extension= strend(file->name);
    if (find_type(extension, &deletable_extentions, FIND_TYPE_NO_PREFIX) > 0)
    {
      strxmov(filePath, path, "/", file->name, NullS);
      /*
        We ignore ENOENT error in order to skip files that was deleted
        by concurrently running statement like REPAIR TABLE ...
      */
      if (mysql_file_delete_with_symlink(key_file_misc, filePath, "", MYF(0)) &&
          my_errno != ENOENT)
      {
        my_error(EE_DELETE, MYF(0), filePath, my_errno);
        DBUG_RETURN(true);
      }
    }
  }

  DBUG_RETURN(false);
}


/*
  Remove directory with symlink

  SYNOPSIS
    rm_dir_w_symlink()
    org_path    path of derictory
    send_error  send errors
  RETURN
    0 OK
    1 ERROR
*/

static my_bool rm_dir_w_symlink(const char *org_path, my_bool send_error)
{
  char tmp_path[FN_REFLEN], *pos;
  char *path= tmp_path;
  DBUG_ENTER("rm_dir_w_symlink");
  unpack_filename(tmp_path, org_path);
#ifdef HAVE_READLINK
  int error;
  char tmp2_path[FN_REFLEN];

  /* Remove end FN_LIBCHAR as this causes problem on Linux in readlink */
  pos= strend(path);
  if (pos > path && pos[-1] == FN_LIBCHAR)
    *--pos=0;

  if (unlikely((error= my_readlink(tmp2_path, path, MYF(MY_WME))) < 0))
    DBUG_RETURN(1);
  if (likely(!error))
  {
    if (mysql_file_delete(key_file_misc, path, MYF(send_error ? MY_WME : 0)))
    {
      DBUG_RETURN(send_error);
    }
    /* Delete directory symbolic link pointed at */
    path= tmp2_path;
  }
#endif
  /* Remove last FN_LIBCHAR to not cause a problem on OS/2 */
  pos= strend(path);

  if (pos > path && pos[-1] == FN_LIBCHAR)
    *--pos=0;
  if (unlikely(rmdir(path) < 0 && send_error))
  {
    my_error(ER_DB_DROP_RMDIR, MYF(0), path, errno);
    DBUG_RETURN(1);
  }
  DBUG_RETURN(0);
}


/*
  Remove .frm archives from directory

  SYNOPSIS
    thd       thread handler
    dirp      list of files in archive directory
    db        data base name
    org_path  path of archive directory

  RETURN
    > 0 number of removed files
    -1  error

  NOTE
    A support of "arc" directories is obsolete, however this
    function should exist to remove existent "arc" directories.
*/
long mysql_rm_arc_files(THD *thd, MY_DIR *dirp, const char *org_path)
{
  long deleted= 0;
  ulong found_other_files= 0;
  char filePath[FN_REFLEN];
  DBUG_ENTER("mysql_rm_arc_files");
  DBUG_PRINT("enter", ("path: %s", org_path));

  for (uint idx=0 ;
       idx < (uint) dirp->number_of_files && !thd->killed ;
       idx++)
  {
    FILEINFO *file=dirp->dir_entry+idx;
    char *extension, *revision;
    DBUG_PRINT("info",("Examining: %s", file->name));

    extension= fn_ext(file->name);
    if (extension[0] != '.' ||
        extension[1] != 'f' || extension[2] != 'r' ||
        extension[3] != 'm' || extension[4] != '-')
    {
      found_other_files++;
      continue;
    }
    revision= extension+5;
    while (*revision && my_isdigit(system_charset_info, *revision))
      revision++;
    if (*revision)
    {
      found_other_files++;
      continue;
    }
    strxmov(filePath, org_path, "/", file->name, NullS);
    if (mysql_file_delete_with_symlink(key_file_misc, filePath, "", MYF(MY_WME)))
    {
      goto err;
    }
    deleted++;
  }
  if (thd->killed)
    goto err;

  my_dirend(dirp);

  /*
    If the directory is a symbolic link, remove the link first, then
    remove the directory the symbolic link pointed at
  */
  if (!found_other_files &&
      rm_dir_w_symlink(org_path, 0))
    DBUG_RETURN(-1);
  DBUG_RETURN(deleted);

err:
  my_dirend(dirp);
  DBUG_RETURN(-1);
}


/**
  @brief Internal implementation: switch current database to a valid one.

  @param thd            Thread context.
  @param new_db_name    Name of the database to switch to. The function will
                        take ownership of the name (the caller must not free
                        the allocated memory). If the name is NULL, we're
                        going to switch to NULL db.
  @param new_db_access  Privileges of the new database.
  @param new_db_charset Character set of the new database.
*/

static void mysql_change_db_impl(THD *thd,
                                 LEX_CSTRING *new_db_name,
                                 ulong new_db_access,
                                 CHARSET_INFO *new_db_charset)
{
  /* 1. Change current database in THD. */

  if (new_db_name == NULL)
  {
    /*
      THD::set_db() does all the job -- it frees previous database name and
      sets the new one.
    */

    thd->set_db(&null_clex_str);
  }
  else if (new_db_name->str == INFORMATION_SCHEMA_NAME.str)
  {
    /*
      Here we must use THD::set_db(), because we want to copy
      INFORMATION_SCHEMA_NAME constant.
    */

    thd->set_db(&INFORMATION_SCHEMA_NAME);
  }
  else
  {
    /*
      Here we already have a copy of database name to be used in THD. So,
      we just call THD::reset_db(). Since THD::reset_db() does not releases
      the previous database name, we should do it explicitly.
    */
    thd->set_db(&null_clex_str);
    thd->reset_db(new_db_name);
  }

  /* 2. Update security context. */

#ifndef NO_EMBEDDED_ACCESS_CHECKS
  thd->security_ctx->db_access= new_db_access;
#endif

  /* 3. Update db-charset environment variables. */

  thd->db_charset= new_db_charset;
  thd->variables.collation_database= new_db_charset;
}



/**
  Backup the current database name before switch.

  @param[in]      thd             thread handle
  @param[in, out] saved_db_name   IN: "str" points to a buffer where to store
                                  the old database name, "length" contains the
                                  buffer size
                                  OUT: if the current (default) database is
                                  not NULL, its name is copied to the
                                  buffer pointed at by "str"
                                  and "length" is updated accordingly.
                                  Otherwise "str" is set to NULL and
                                  "length" is set to 0.
*/

static void backup_current_db_name(THD *thd,
                                   LEX_STRING *saved_db_name)
{
  DBUG_ASSERT(saved_db_name->length >= SAFE_NAME_LEN +1);
  if (!thd->db.str)
  {
    /* No current (default) database selected. */
    saved_db_name->str= 0;
    saved_db_name->length= 0;
  }
  else
  {
    memcpy(saved_db_name->str, thd->db.str, thd->db.length + 1);
    saved_db_name->length= thd->db.length;
  }
}


/**
  @brief Change the current database and its attributes unconditionally.

  @param thd          thread handle
  @param new_db_name  database name
  @param force_switch if force_switch is FALSE, then the operation will fail if

                        - new_db_name is NULL or empty;

                        - OR new database name is invalid
                          (check_db_name() failed);

                        - OR user has no privilege on the new database;

                        - OR new database does not exist;

                      if force_switch is TRUE, then

                        - if new_db_name is NULL or empty, the current
                          database will be NULL, @@collation_database will
                          be set to @@collation_server, the operation will
                          succeed.

                        - if new database name is invalid
                          (check_db_name() failed), the current database
                          will be NULL, @@collation_database will be set to
                          @@collation_server, but the operation will fail;

                        - user privileges will not be checked
                          (THD::db_access however is updated);

                          TODO: is this really the intention?
                                (see sp-security.test).

                        - if new database does not exist,the current database
                          will be NULL, @@collation_database will be set to
                          @@collation_server, a warning will be thrown, the
                          operation will succeed.

  @details The function checks that the database name corresponds to a
  valid and existent database, checks access rights and changes the current
  database with database attributes (@@collation_database session variable,
  THD::db_access).

  This function is not the only way to switch the database that is
  currently employed. When the replication slave thread switches the
  database before executing a query, it calls thd->set_db directly.
  However, if the query, in turn, uses a stored routine, the stored routine
  will use this function, even if it's run on the slave.

  This function allocates the name of the database on the system heap: this
  is necessary to be able to uniformly change the database from any module
  of the server. Up to 5.0 different modules were using different memory to
  store the name of the database, and this led to memory corruption:
  a stack pointer set by Stored Procedures was used by replication after
  the stack address was long gone.

  @return Operation status
    @retval FALSE Success
    @retval TRUE  Error
*/

bool mysql_change_db(THD *thd, const LEX_CSTRING *new_db_name,
                     bool force_switch)
{
  LEX_CSTRING new_db_file_name;

  Security_context *sctx= thd->security_ctx;
  ulong db_access= sctx->db_access;
  CHARSET_INFO *db_default_cl;
  DBUG_ENTER("mysql_change_db");

  if (new_db_name->length == 0)
  {
    if (force_switch)
    {
      /*
        This can happen only if we're switching the current database back
        after loading stored program. The thing is that loading of stored
        program can happen when there is no current database.

        In case of stored program, new_db_name->str == "" and
        new_db_name->length == 0.
      */

      mysql_change_db_impl(thd, NULL, 0, thd->variables.collation_server);

      goto done;
    }
    else
    {
      my_message(ER_NO_DB_ERROR, ER_THD(thd, ER_NO_DB_ERROR), MYF(0));

      DBUG_RETURN(TRUE);
    }
  }
  DBUG_PRINT("enter",("name: '%s'", new_db_name->str));

  if (is_infoschema_db(new_db_name))
  {
    /* Switch the current database to INFORMATION_SCHEMA. */

    mysql_change_db_impl(thd, &INFORMATION_SCHEMA_NAME, SELECT_ACL,
                         system_charset_info);
    goto done;
  }

  /*
    Now we need to make a copy because check_db_name requires a
    non-constant argument. Actually, it takes database file name.

    TODO: fix check_db_name().
  */

  new_db_file_name.str= my_strndup(new_db_name->str, new_db_name->length,
                                   MYF(MY_WME));
  new_db_file_name.length= new_db_name->length;

  if (new_db_file_name.str == NULL)
    DBUG_RETURN(TRUE);                             /* the error is set */

  /*
    NOTE: if check_db_name() fails, we should throw an error in any case,
    even if we are called from sp_head::execute().

    It's next to impossible however to get this error when we are called
    from sp_head::execute(). But let's switch the current database to NULL
    in this case to be sure.
    The cast below ok here as new_db_file_name was just allocated
  */

  if (check_db_name((LEX_STRING*) &new_db_file_name))
  {
    my_error(ER_WRONG_DB_NAME, MYF(0), new_db_file_name.str);
    my_free(const_cast<char*>(new_db_file_name.str));

    if (force_switch)
      mysql_change_db_impl(thd, NULL, 0, thd->variables.collation_server);

    DBUG_RETURN(TRUE);
  }

  DBUG_PRINT("info",("Use database: %s", new_db_file_name.str));

#ifndef NO_EMBEDDED_ACCESS_CHECKS
  if (test_all_bits(sctx->master_access, DB_ACLS))
    db_access= DB_ACLS;
  else
  {
    db_access= acl_get(sctx->host, sctx->ip, sctx->priv_user,
                        new_db_file_name.str, FALSE) | sctx->master_access;
    if (sctx->priv_role[0])
    {
      /* include a possible currently set role for access */
      db_access|= acl_get("", "", sctx->priv_role, new_db_file_name.str, FALSE);
    }
  }

  if (!force_switch &&
      !(db_access & DB_ACLS) &&
      check_grant_db(thd, new_db_file_name.str))
  {
    my_error(ER_DBACCESS_DENIED_ERROR, MYF(0),
             sctx->priv_user,
             sctx->priv_host,
             new_db_file_name.str);
    general_log_print(thd, COM_INIT_DB, ER_THD(thd, ER_DBACCESS_DENIED_ERROR),
                      sctx->priv_user, sctx->priv_host, new_db_file_name.str);
    my_free(const_cast<char*>(new_db_file_name.str));
    DBUG_RETURN(TRUE);
  }
#endif

  DEBUG_SYNC(thd, "before_db_dir_check");

  if (check_db_dir_existence(new_db_file_name.str))
  {
    if (force_switch)
    {
      /* Throw a warning and free new_db_file_name. */

      push_warning_printf(thd, Sql_condition::WARN_LEVEL_NOTE,
                          ER_BAD_DB_ERROR, ER_THD(thd, ER_BAD_DB_ERROR),
                          new_db_file_name.str);

      my_free(const_cast<char*>(new_db_file_name.str));

      /* Change db to NULL. */

      mysql_change_db_impl(thd, NULL, 0, thd->variables.collation_server);

      /* The operation succeed. */
      goto done;
    }
    else
    {
      /* Report an error and free new_db_file_name. */

      my_error(ER_BAD_DB_ERROR, MYF(0), new_db_file_name.str);
      my_free(const_cast<char*>(new_db_file_name.str));

      /* The operation failed. */

      DBUG_RETURN(TRUE);
    }
  }

  /*
    NOTE: in mysql_change_db_impl() new_db_file_name is assigned to THD
    attributes and will be freed in THD::~THD().
  */

  db_default_cl= get_default_db_collation(thd, new_db_file_name.str);

  mysql_change_db_impl(thd, &new_db_file_name, db_access, db_default_cl);

done:
  SESSION_TRACKER_CHANGED(thd, CURRENT_SCHEMA_TRACKER, NULL);
  SESSION_TRACKER_CHANGED(thd, SESSION_STATE_CHANGE_TRACKER, NULL);
  DBUG_RETURN(FALSE);
}


/**
  Change the current database and its attributes if needed.

  @param          thd             thread handle
  @param          new_db_name     database name
  @param[in, out] saved_db_name   IN: "str" points to a buffer where to store
                                  the old database name, "length" contains the
                                  buffer size
                                  OUT: if the current (default) database is
                                  not NULL, its name is copied to the
                                  buffer pointed at by "str"
                                  and "length" is updated accordingly.
                                  Otherwise "str" is set to NULL and
                                  "length" is set to 0.
  @param          force_switch    @see mysql_change_db()
  @param[out]     cur_db_changed  out-flag to indicate whether the current
                                  database has been changed (valid only if
                                  the function suceeded)
*/

bool mysql_opt_change_db(THD *thd,
                         const LEX_CSTRING *new_db_name,
                         LEX_STRING *saved_db_name,
                         bool force_switch,
                         bool *cur_db_changed)
{
  *cur_db_changed= !cmp_db_names(&thd->db, new_db_name);

  if (!*cur_db_changed)
    return FALSE;

  backup_current_db_name(thd, saved_db_name);

  return mysql_change_db(thd, new_db_name, force_switch);
}


/**
  Upgrade a 5.0 database.
  This function is invoked whenever an ALTER DATABASE UPGRADE query is executed:
    ALTER DATABASE 'olddb' UPGRADE DATA DIRECTORY NAME.

  If we have managed to rename (move) tables to the new database
  but something failed on a later step, then we store the
  RENAME DATABASE event in the log. mysql_rename_db() is atomic in
  the sense that it will rename all or none of the tables.

  @param thd Current thread
  @param old_db 5.0 database name, in #mysql50#name format
  @return 0 on success, 1 on error
*/

bool mysql_upgrade_db(THD *thd, const LEX_CSTRING *old_db)
{
  bool error= 0, change_to_newdb= 0;
  char path[FN_REFLEN+16];
  uint length;
  Schema_specification_st create_info;
  MY_DIR *dirp;
  TABLE_LIST *table_list;
  SELECT_LEX *sl= thd->lex->current_select;
  LEX_CSTRING new_db;
  DBUG_ENTER("mysql_upgrade_db");

  if ((old_db->length <= MYSQL50_TABLE_NAME_PREFIX_LENGTH) ||
      (strncmp(old_db->str,
              MYSQL50_TABLE_NAME_PREFIX,
              MYSQL50_TABLE_NAME_PREFIX_LENGTH) != 0))
  {
    my_error(ER_WRONG_USAGE, MYF(0),
             "ALTER DATABASE UPGRADE DATA DIRECTORY NAME",
             "name");
    DBUG_RETURN(1);
  }

  /* `#mysql50#<name>` converted to encoded `<name>` */
  new_db.str= old_db->str + MYSQL50_TABLE_NAME_PREFIX_LENGTH;
  new_db.length= old_db->length - MYSQL50_TABLE_NAME_PREFIX_LENGTH;

  /* Lock the old name, the new name will be locked by mysql_create_db().*/
  if (lock_schema_name(thd, old_db->str))
    DBUG_RETURN(1);

  /*
    Let's remember if we should do "USE newdb" afterwards.
    thd->db will be cleared in mysql_rename_db()
  */
  if (thd->db.str && !cmp(&thd->db, old_db))
    change_to_newdb= 1;

  build_table_filename(path, sizeof(path)-1,
                       old_db->str, "", MY_DB_OPT_FILE, 0);
  if ((load_db_opt(thd, path, &create_info)))
    create_info.default_table_charset= thd->variables.collation_server;

  length= build_table_filename(path, sizeof(path)-1, old_db->str, "", "", 0);
  if (length && path[length-1] == FN_LIBCHAR)
    path[length-1]=0;                            // remove ending '\'
  if (unlikely((error= my_access(path,F_OK))))
  {
    my_error(ER_BAD_DB_ERROR, MYF(0), old_db->str);
    goto exit;
  }

  /* Step1: Create the new database */
  if (unlikely((error= mysql_create_db_internal(thd, &new_db,
                                                DDL_options(), &create_info,
                                                1))))
    goto exit;

  /* Step2: Move tables to the new database */
  if ((dirp = my_dir(path,MYF(MY_DONT_SORT))))
  {
    uint nfiles= (uint) dirp->number_of_files;
    for (uint idx=0 ; idx < nfiles && !thd->killed ; idx++)
    {
      FILEINFO *file= dirp->dir_entry + idx;
      char *extension, tname[FN_REFLEN + 1];
      LEX_CSTRING table_str;
      DBUG_PRINT("info",("Examining: %s", file->name));

      /* skiping non-FRM files */
      if (!(extension= (char*) fn_frm_ext(file->name)))
        continue;

      /* A frm file found, add the table info rename list */
      *extension= '\0';

      table_str.length= filename_to_tablename(file->name,
                                              tname, sizeof(tname)-1);
      table_str.str= (char*) thd->memdup(tname, table_str.length + 1);
      Table_ident *old_ident= new Table_ident(thd, old_db, &table_str, 0);
      Table_ident *new_ident= new Table_ident(thd, &new_db, &table_str, 0);
      if (!old_ident || !new_ident ||
          !sl->add_table_to_list(thd, old_ident, NULL,
                                 TL_OPTION_UPDATING, TL_IGNORE,
                                 MDL_EXCLUSIVE) ||
          !sl->add_table_to_list(thd, new_ident, NULL,
                                 TL_OPTION_UPDATING, TL_IGNORE,
                                 MDL_EXCLUSIVE))
      {
        error= 1;
        my_dirend(dirp);
        goto exit;
      }
    }
    my_dirend(dirp);  
  }

  if ((table_list= thd->lex->query_tables) &&
      (error= mysql_rename_tables(thd, table_list, 1)))
  {
    /*
      Failed to move all tables from the old database to the new one.
      In the best case mysql_rename_tables() moved all tables back to the old
      database. In the worst case mysql_rename_tables() moved some tables
      to the new database, then failed, then started to move the tables back,
      and then failed again. In this situation we have some tables in the
      old database and some tables in the new database.
      Let's delete the option file, and then the new database directory.
      If some tables were left in the new directory, rmdir() will fail.
      It garantees we never loose any tables.
    */
    build_table_filename(path, sizeof(path)-1,
                         new_db.str,"",MY_DB_OPT_FILE, 0);
    mysql_file_delete(key_file_dbopt, path, MYF(MY_WME));
    length= build_table_filename(path, sizeof(path)-1, new_db.str, "", "", 0);
    if (length && path[length-1] == FN_LIBCHAR)
      path[length-1]=0;                            // remove ending '\'
    rmdir(path);
    goto exit;
  }


  /*
    Step3: move all remaining files to the new db's directory.
    Skip db opt file: it's been created by mysql_create_db() in
    the new directory, and will be dropped by mysql_rm_db() in the old one.
    Trigger TRN and TRG files are be moved as regular files at the moment,
    without any special treatment.

    Triggers without explicit database qualifiers in table names work fine: 
      use d1;
      create trigger trg1 before insert on t2 for each row set @a:=1
      rename database d1 to d2;

    TODO: Triggers, having the renamed database explicitly written
    in the table qualifiers.
    1. when the same database is renamed:
        create trigger d1.trg1 before insert on d1.t1 for each row set @a:=1;
        rename database d1 to d2;
      Problem: After database renaming, the trigger's body
               still points to the old database d1.
    2. when another database is renamed:
        create trigger d3.trg1 before insert on d3.t1 for each row
          insert into d1.t1 values (...);
        rename database d1 to d2;
      Problem: After renaming d1 to d2, the trigger's body
               in the database d3 still points to database d1.
  */

  if ((dirp = my_dir(path,MYF(MY_DONT_SORT))))
  {
    uint nfiles= (uint) dirp->number_of_files;
    for (uint idx=0 ; idx < nfiles ; idx++)
    {
      FILEINFO *file= dirp->dir_entry + idx;
      char oldname[FN_REFLEN + 1], newname[FN_REFLEN + 1];
      DBUG_PRINT("info",("Examining: %s", file->name));

      /* skiping MY_DB_OPT_FILE */
      if (!my_strcasecmp(files_charset_info, file->name, MY_DB_OPT_FILE))
        continue;

      /* pass empty file name, and file->name as extension to avoid encoding */
      build_table_filename(oldname, sizeof(oldname)-1,
                           old_db->str, "", file->name, 0);
      build_table_filename(newname, sizeof(newname)-1,
                           new_db.str, "", file->name, 0);
      mysql_file_rename(key_file_misc, oldname, newname, MYF(MY_WME));
    }
    my_dirend(dirp);
  }

  /*
    Step7: drop the old database.
    query_cache_invalidate(olddb) is done inside mysql_rm_db(), no need
    to execute them again.
    mysql_rm_db() also "unuses" if we drop the current database.
  */
  error= mysql_rm_db_internal(thd, old_db, 0, true);

  /* Step8: logging */
  if (mysql_bin_log.is_open())
  {
    int errcode= query_error_code(thd, TRUE);
    Query_log_event qinfo(thd, thd->query(), thd->query_length(),
                          FALSE, TRUE, TRUE, errcode);
    thd->clear_error();
    error|= mysql_bin_log.write(&qinfo);
  }

  /* Step9: Let's do "use newdb" if we renamed the current database */
  if (change_to_newdb)
    error|= mysql_change_db(thd, & new_db, FALSE);

exit:
  DBUG_RETURN(error);
}



/*
  Check if there is directory for the database name.

  SYNOPSIS
    check_db_dir_existence()
    db_name   database name

  RETURN VALUES
    FALSE   There is directory for the specified database name.
    TRUE    The directory does not exist.
*/

bool check_db_dir_existence(const char *db_name)
{
  char db_dir_path[FN_REFLEN + 1];
  uint db_dir_path_len;

  db_dir_path_len= build_table_filename(db_dir_path, sizeof(db_dir_path) - 1,
                                        db_name, "", "", 0);

  if (db_dir_path_len && db_dir_path[db_dir_path_len - 1] == FN_LIBCHAR)
    db_dir_path[db_dir_path_len - 1]= 0;

  /* Check access. */

  return my_access(db_dir_path, F_OK);
}


const char *normalize_db_name(const char *db, char *buffer, size_t buffer_size)
{
  DBUG_ASSERT(buffer_size > 1);
  if (!lower_case_table_names)
    return db;
  strmake(buffer, db, buffer_size - 1);
  my_casedn_str(system_charset_info, buffer);
  return buffer;
}<|MERGE_RESOLUTION|>--- conflicted
+++ resolved
@@ -1089,21 +1089,14 @@
     table_list->table_name= *table;
     table_list->open_type= OT_BASE_ONLY;
 
-<<<<<<< HEAD
-    /* To be able to correctly look up the table in the table cache. */
-    if (lower_case_table_names)
-      table_list->table_name.length= my_casedn_str(files_charset_info,
-                                                   (char*) table_list->table_name.str);
-=======
     /*
       On the case-insensitive file systems table is opened
       with the lowercased file name. So we should lowercase
       as well to look up the cache properly.
     */
     if (lower_case_file_system)
-      table_list->table_name_length= my_casedn_str(files_charset_info,
-                                                   table_list->table_name);
->>>>>>> 09cea870
+      table_list->table_name.length= my_casedn_str(files_charset_info,
+                                                   (char*) table_list->table_name.str);
 
     table_list->alias= table_list->table_name;	// If lower_case_table_names=2
     table_list->mdl_request.init(MDL_key::TABLE, table_list->db.str,
