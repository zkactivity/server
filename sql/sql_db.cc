/* Copyright (C) 2000-2003 MySQL AB

   This program is free software; you can redistribute it and/or modify
   it under the terms of the GNU General Public License as published by
   the Free Software Foundation; version 2 of the License.

   This program is distributed in the hope that it will be useful,
   but WITHOUT ANY WARRANTY; without even the implied warranty of
   MERCHANTABILITY or FITNESS FOR A PARTICULAR PURPOSE.  See the
   GNU General Public License for more details.

   You should have received a copy of the GNU General Public License
   along with this program; if not, write to the Free Software
   Foundation, Inc., 59 Temple Place, Suite 330, Boston, MA  02111-1307  USA */


/* create and drop of databases */

#include "mysql_priv.h"
#include <mysys_err.h>
#include "sp.h"
#include "events.h"
#include <my_dir.h>
#include <m_ctype.h>
#include "log.h"
#ifdef __WIN__
#include <direct.h>
#endif

#define MAX_DROP_TABLE_Q_LEN      1024

const char *del_exts[]= {".frm", ".BAK", ".TMD",".opt", NullS};
static TYPELIB deletable_extentions=
{array_elements(del_exts)-1,"del_exts", del_exts, NULL};

static long mysql_rm_known_files(THD *thd, MY_DIR *dirp,
				 const char *db, const char *path, uint level, 
                                 TABLE_LIST **dropped_tables);
         
long mysql_rm_arc_files(THD *thd, MY_DIR *dirp, const char *org_path);
static my_bool rm_dir_w_symlink(const char *org_path, my_bool send_error);
static void mysql_change_db_impl(THD *thd,
                                 LEX_STRING *new_db_name,
                                 ulong new_db_access,
                                 CHARSET_INFO *new_db_charset);


/* Database lock hash */
HASH lock_db_cache;
pthread_mutex_t LOCK_lock_db;
int creating_database= 0;  // how many database locks are made


/* Structure for database lock */
typedef struct my_dblock_st
{
  char *name;        /* Database name        */
  uint name_length;  /* Database length name */
} my_dblock_t;


/*
  lock_db key.
*/

extern "C" uchar* lock_db_get_key(my_dblock_t *, size_t *, my_bool not_used);

uchar* lock_db_get_key(my_dblock_t *ptr, size_t *length,
                       my_bool not_used __attribute__((unused)))
{
  *length= ptr->name_length;
  return (uchar*) ptr->name;
}


/*
  Free lock_db hash element.
*/

extern "C" void lock_db_free_element(void *ptr);

void lock_db_free_element(void *ptr)
{
  my_free(ptr, MYF(0));
}


/*
  Put a database lock entry into the hash.
  
  DESCRIPTION
    Insert a database lock entry into hash.
    LOCK_db_lock must be previously locked.
  
  RETURN VALUES
    0 on success.
    1 on error.
*/

static my_bool lock_db_insert(const char *dbname, uint length)
{
  my_dblock_t *opt;
  my_bool error= 0;
  DBUG_ENTER("lock_db_insert");
  
  safe_mutex_assert_owner(&LOCK_lock_db);

  if (!(opt= (my_dblock_t*) hash_search(&lock_db_cache,
                                        (uchar*) dbname, length)))
  { 
    /* Db is not in the hash, insert it */
    char *tmp_name;
    if (!my_multi_malloc(MYF(MY_WME | MY_ZEROFILL),
                         &opt, (uint) sizeof(*opt), &tmp_name, (uint) length+1,
                         NullS))
    {
      error= 1;
      goto end;
    }
    
    opt->name= tmp_name;
    strmov(opt->name, dbname);
    opt->name_length= length;
    
    if ((error= my_hash_insert(&lock_db_cache, (uchar*) opt)))
      my_free(opt, MYF(0));
  }

end:
  DBUG_RETURN(error);
}


/*
  Delete a database lock entry from hash.
*/

void lock_db_delete(const char *name, uint length)
{
  my_dblock_t *opt;
  safe_mutex_assert_owner(&LOCK_lock_db);
  if ((opt= (my_dblock_t *)hash_search(&lock_db_cache,
                                       (const uchar*) name, length)))
    hash_delete(&lock_db_cache, (uchar*) opt);
}


/* Database options hash */
static HASH dboptions;
static my_bool dboptions_init= 0;
static rw_lock_t LOCK_dboptions;

/* Structure for database options */
typedef struct my_dbopt_st
{
  char *name;			/* Database name                  */
  uint name_length;		/* Database length name           */
  CHARSET_INFO *charset;	/* Database default character set */
} my_dbopt_t;


/*
  Function we use in the creation of our hash to get key.
*/

extern "C" uchar* dboptions_get_key(my_dbopt_t *opt, size_t *length,
                                    my_bool not_used);

uchar* dboptions_get_key(my_dbopt_t *opt, size_t *length,
                         my_bool not_used __attribute__((unused)))
{
  *length= opt->name_length;
  return (uchar*) opt->name;
}


/*
  Helper function to write a query to binlog used by mysql_rm_db()
*/

static inline void write_to_binlog(THD *thd, char *query, uint q_len,
                                   char *db, uint db_len)
{
  Query_log_event qinfo(thd, query, q_len, 0, 0, 0);
  qinfo.db= db;
  qinfo.db_len= db_len;
  mysql_bin_log.write(&qinfo);
}  


/*
  Function to free dboptions hash element
*/

extern "C" void free_dbopt(void *dbopt);

void free_dbopt(void *dbopt)
{
  my_free((uchar*) dbopt, MYF(0));
}


/* 
  Initialize database option hash and locked database hash.

  SYNOPSIS
    my_database_names()

  NOTES
    Must be called before any other database function is called.

  RETURN
    0	ok
    1	Fatal error
*/

bool my_database_names_init(void)
{
  bool error= 0;
  (void) my_rwlock_init(&LOCK_dboptions, NULL);
  if (!dboptions_init)
  {
    dboptions_init= 1;
    error= hash_init(&dboptions, lower_case_table_names ? 
                     &my_charset_bin : system_charset_info,
                     32, 0, 0, (hash_get_key) dboptions_get_key,
                     free_dbopt,0) ||
           hash_init(&lock_db_cache, lower_case_table_names ? 
                     &my_charset_bin : system_charset_info,
                     32, 0, 0, (hash_get_key) lock_db_get_key,
                     lock_db_free_element,0);

  }
  return error;
}



/* 
  Free database option hash and locked databases hash.
*/

void my_database_names_free(void)
{
  if (dboptions_init)
  {
    dboptions_init= 0;
    hash_free(&dboptions);
    (void) rwlock_destroy(&LOCK_dboptions);
    hash_free(&lock_db_cache);
  }
}


/*
  Cleanup cached options
*/

void my_dbopt_cleanup(void)
{
  rw_wrlock(&LOCK_dboptions);
  hash_free(&dboptions);
  hash_init(&dboptions, lower_case_table_names ? 
            &my_charset_bin : system_charset_info,
            32, 0, 0, (hash_get_key) dboptions_get_key,
            free_dbopt,0);
  rw_unlock(&LOCK_dboptions);
}


/*
  Find database options in the hash.
  
  DESCRIPTION
    Search a database options in the hash, usings its path.
    Fills "create" on success.
  
  RETURN VALUES
    0 on success.
    1 on error.
*/

static my_bool get_dbopt(const char *dbname, HA_CREATE_INFO *create)
{
  my_dbopt_t *opt;
  uint length;
  my_bool error= 1;
  
  length= (uint) strlen(dbname);
  
  rw_rdlock(&LOCK_dboptions);
  if ((opt= (my_dbopt_t*) hash_search(&dboptions, (uchar*) dbname, length)))
  {
    create->default_table_charset= opt->charset;
    error= 0;
  }
  rw_unlock(&LOCK_dboptions);
  return error;
}


/*
  Writes database options into the hash.
  
  DESCRIPTION
    Inserts database options into the hash, or updates
    options if they are already in the hash.
  
  RETURN VALUES
    0 on success.
    1 on error.
*/

static my_bool put_dbopt(const char *dbname, HA_CREATE_INFO *create)
{
  my_dbopt_t *opt;
  uint length;
  my_bool error= 0;
  DBUG_ENTER("put_dbopt");

  length= (uint) strlen(dbname);
  
  rw_wrlock(&LOCK_dboptions);
  if (!(opt= (my_dbopt_t*) hash_search(&dboptions, (uchar*) dbname, length)))
  { 
    /* Options are not in the hash, insert them */
    char *tmp_name;
    if (!my_multi_malloc(MYF(MY_WME | MY_ZEROFILL),
                         &opt, (uint) sizeof(*opt), &tmp_name, (uint) length+1,
                         NullS))
    {
      error= 1;
      goto end;
    }
    
    opt->name= tmp_name;
    strmov(opt->name, dbname);
    opt->name_length= length;
    
    if ((error= my_hash_insert(&dboptions, (uchar*) opt)))
    {
      my_free(opt, MYF(0));
      goto end;
    }
  }

  /* Update / write options in hash */
  opt->charset= create->default_table_charset;

end:
  rw_unlock(&LOCK_dboptions);  
  DBUG_RETURN(error);
}


/*
  Deletes database options from the hash.
*/

void del_dbopt(const char *path)
{
  my_dbopt_t *opt;
  rw_wrlock(&LOCK_dboptions);
  if ((opt= (my_dbopt_t *)hash_search(&dboptions, (const uchar*) path,
                                      strlen(path))))
    hash_delete(&dboptions, (uchar*) opt);
  rw_unlock(&LOCK_dboptions);
}


/*
  Create database options file:

  DESCRIPTION
    Currently database default charset is only stored there.

  RETURN VALUES
  0	ok
  1	Could not create file or write to it.  Error sent through my_error()
*/

static bool write_db_opt(THD *thd, const char *path, HA_CREATE_INFO *create)
{
  register File file;
  char buf[256]; // Should be enough for one option
  bool error=1;

  if (!create->default_table_charset)
    create->default_table_charset= thd->variables.collation_server;

  if (put_dbopt(path, create))
    return 1;

  if ((file=my_create(path, CREATE_MODE,O_RDWR | O_TRUNC,MYF(MY_WME))) >= 0)
  {
    ulong length;
    length= (ulong) (strxnmov(buf, sizeof(buf)-1, "default-character-set=",
                              create->default_table_charset->csname,
                              "\ndefault-collation=",
                              create->default_table_charset->name,
                              "\n", NullS) - buf);

    /* Error is written by my_write */
    if (!my_write(file,(uchar*) buf, length, MYF(MY_NABP+MY_WME)))
      error=0;
    my_close(file,MYF(0));
  }
  return error;
}


/*
  Load database options file

  load_db_opt()
  path		Path for option file
  create	Where to store the read options

  DESCRIPTION

  RETURN VALUES
  0	File found
  1	No database file or could not open it

*/

bool load_db_opt(THD *thd, const char *path, HA_CREATE_INFO *create)
{
  File file;
  char buf[256];
  DBUG_ENTER("load_db_opt");
  bool error=1;
  uint nbytes;

  bzero((char*) create,sizeof(*create));
  create->default_table_charset= thd->variables.collation_server;

  /* Check if options for this database are already in the hash */
  if (!get_dbopt(path, create))
    DBUG_RETURN(0);

  /* Otherwise, load options from the .opt file */
  if ((file=my_open(path, O_RDONLY | O_SHARE, MYF(0))) < 0)
    goto err1;

  IO_CACHE cache;
  if (init_io_cache(&cache, file, IO_SIZE, READ_CACHE, 0, 0, MYF(0)))
    goto err2;

  while ((int) (nbytes= my_b_gets(&cache, (char*) buf, sizeof(buf))) > 0)
  {
    char *pos= buf+nbytes-1;
    /* Remove end space and control characters */
    while (pos > buf && !my_isgraph(&my_charset_latin1, pos[-1]))
      pos--;
    *pos=0;
    if ((pos= strchr(buf, '=')))
    {
      if (!strncmp(buf,"default-character-set", (pos-buf)))
      {
        /*
           Try character set name, and if it fails
           try collation name, probably it's an old
           4.1.0 db.opt file, which didn't have
           separate default-character-set and
           default-collation commands.
        */
        if (!(create->default_table_charset=
        get_charset_by_csname(pos+1, MY_CS_PRIMARY, MYF(0))) &&
            !(create->default_table_charset=
              get_charset_by_name(pos+1, MYF(0))))
        {
          sql_print_error("Error while loading database options: '%s':",path);
          sql_print_error(ER(ER_UNKNOWN_CHARACTER_SET),pos+1);
          create->default_table_charset= default_charset_info;
        }
      }
      else if (!strncmp(buf,"default-collation", (pos-buf)))
      {
        if (!(create->default_table_charset= get_charset_by_name(pos+1,
                                                           MYF(0))))
        {
          sql_print_error("Error while loading database options: '%s':",path);
          sql_print_error(ER(ER_UNKNOWN_COLLATION),pos+1);
          create->default_table_charset= default_charset_info;
        }
      }
    }
  }
  /*
    Put the loaded value into the hash.
    Note that another thread could've added the same
    entry to the hash after we called get_dbopt(),
    but it's not an error, as put_dbopt() takes this
    possibility into account.
  */
  error= put_dbopt(path, create);

  end_io_cache(&cache);
err2:
  my_close(file,MYF(0));
err1:
  DBUG_RETURN(error);
}


/*
  Retrieve database options by name. Load database options file or fetch from
  cache.

  SYNOPSIS
    load_db_opt_by_name()
    db_name         Database name
    db_create_info  Where to store the database options

  DESCRIPTION
    load_db_opt_by_name() is a shortcut for load_db_opt().

  NOTE
    Although load_db_opt_by_name() (and load_db_opt()) returns status of
    the operation, it is useless usually and should be ignored. The problem
    is that there are 1) system databases ("mysql") and 2) virtual
    databases ("information_schema"), which do not contain options file.
    So, load_db_opt[_by_name]() returns FALSE for these databases, but this
    is not an error.

    load_db_opt[_by_name]() clears db_create_info structure in any case, so
    even on failure it contains valid data. So, common use case is just
    call load_db_opt[_by_name]() without checking return value and use
    db_create_info right after that.

  RETURN VALUES (read NOTE!)
    FALSE   Success
    TRUE    Failed to retrieve options
*/

bool load_db_opt_by_name(THD *thd, const char *db_name,
                         HA_CREATE_INFO *db_create_info)
{
  char db_opt_path[FN_REFLEN + 1];

  /*
    Pass an empty file name, and the database options file name as extension
    to avoid table name to file name encoding.
  */
  (void) build_table_filename(db_opt_path, sizeof(db_opt_path) - 1,
                              db_name, "", MY_DB_OPT_FILE, 0);

  return load_db_opt(thd, db_opt_path, db_create_info);
}


/**
  Return default database collation.

  @param thd     Thread context.
  @param db_name Database name.

  @return CHARSET_INFO object. The operation always return valid character
    set, even if the database does not exist.
*/

CHARSET_INFO *get_default_db_collation(THD *thd, const char *db_name)
{
  HA_CREATE_INFO db_info;

  if (thd->db != NULL && strcmp(db_name, thd->db) == 0)
    return thd->db_charset;

  load_db_opt_by_name(thd, db_name, &db_info);

  /*
    NOTE: even if load_db_opt_by_name() fails,
    db_info.default_table_charset contains valid character set
    (collation_server). We should not fail if load_db_opt_by_name() fails,
    because it is valid case. If a database has been created just by
    "mkdir", it does not contain db.opt file, but it is valid database.
  */

  return db_info.default_table_charset;
}


/*
  Create a database

  SYNOPSIS
  mysql_create_db()
  thd		Thread handler
  db		Name of database to create
		Function assumes that this is already validated.
  create_info	Database create options (like character set)
  silent	Used by replication when internally creating a database.
		In this case the entry should not be logged.

  SIDE-EFFECTS
   1. Report back to client that command succeeded (my_ok)
   2. Report errors to client
   3. Log event to binary log
   (The 'silent' flags turns off 1 and 3.)

  RETURN VALUES
  FALSE ok
  TRUE  Error

*/

int mysql_create_db(THD *thd, char *db, HA_CREATE_INFO *create_info,
                     bool silent)
{
  char	 path[FN_REFLEN+16];
  char	 tmp_query[FN_REFLEN+16];
  long result= 1;
  int error= 0;
  MY_STAT stat_info;
  uint create_options= create_info ? create_info->options : 0;
  uint path_len;
  DBUG_ENTER("mysql_create_db");

  /* do not create 'information_schema' db */
  if (!my_strcasecmp(system_charset_info, db, INFORMATION_SCHEMA_NAME.str))
  {
    my_error(ER_DB_CREATE_EXISTS, MYF(0), db);
    DBUG_RETURN(-1);
  }

  /*
    Do not create database if another thread is holding read lock.
    Wait for global read lock before acquiring LOCK_mysql_create_db.
    After wait_if_global_read_lock() we have protection against another
    global read lock. If we would acquire LOCK_mysql_create_db first,
    another thread could step in and get the global read lock before we
    reach wait_if_global_read_lock(). If this thread tries the same as we
    (admin a db), it would then go and wait on LOCK_mysql_create_db...
    Furthermore wait_if_global_read_lock() checks if the current thread
    has the global read lock and refuses the operation with
    ER_CANT_UPDATE_WITH_READLOCK if applicable.
  */
  if (wait_if_global_read_lock(thd, 0, 1))
  {
    error= -1;
    goto exit2;
  }

  VOID(pthread_mutex_lock(&LOCK_mysql_create_db));

  /* Check directory */
  path_len= build_table_filename(path, sizeof(path) - 1, db, "", "", 0);
  path[path_len-1]= 0;                    // Remove last '/' from path

  if (my_stat(path,&stat_info,MYF(0)))
  {
    if (!(create_options & HA_LEX_CREATE_IF_NOT_EXISTS))
    {
      my_error(ER_DB_CREATE_EXISTS, MYF(0), db);
      error= -1;
      goto exit;
    }
    push_warning_printf(thd, MYSQL_ERROR::WARN_LEVEL_NOTE,
			ER_DB_CREATE_EXISTS, ER(ER_DB_CREATE_EXISTS), db);
    error= 0;
    goto not_silent;
  }
  else
  {
    if (my_errno != ENOENT)
    {
      my_error(EE_STAT, MYF(0), path, my_errno);
      goto exit;
    }
    if (my_mkdir(path,0777,MYF(0)) < 0)
    {
      my_error(ER_CANT_CREATE_DB, MYF(0), db, my_errno);
      error= -1;
      goto exit;
    }
  }

  path[path_len-1]= FN_LIBCHAR;
  strmake(path+path_len, MY_DB_OPT_FILE, sizeof(path)-path_len-1);
  if (write_db_opt(thd, path, create_info))
  {
    /*
      Could not create options file.
      Restore things to beginning.
    */
    path[path_len]= 0;
    if (rmdir(path) >= 0)
    {
      error= -1;
      goto exit;
    }
    /*
      We come here when we managed to create the database, but not the option
      file.  In this case it's best to just continue as if nothing has
      happened.  (This is a very unlikely senario)
    */
    thd->clear_error();
  }

not_silent:
  if (!silent)
  {
    char *query;
    uint query_length;

    if (!thd->query())                          // Only in replication
    {
      query= 	     tmp_query;
      query_length= (uint) (strxmov(tmp_query,"create database `",
                                    db, "`", NullS) - tmp_query);
    }
    else
    {
      query=        thd->query();
      query_length= thd->query_length();
    }

    ha_binlog_log_query(thd, 0, LOGCOM_CREATE_DB,
                        query, query_length,
                        db, "");

    if (mysql_bin_log.is_open())
    {
      int errcode= query_error_code(thd, TRUE);
      Query_log_event qinfo(thd, query, query_length, 0, 
			    /* suppress_use */ TRUE, errcode);

      /*
	Write should use the database being created as the "current
        database" and not the threads current database, which is the
        default. If we do not change the "current database" to the
        database being created, the CREATE statement will not be
        replicated when using --binlog-do-db to select databases to be
        replicated. 

	An example (--binlog-do-db=sisyfos):
       
          CREATE DATABASE bob;        # Not replicated
          USE bob;                    # 'bob' is the current database
          CREATE DATABASE sisyfos;    # Not replicated since 'bob' is
                                      # current database.
          USE sisyfos;                # Will give error on slave since
                                      # database does not exist.
      */
      qinfo.db     = db;
      qinfo.db_len = strlen(db);

      /* These DDL methods and logging protected with LOCK_mysql_create_db */
      mysql_bin_log.write(&qinfo);
    }
    my_ok(thd, result);
  }

exit:
  VOID(pthread_mutex_unlock(&LOCK_mysql_create_db));
  start_waiting_global_read_lock(thd);
exit2:
  DBUG_RETURN(error);
}


/* db-name is already validated when we come here */

bool mysql_alter_db(THD *thd, const char *db, HA_CREATE_INFO *create_info)
{
  char path[FN_REFLEN+16];
  long result=1;
  int error= 0;
  DBUG_ENTER("mysql_alter_db");

  /*
    Do not alter database if another thread is holding read lock.
    Wait for global read lock before acquiring LOCK_mysql_create_db.
    After wait_if_global_read_lock() we have protection against another
    global read lock. If we would acquire LOCK_mysql_create_db first,
    another thread could step in and get the global read lock before we
    reach wait_if_global_read_lock(). If this thread tries the same as we
    (admin a db), it would then go and wait on LOCK_mysql_create_db...
    Furthermore wait_if_global_read_lock() checks if the current thread
    has the global read lock and refuses the operation with
    ER_CANT_UPDATE_WITH_READLOCK if applicable.
  */
  if ((error=wait_if_global_read_lock(thd,0,1)))
    goto exit2;

  VOID(pthread_mutex_lock(&LOCK_mysql_create_db));

  /* 
     Recreate db options file: /dbpath/.db.opt
     We pass MY_DB_OPT_FILE as "extension" to avoid
     "table name to file name" encoding.
  */
  build_table_filename(path, sizeof(path) - 1, db, "", MY_DB_OPT_FILE, 0);
  if ((error=write_db_opt(thd, path, create_info)))
    goto exit;

  /* Change options if current database is being altered. */

  if (thd->db && !strcmp(thd->db,db))
  {
    thd->db_charset= create_info->default_table_charset ?
		     create_info->default_table_charset :
		     thd->variables.collation_server;
    thd->variables.collation_database= thd->db_charset;
  }

  ha_binlog_log_query(thd, 0, LOGCOM_ALTER_DB,
                      thd->query(), thd->query_length(),
                      db, "");

  if (mysql_bin_log.is_open())
  {
<<<<<<< HEAD
    int errcode= query_error_code(thd, TRUE);
    Query_log_event qinfo(thd, thd->query(), thd->query_length(), 0,
			  /* suppress_use */ TRUE, errcode);
=======
    thd->clear_error();
    Query_log_event qinfo(thd, thd->query, thd->query_length, 0,
			  /* suppress_use */ TRUE, THD::NOT_KILLED);
>>>>>>> bc2b3d2c

    /*
      Write should use the database being created as the "current
      database" and not the threads current database, which is the
      default.
    */
    qinfo.db     = db;
    qinfo.db_len = strlen(db);

    /* These DDL methods and logging protected with LOCK_mysql_create_db */
    mysql_bin_log.write(&qinfo);
  }
  my_ok(thd, result);

exit:
  VOID(pthread_mutex_unlock(&LOCK_mysql_create_db));
  start_waiting_global_read_lock(thd);
exit2:
  DBUG_RETURN(error);
}


/*
  Drop all tables in a database and the database itself

  SYNOPSIS
    mysql_rm_db()
    thd			Thread handle
    db			Database name in the case given by user
		        It's already validated and set to lower case
                        (if needed) when we come here
    if_exists		Don't give error if database doesn't exists
    silent		Don't generate errors

  RETURN
    FALSE ok (Database dropped)
    ERROR Error
*/

bool mysql_rm_db(THD *thd,char *db,bool if_exists, bool silent)
{
  long deleted=0;
  int error= 0;
  char	path[FN_REFLEN+16];
  MY_DIR *dirp;
  uint length;
  TABLE_LIST* dropped_tables= 0;
  DBUG_ENTER("mysql_rm_db");

  /*
    Do not drop database if another thread is holding read lock.
    Wait for global read lock before acquiring LOCK_mysql_create_db.
    After wait_if_global_read_lock() we have protection against another
    global read lock. If we would acquire LOCK_mysql_create_db first,
    another thread could step in and get the global read lock before we
    reach wait_if_global_read_lock(). If this thread tries the same as we
    (admin a db), it would then go and wait on LOCK_mysql_create_db...
    Furthermore wait_if_global_read_lock() checks if the current thread
    has the global read lock and refuses the operation with
    ER_CANT_UPDATE_WITH_READLOCK if applicable.
  */
  if (wait_if_global_read_lock(thd, 0, 1))
  {
    error= -1;
    goto exit2;
  }

  VOID(pthread_mutex_lock(&LOCK_mysql_create_db));

  length= build_table_filename(path, sizeof(path) - 1, db, "", "", 0);
  strmov(path+length, MY_DB_OPT_FILE);		// Append db option file name
  del_dbopt(path);				// Remove dboption hash entry
  path[length]= '\0';				// Remove file name

  /* See if the directory exists */
  if (!(dirp= my_dir(path,MYF(MY_DONT_SORT))))
  {
    if (!if_exists)
    {
      error= -1;
      my_error(ER_DB_DROP_EXISTS, MYF(0), db);
      goto exit;
    }
    else
      push_warning_printf(thd, MYSQL_ERROR::WARN_LEVEL_NOTE,
			  ER_DB_DROP_EXISTS, ER(ER_DB_DROP_EXISTS), db);
  }
  else
  {
    pthread_mutex_lock(&LOCK_open);
    remove_db_from_cache(db);
    pthread_mutex_unlock(&LOCK_open);

    Drop_table_error_handler err_handler(thd->get_internal_handler());
    thd->push_internal_handler(&err_handler);

    error= -1;
    /*
      We temporarily disable the binary log while dropping the objects
      in the database. Since the DROP DATABASE statement is always
      replicated as a statement, execution of it will drop all objects
      in the database on the slave as well, so there is no need to
      replicate the removal of the individual objects in the database
      as well.

      This is more of a safety precaution, since normally no objects
      should be dropped while the database is being cleaned, but in
      the event that a change in the code to remove other objects is
      made, these drops should still not be logged.

      Notice that the binary log have to be enabled over the call to
      ha_drop_database(), since NDB otherwise detects the binary log
      as disabled and will not log the drop database statement on any
      other connected server.
     */
    if ((deleted= mysql_rm_known_files(thd, dirp, db, path, 0,
                                       &dropped_tables)) >= 0)
    {
      ha_drop_database(path);
      tmp_disable_binlog(thd);
      query_cache_invalidate1(db);
      (void) sp_drop_db_routines(thd, db); /* @todo Do not ignore errors */
#ifdef HAVE_EVENT_SCHEDULER
      Events::drop_schema_events(thd, db);
#endif
      error = 0;
      reenable_binlog(thd);
    }
    thd->pop_internal_handler();
  }
  if (!silent && deleted>=0)
  {
    const char *query;
    ulong query_length;
    if (!thd->query())
    {
      /* The client used the old obsolete mysql_drop_db() call */
      query= path;
      query_length= (uint) (strxmov(path, "drop database `", db, "`",
                                     NullS) - path);
    }
    else
    {
      query= thd->query();
      query_length= thd->query_length();
    }
    if (mysql_bin_log.is_open())
    {
<<<<<<< HEAD
      int errcode= query_error_code(thd, TRUE);
=======
      thd->clear_error();
>>>>>>> bc2b3d2c
      Query_log_event qinfo(thd, query, query_length, 0, 
			    /* suppress_use */ TRUE, errcode);
      /*
        Write should use the database being created as the "current
        database" and not the threads current database, which is the
        default.
      */
      qinfo.db     = db;
      qinfo.db_len = strlen(db);

      /* These DDL methods and logging protected with LOCK_mysql_create_db */
      mysql_bin_log.write(&qinfo);
    }
    thd->clear_error();
    thd->server_status|= SERVER_STATUS_DB_DROPPED;
    my_ok(thd, (ulong) deleted);
    thd->server_status&= ~SERVER_STATUS_DB_DROPPED;
  }
  else if (mysql_bin_log.is_open())
  {
    char *query, *query_pos, *query_end, *query_data_start;
    TABLE_LIST *tbl;
    uint db_len;

    if (!(query= (char*) thd->alloc(MAX_DROP_TABLE_Q_LEN)))
      goto exit; /* not much else we can do */
    query_pos= query_data_start= strmov(query,"drop table ");
    query_end= query + MAX_DROP_TABLE_Q_LEN;
    db_len= strlen(db);

    for (tbl= dropped_tables; tbl; tbl= tbl->next_local)
    {
      uint tbl_name_len;

      /* 3 for the quotes and the comma*/
      tbl_name_len= strlen(tbl->table_name) + 3;
      if (query_pos + tbl_name_len + 1 >= query_end)
      {
        /* These DDL methods and logging protected with LOCK_mysql_create_db */
        write_to_binlog(thd, query, query_pos -1 - query, db, db_len);
        query_pos= query_data_start;
      }

      *query_pos++ = '`';
      query_pos= strmov(query_pos,tbl->table_name);
      *query_pos++ = '`';
      *query_pos++ = ',';
    }

    if (query_pos != query_data_start)
    {
      /* These DDL methods and logging protected with LOCK_mysql_create_db */
      write_to_binlog(thd, query, query_pos -1 - query, db, db_len);
    }
  }

exit:
  /*
    If this database was the client's selected database, we silently
    change the client's selected database to nothing (to have an empty
    SELECT DATABASE() in the future). For this we free() thd->db and set
    it to 0.
  */
  if (thd->db && !strcmp(thd->db, db))
    mysql_change_db_impl(thd, NULL, 0, thd->variables.collation_server);
  VOID(pthread_mutex_unlock(&LOCK_mysql_create_db));
  start_waiting_global_read_lock(thd);
exit2:
  DBUG_RETURN(error);
}

/*
  Removes files with known extensions plus all found subdirectories that
  are 2 hex digits (raid directories).
  thd MUST be set when calling this function!
*/

static long mysql_rm_known_files(THD *thd, MY_DIR *dirp, const char *db,
				 const char *org_path, uint level,
                                 TABLE_LIST **dropped_tables)
{
  long deleted=0;
  ulong found_other_files=0;
  char filePath[FN_REFLEN];
  TABLE_LIST *tot_list=0, **tot_list_next;
  List<String> raid_dirs;
  DBUG_ENTER("mysql_rm_known_files");
  DBUG_PRINT("enter",("path: %s", org_path));

  tot_list_next= &tot_list;

  for (uint idx=0 ;
       idx < (uint) dirp->number_off_files && !thd->killed ;
       idx++)
  {
    FILEINFO *file=dirp->dir_entry+idx;
    char *extension;
    DBUG_PRINT("info",("Examining: %s", file->name));

    /* skiping . and .. */
    if (file->name[0] == '.' && (!file->name[1] ||
       (file->name[1] == '.' &&  !file->name[2])))
      continue;

    /* Check if file is a raid directory */
    if ((my_isdigit(system_charset_info, file->name[0]) ||
	 (file->name[0] >= 'a' && file->name[0] <= 'f')) &&
	(my_isdigit(system_charset_info, file->name[1]) ||
	 (file->name[1] >= 'a' && file->name[1] <= 'f')) &&
	!file->name[2] && !level)
    {
      char newpath[FN_REFLEN], *copy_of_path;
      MY_DIR *new_dirp;
      String *dir;
      uint length;

      strxmov(newpath,org_path,"/",file->name,NullS);
      length= unpack_filename(newpath,newpath);
      if ((new_dirp = my_dir(newpath,MYF(MY_DONT_SORT))))
      {
	DBUG_PRINT("my",("New subdir found: %s", newpath));
	if ((mysql_rm_known_files(thd, new_dirp, NullS, newpath,1,0)) < 0)
	  goto err;
	if (!(copy_of_path= (char*) thd->memdup(newpath, length+1)) ||
	    !(dir= new (thd->mem_root) String(copy_of_path, length,
					       &my_charset_bin)) ||
	    raid_dirs.push_back(dir))
	  goto err;
	continue;
      }
      found_other_files++;
      continue;
    }
    else if (file->name[0] == 'a' && file->name[1] == 'r' &&
             file->name[2] == 'c' && file->name[3] == '\0')
    {
      /* .frm archive:
        Those archives are obsolete, but following code should
        exist to remove existent "arc" directories.
      */
      char newpath[FN_REFLEN];
      MY_DIR *new_dirp;
      strxmov(newpath, org_path, "/", "arc", NullS);
      (void) unpack_filename(newpath, newpath);
      if ((new_dirp = my_dir(newpath, MYF(MY_DONT_SORT))))
      {
	DBUG_PRINT("my",("Archive subdir found: %s", newpath));
	if ((mysql_rm_arc_files(thd, new_dirp, newpath)) < 0)
	  goto err;
	continue;
      }
      found_other_files++;
      continue;
    }
    if (!(extension= strrchr(file->name, '.')))
      extension= strend(file->name);
    if (find_type(extension, &deletable_extentions,1+2) <= 0)
    {
      if (find_type(extension, ha_known_exts(),1+2) <= 0)
	found_other_files++;
      continue;
    }
    /* just for safety we use files_charset_info */
    if (db && !my_strcasecmp(files_charset_info,
                             extension, reg_ext))
    {
      /* Drop the table nicely */
      *extension= 0;			// Remove extension
      TABLE_LIST *table_list=(TABLE_LIST*)
                              thd->calloc(sizeof(*table_list) + 
                                          strlen(db) + 1 +
                                          MYSQL50_TABLE_NAME_PREFIX_LENGTH + 
                                          strlen(file->name) + 1);

      if (!table_list)
        goto err;
      table_list->db= (char*) (table_list+1);
      table_list->table_name= strmov(table_list->db, db) + 1;
      VOID(filename_to_tablename(file->name, table_list->table_name,
                                 MYSQL50_TABLE_NAME_PREFIX_LENGTH +
                                 strlen(file->name) + 1));
      table_list->alias= table_list->table_name;	// If lower_case_table_names=2
      table_list->internal_tmp_table= is_prefix(file->name, tmp_file_prefix);
      /* Link into list */
      (*tot_list_next)= table_list;
      tot_list_next= &table_list->next_local;
      deleted++;
    }
    else
    {
      strxmov(filePath, org_path, "/", file->name, NullS);
      if (my_delete_with_symlink(filePath,MYF(MY_WME)))
      {
	goto err;
      }
    }
  }
  if (thd->killed ||
      (tot_list && mysql_rm_table_part2(thd, tot_list, 1, 0, 1, 1)))
    goto err;

  /* Remove RAID directories */
  {
    List_iterator<String> it(raid_dirs);
    String *dir;
    while ((dir= it++))
      if (rmdir(dir->c_ptr()) < 0)
	found_other_files++;
  }
  my_dirend(dirp);  
  
  if (dropped_tables)
    *dropped_tables= tot_list;
  
  /*
    If the directory is a symbolic link, remove the link first, then
    remove the directory the symbolic link pointed at
  */
  if (found_other_files)
  {
    my_error(ER_DB_DROP_RMDIR, MYF(0), org_path, EEXIST);
    DBUG_RETURN(-1);
  }
  else
  {
    /* Don't give errors if we can't delete 'RAID' directory */
    if (rm_dir_w_symlink(org_path, level == 0))
      DBUG_RETURN(-1);
  }

  DBUG_RETURN(deleted);

err:
  my_dirend(dirp);
  DBUG_RETURN(-1);
}


/*
  Remove directory with symlink

  SYNOPSIS
    rm_dir_w_symlink()
    org_path    path of derictory
    send_error  send errors
  RETURN
    0 OK
    1 ERROR
*/

static my_bool rm_dir_w_symlink(const char *org_path, my_bool send_error)
{
  char tmp_path[FN_REFLEN], *pos;
  char *path= tmp_path;
  DBUG_ENTER("rm_dir_w_symlink");
  unpack_filename(tmp_path, org_path);
#ifdef HAVE_READLINK
  int error;
  char tmp2_path[FN_REFLEN];

  /* Remove end FN_LIBCHAR as this causes problem on Linux in readlink */
  pos= strend(path);
  if (pos > path && pos[-1] == FN_LIBCHAR)
    *--pos=0;

  if ((error= my_readlink(tmp2_path, path, MYF(MY_WME))) < 0)
    DBUG_RETURN(1);
  if (!error)
  {
    if (my_delete(path, MYF(send_error ? MY_WME : 0)))
    {
      DBUG_RETURN(send_error);
    }
    /* Delete directory symbolic link pointed at */
    path= tmp2_path;
  }
#endif
  /* Remove last FN_LIBCHAR to not cause a problem on OS/2 */
  pos= strend(path);

  if (pos > path && pos[-1] == FN_LIBCHAR)
    *--pos=0;
  if (rmdir(path) < 0 && send_error)
  {
    my_error(ER_DB_DROP_RMDIR, MYF(0), path, errno);
    DBUG_RETURN(1);
  }
  DBUG_RETURN(0);
}


/*
  Remove .frm archives from directory

  SYNOPSIS
    thd       thread handler
    dirp      list of files in archive directory
    db        data base name
    org_path  path of archive directory

  RETURN
    > 0 number of removed files
    -1  error

  NOTE
    A support of "arc" directories is obsolete, however this
    function should exist to remove existent "arc" directories.
*/
long mysql_rm_arc_files(THD *thd, MY_DIR *dirp, const char *org_path)
{
  long deleted= 0;
  ulong found_other_files= 0;
  char filePath[FN_REFLEN];
  DBUG_ENTER("mysql_rm_arc_files");
  DBUG_PRINT("enter", ("path: %s", org_path));

  for (uint idx=0 ;
       idx < (uint) dirp->number_off_files && !thd->killed ;
       idx++)
  {
    FILEINFO *file=dirp->dir_entry+idx;
    char *extension, *revision;
    DBUG_PRINT("info",("Examining: %s", file->name));

    /* skiping . and .. */
    if (file->name[0] == '.' && (!file->name[1] ||
       (file->name[1] == '.' &&  !file->name[2])))
      continue;

    extension= fn_ext(file->name);
    if (extension[0] != '.' ||
        extension[1] != 'f' || extension[2] != 'r' ||
        extension[3] != 'm' || extension[4] != '-')
    {
      found_other_files++;
      continue;
    }
    revision= extension+5;
    while (*revision && my_isdigit(system_charset_info, *revision))
      revision++;
    if (*revision)
    {
      found_other_files++;
      continue;
    }
    strxmov(filePath, org_path, "/", file->name, NullS);
    if (my_delete_with_symlink(filePath,MYF(MY_WME)))
    {
      goto err;
    }
    deleted++;
  }
  if (thd->killed)
    goto err;

  my_dirend(dirp);

  /*
    If the directory is a symbolic link, remove the link first, then
    remove the directory the symbolic link pointed at
  */
  if (!found_other_files &&
      rm_dir_w_symlink(org_path, 0))
    DBUG_RETURN(-1);
  DBUG_RETURN(deleted);

err:
  my_dirend(dirp);
  DBUG_RETURN(-1);
}


/**
  @brief Internal implementation: switch current database to a valid one.

  @param thd            Thread context.
  @param new_db_name    Name of the database to switch to. The function will
                        take ownership of the name (the caller must not free
                        the allocated memory). If the name is NULL, we're
                        going to switch to NULL db.
  @param new_db_access  Privileges of the new database.
  @param new_db_charset Character set of the new database.
*/

static void mysql_change_db_impl(THD *thd,
                                 LEX_STRING *new_db_name,
                                 ulong new_db_access,
                                 CHARSET_INFO *new_db_charset)
{
  /* 1. Change current database in THD. */

  if (new_db_name == NULL)
  {
    /*
      THD::set_db() does all the job -- it frees previous database name and
      sets the new one.
    */

    thd->set_db(NULL, 0);
  }
  else if (new_db_name == &INFORMATION_SCHEMA_NAME)
  {
    /*
      Here we must use THD::set_db(), because we want to copy
      INFORMATION_SCHEMA_NAME constant.
    */

    thd->set_db(INFORMATION_SCHEMA_NAME.str, INFORMATION_SCHEMA_NAME.length);
  }
  else
  {
    /*
      Here we already have a copy of database name to be used in THD. So,
      we just call THD::reset_db(). Since THD::reset_db() does not releases
      the previous database name, we should do it explicitly.
    */

    x_free(thd->db);

    thd->reset_db(new_db_name->str, new_db_name->length);
  }

  /* 2. Update security context. */

#ifndef NO_EMBEDDED_ACCESS_CHECKS
  thd->security_ctx->db_access= new_db_access;
#endif

  /* 3. Update db-charset environment variables. */

  thd->db_charset= new_db_charset;
  thd->variables.collation_database= new_db_charset;
}



/**
  Backup the current database name before switch.

  @param[in]      thd             thread handle
  @param[in, out] saved_db_name   IN: "str" points to a buffer where to store
                                  the old database name, "length" contains the
                                  buffer size
                                  OUT: if the current (default) database is
                                  not NULL, its name is copied to the
                                  buffer pointed at by "str"
                                  and "length" is updated accordingly.
                                  Otherwise "str" is set to NULL and
                                  "length" is set to 0.
*/

static void backup_current_db_name(THD *thd,
                                   LEX_STRING *saved_db_name)
{
  if (!thd->db)
  {
    /* No current (default) database selected. */

    saved_db_name->str= NULL;
    saved_db_name->length= 0;
  }
  else
  {
    strmake(saved_db_name->str, thd->db, saved_db_name->length - 1);
    saved_db_name->length= thd->db_length;
  }
}


/**
  Return TRUE if db1_name is equal to db2_name, FALSE otherwise.

  The function allows to compare database names according to the MySQL
  rules. The database names db1 and db2 are equal if:
     - db1 is NULL and db2 is NULL;
     or
     - db1 is not-NULL, db2 is not-NULL, db1 is equal (ignoring case) to
       db2 in system character set (UTF8).
*/

static inline bool
cmp_db_names(const char *db1_name,
             const char *db2_name)
{
  return
         /* db1 is NULL and db2 is NULL */
         (!db1_name && !db2_name) ||

         /* db1 is not-NULL, db2 is not-NULL, db1 == db2. */
         (db1_name && db2_name &&
         my_strcasecmp(system_charset_info, db1_name, db2_name) == 0);
}


/**
  @brief Change the current database and its attributes unconditionally.

  @param thd          thread handle
  @param new_db_name  database name
  @param force_switch if force_switch is FALSE, then the operation will fail if

                        - new_db_name is NULL or empty;

                        - OR new database name is invalid
                          (check_db_name() failed);

                        - OR user has no privilege on the new database;

                        - OR new database does not exist;

                      if force_switch is TRUE, then

                        - if new_db_name is NULL or empty, the current
                          database will be NULL, @@collation_database will
                          be set to @@collation_server, the operation will
                          succeed.

                        - if new database name is invalid
                          (check_db_name() failed), the current database
                          will be NULL, @@collation_database will be set to
                          @@collation_server, but the operation will fail;

                        - user privileges will not be checked
                          (THD::db_access however is updated);

                          TODO: is this really the intention?
                                (see sp-security.test).

                        - if new database does not exist,the current database
                          will be NULL, @@collation_database will be set to
                          @@collation_server, a warning will be thrown, the
                          operation will succeed.

  @details The function checks that the database name corresponds to a
  valid and existent database, checks access rights and changes the current
  database with database attributes (@@collation_database session variable,
  THD::db_access).

  This function is not the only way to switch the database that is
  currently employed. When the replication slave thread switches the
  database before executing a query, it calls thd->set_db directly.
  However, if the query, in turn, uses a stored routine, the stored routine
  will use this function, even if it's run on the slave.

  This function allocates the name of the database on the system heap: this
  is necessary to be able to uniformly change the database from any module
  of the server. Up to 5.0 different modules were using different memory to
  store the name of the database, and this led to memory corruption:
  a stack pointer set by Stored Procedures was used by replication after
  the stack address was long gone.

  @return Operation status
    @retval FALSE Success
    @retval TRUE  Error
*/

bool mysql_change_db(THD *thd, const LEX_STRING *new_db_name, bool force_switch)
{
  LEX_STRING new_db_file_name;

  Security_context *sctx= thd->security_ctx;
  ulong db_access= sctx->db_access;
  CHARSET_INFO *db_default_cl;

  DBUG_ENTER("mysql_change_db");
  DBUG_PRINT("enter",("name: '%s'", new_db_name->str));

  if (new_db_name == NULL ||
      new_db_name->length == 0)
  {
    if (force_switch)
    {
      /*
        This can happen only if we're switching the current database back
        after loading stored program. The thing is that loading of stored
        program can happen when there is no current database.

        TODO: actually, new_db_name and new_db_name->str seem to be always
        non-NULL. In case of stored program, new_db_name->str == "" and
        new_db_name->length == 0.
      */

      mysql_change_db_impl(thd, NULL, 0, thd->variables.collation_server);

      DBUG_RETURN(FALSE);
    }
    else
    {
      my_message(ER_NO_DB_ERROR, ER(ER_NO_DB_ERROR), MYF(0));

      DBUG_RETURN(TRUE);
    }
  }

  if (my_strcasecmp(system_charset_info, new_db_name->str,
                    INFORMATION_SCHEMA_NAME.str) == 0)
  {
    /* Switch the current database to INFORMATION_SCHEMA. */

    mysql_change_db_impl(thd, &INFORMATION_SCHEMA_NAME, SELECT_ACL,
                         system_charset_info);

    DBUG_RETURN(FALSE);
  }

  /*
    Now we need to make a copy because check_db_name requires a
    non-constant argument. Actually, it takes database file name.

    TODO: fix check_db_name().
  */

  new_db_file_name.str= my_strndup(new_db_name->str, new_db_name->length,
                                   MYF(MY_WME));
  new_db_file_name.length= new_db_name->length;

  if (new_db_file_name.str == NULL)
    DBUG_RETURN(TRUE);                             /* the error is set */

  /*
    NOTE: if check_db_name() fails, we should throw an error in any case,
    even if we are called from sp_head::execute().

    It's next to impossible however to get this error when we are called
    from sp_head::execute(). But let's switch the current database to NULL
    in this case to be sure.
  */

  if (check_db_name(&new_db_file_name))
  {
    my_error(ER_WRONG_DB_NAME, MYF(0), new_db_file_name.str);
    my_free(new_db_file_name.str, MYF(0));

    if (force_switch)
      mysql_change_db_impl(thd, NULL, 0, thd->variables.collation_server);

    DBUG_RETURN(TRUE);
  }

  DBUG_PRINT("info",("Use database: %s", new_db_file_name.str));

#ifndef NO_EMBEDDED_ACCESS_CHECKS
  db_access=
    test_all_bits(sctx->master_access, DB_ACLS) ?
    DB_ACLS :
    acl_get(sctx->host,
            sctx->ip,
            sctx->priv_user,
            new_db_file_name.str,
            FALSE) | sctx->master_access;

  if (!force_switch &&
      !(db_access & DB_ACLS) &&
      check_grant_db(thd, new_db_file_name.str))
  {
    my_error(ER_DBACCESS_DENIED_ERROR, MYF(0),
             sctx->priv_user,
             sctx->priv_host,
             new_db_file_name.str);
    general_log_print(thd, COM_INIT_DB, ER(ER_DBACCESS_DENIED_ERROR),
                      sctx->priv_user, sctx->priv_host, new_db_file_name.str);
    my_free(new_db_file_name.str, MYF(0));
    DBUG_RETURN(TRUE);
  }
#endif

  if (check_db_dir_existence(new_db_file_name.str))
  {
    if (force_switch)
    {
      /* Throw a warning and free new_db_file_name. */

      push_warning_printf(thd, MYSQL_ERROR::WARN_LEVEL_NOTE,
                          ER_BAD_DB_ERROR, ER(ER_BAD_DB_ERROR),
                          new_db_file_name.str);

      my_free(new_db_file_name.str, MYF(0));

      /* Change db to NULL. */

      mysql_change_db_impl(thd, NULL, 0, thd->variables.collation_server);

      /* The operation succeed. */

      DBUG_RETURN(FALSE);
    }
    else
    {
      /* Report an error and free new_db_file_name. */

      my_error(ER_BAD_DB_ERROR, MYF(0), new_db_file_name.str);
      my_free(new_db_file_name.str, MYF(0));

      /* The operation failed. */

      DBUG_RETURN(TRUE);
    }
  }

  /*
    NOTE: in mysql_change_db_impl() new_db_file_name is assigned to THD
    attributes and will be freed in THD::~THD().
  */

  db_default_cl= get_default_db_collation(thd, new_db_file_name.str);

  mysql_change_db_impl(thd, &new_db_file_name, db_access, db_default_cl);

  DBUG_RETURN(FALSE);
}


/**
  Change the current database and its attributes if needed.

  @param          thd             thread handle
  @param          new_db_name     database name
  @param[in, out] saved_db_name   IN: "str" points to a buffer where to store
                                  the old database name, "length" contains the
                                  buffer size
                                  OUT: if the current (default) database is
                                  not NULL, its name is copied to the
                                  buffer pointed at by "str"
                                  and "length" is updated accordingly.
                                  Otherwise "str" is set to NULL and
                                  "length" is set to 0.
  @param          force_switch    @see mysql_change_db()
  @param[out]     cur_db_changed  out-flag to indicate whether the current
                                  database has been changed (valid only if
                                  the function suceeded)
*/

bool mysql_opt_change_db(THD *thd,
                         const LEX_STRING *new_db_name,
                         LEX_STRING *saved_db_name,
                         bool force_switch,
                         bool *cur_db_changed)
{
  *cur_db_changed= !cmp_db_names(thd->db, new_db_name->str);

  if (!*cur_db_changed)
    return FALSE;

  backup_current_db_name(thd, saved_db_name);

  return mysql_change_db(thd, new_db_name, force_switch);
}


static int
lock_databases(THD *thd, const char *db1, uint length1,
                         const char *db2, uint length2)
{
  pthread_mutex_lock(&LOCK_lock_db);
  while (!thd->killed &&
         (hash_search(&lock_db_cache,(uchar*) db1, length1) ||
          hash_search(&lock_db_cache,(uchar*) db2, length2)))
  {
    wait_for_condition(thd, &LOCK_lock_db, &COND_refresh);
    pthread_mutex_lock(&LOCK_lock_db);
  }

  if (thd->killed)
  {
    pthread_mutex_unlock(&LOCK_lock_db);
    return 1;
  }

  lock_db_insert(db1, length1);
  lock_db_insert(db2, length2);
  creating_database++;

  /*
    Wait if a concurent thread is creating a table at the same time.
    The assumption here is that it will not take too long until
    there is a point in time when a table is not created.
  */

  while (!thd->killed && creating_table)
  {
    wait_for_condition(thd, &LOCK_lock_db, &COND_refresh);
    pthread_mutex_lock(&LOCK_lock_db);
  }

  if (thd->killed)
  {
    lock_db_delete(db1, length1);
    lock_db_delete(db2, length2);
    creating_database--;
    pthread_mutex_unlock(&LOCK_lock_db);
    pthread_cond_signal(&COND_refresh);
    return(1);
  }

  /*
    We can unlock now as the hash will protect against anyone creating a table
    in the databases we are using
  */
  pthread_mutex_unlock(&LOCK_lock_db);
  return 0;
}


/**
  Upgrade a 5.0 database.
  This function is invoked whenever an ALTER DATABASE UPGRADE query is executed:
    ALTER DATABASE 'olddb' UPGRADE DATA DIRECTORY NAME.

  If we have managed to rename (move) tables to the new database
  but something failed on a later step, then we store the
  RENAME DATABASE event in the log. mysql_rename_db() is atomic in
  the sense that it will rename all or none of the tables.

  @param thd Current thread
  @param old_db 5.0 database name, in #mysql50#name format
  @return 0 on success, 1 on error
*/
bool mysql_upgrade_db(THD *thd, LEX_STRING *old_db)
{
  int error= 0, change_to_newdb= 0;
  char path[FN_REFLEN+16];
  uint length;
  HA_CREATE_INFO create_info;
  MY_DIR *dirp;
  TABLE_LIST *table_list;
  SELECT_LEX *sl= thd->lex->current_select;
  LEX_STRING new_db;
  DBUG_ENTER("mysql_upgrade_db");

  if ((old_db->length <= MYSQL50_TABLE_NAME_PREFIX_LENGTH) ||
      (strncmp(old_db->str,
              MYSQL50_TABLE_NAME_PREFIX,
              MYSQL50_TABLE_NAME_PREFIX_LENGTH) != 0))
  {
    my_error(ER_WRONG_USAGE, MYF(0),
             "ALTER DATABASE UPGRADE DATA DIRECTORY NAME",
             "name");
    DBUG_RETURN(1);
  }

  /* `#mysql50#<name>` converted to encoded `<name>` */
  new_db.str= old_db->str + MYSQL50_TABLE_NAME_PREFIX_LENGTH;
  new_db.length= old_db->length - MYSQL50_TABLE_NAME_PREFIX_LENGTH;

  if (lock_databases(thd, old_db->str, old_db->length,
                          new_db.str, new_db.length))
    DBUG_RETURN(1);

  /*
    Let's remember if we should do "USE newdb" afterwards.
    thd->db will be cleared in mysql_rename_db()
  */
  if (thd->db && !strcmp(thd->db, old_db->str))
    change_to_newdb= 1;

  build_table_filename(path, sizeof(path)-1,
                       old_db->str, "", MY_DB_OPT_FILE, 0);
  if ((load_db_opt(thd, path, &create_info)))
    create_info.default_table_charset= thd->variables.collation_server;

  length= build_table_filename(path, sizeof(path)-1, old_db->str, "", "", 0);
  if (length && path[length-1] == FN_LIBCHAR)
    path[length-1]=0;                            // remove ending '\'
  if ((error= my_access(path,F_OK)))
  {
    my_error(ER_BAD_DB_ERROR, MYF(0), old_db->str);
    goto exit;
  }

  /* Step1: Create the new database */
  if ((error= mysql_create_db(thd, new_db.str, &create_info, 1)))
    goto exit;

  /* Step2: Move tables to the new database */
  if ((dirp = my_dir(path,MYF(MY_DONT_SORT))))
  {
    uint nfiles= (uint) dirp->number_off_files;
    for (uint idx=0 ; idx < nfiles && !thd->killed ; idx++)
    {
      FILEINFO *file= dirp->dir_entry + idx;
      char *extension, tname[FN_REFLEN + 1];
      LEX_STRING table_str;
      DBUG_PRINT("info",("Examining: %s", file->name));

      /* skiping non-FRM files */
      if (my_strcasecmp(files_charset_info,
                        (extension= fn_rext(file->name)), reg_ext))
        continue;

      /* A frm file found, add the table info rename list */
      *extension= '\0';

      table_str.length= filename_to_tablename(file->name,
                                              tname, sizeof(tname)-1);
      table_str.str= (char*) sql_memdup(tname, table_str.length + 1);
      Table_ident *old_ident= new Table_ident(thd, *old_db, table_str, 0);
      Table_ident *new_ident= new Table_ident(thd, new_db, table_str, 0);
      if (!old_ident || !new_ident ||
          !sl->add_table_to_list(thd, old_ident, NULL,
                                 TL_OPTION_UPDATING, TL_IGNORE) ||
          !sl->add_table_to_list(thd, new_ident, NULL,
                                 TL_OPTION_UPDATING, TL_IGNORE))
      {
        error= 1;
        my_dirend(dirp);
        goto exit;
      }
    }
    my_dirend(dirp);  
  }

  if ((table_list= thd->lex->query_tables) &&
      (error= mysql_rename_tables(thd, table_list, 1)))
  {
    /*
      Failed to move all tables from the old database to the new one.
      In the best case mysql_rename_tables() moved all tables back to the old
      database. In the worst case mysql_rename_tables() moved some tables
      to the new database, then failed, then started to move the tables back,
      and then failed again. In this situation we have some tables in the
      old database and some tables in the new database.
      Let's delete the option file, and then the new database directory.
      If some tables were left in the new directory, rmdir() will fail.
      It garantees we never loose any tables.
    */
    build_table_filename(path, sizeof(path)-1,
                         new_db.str,"",MY_DB_OPT_FILE, 0);
    my_delete(path, MYF(MY_WME));
    length= build_table_filename(path, sizeof(path)-1, new_db.str, "", "", 0);
    if (length && path[length-1] == FN_LIBCHAR)
      path[length-1]=0;                            // remove ending '\'
    rmdir(path);
    goto exit;
  }


  /*
    Step3: move all remaining files to the new db's directory.
    Skip db opt file: it's been created by mysql_create_db() in
    the new directory, and will be dropped by mysql_rm_db() in the old one.
    Trigger TRN and TRG files are be moved as regular files at the moment,
    without any special treatment.

    Triggers without explicit database qualifiers in table names work fine: 
      use d1;
      create trigger trg1 before insert on t2 for each row set @a:=1
      rename database d1 to d2;

    TODO: Triggers, having the renamed database explicitely written
    in the table qualifiers.
    1. when the same database is renamed:
        create trigger d1.trg1 before insert on d1.t1 for each row set @a:=1;
        rename database d1 to d2;
      Problem: After database renaming, the trigger's body
               still points to the old database d1.
    2. when another database is renamed:
        create trigger d3.trg1 before insert on d3.t1 for each row
          insert into d1.t1 values (...);
        rename database d1 to d2;
      Problem: After renaming d1 to d2, the trigger's body
               in the database d3 still points to database d1.
  */

  if ((dirp = my_dir(path,MYF(MY_DONT_SORT))))
  {
    uint nfiles= (uint) dirp->number_off_files;
    for (uint idx=0 ; idx < nfiles ; idx++)
    {
      FILEINFO *file= dirp->dir_entry + idx;
      char oldname[FN_REFLEN + 1], newname[FN_REFLEN + 1];
      DBUG_PRINT("info",("Examining: %s", file->name));

      /* skiping . and .. and MY_DB_OPT_FILE */
      if ((file->name[0] == '.' &&
           (!file->name[1] || (file->name[1] == '.' && !file->name[2]))) ||
          !my_strcasecmp(files_charset_info, file->name, MY_DB_OPT_FILE))
        continue;

      /* pass empty file name, and file->name as extension to avoid encoding */
      build_table_filename(oldname, sizeof(oldname)-1,
                           old_db->str, "", file->name, 0);
      build_table_filename(newname, sizeof(newname)-1,
                           new_db.str, "", file->name, 0);
      my_rename(oldname, newname, MYF(MY_WME));
    }
    my_dirend(dirp);
  }

  /*
    Step7: drop the old database.
    remove_db_from_cache(olddb) and query_cache_invalidate(olddb)
    are done inside mysql_rm_db(), no needs to execute them again.
    mysql_rm_db() also "unuses" if we drop the current database.
  */
  error= mysql_rm_db(thd, old_db->str, 0, 1);

  /* Step8: logging */
  if (mysql_bin_log.is_open())
  {
    int errcode= query_error_code(thd, TRUE);
    Query_log_event qinfo(thd, thd->query(), thd->query_length(),
                          0, TRUE, errcode);
    thd->clear_error();
    mysql_bin_log.write(&qinfo);
  }

  /* Step9: Let's do "use newdb" if we renamed the current database */
  if (change_to_newdb)
    error|= mysql_change_db(thd, & new_db, FALSE);

exit:
  pthread_mutex_lock(&LOCK_lock_db);
  /* Remove the databases from db lock cache */
  lock_db_delete(old_db->str, old_db->length);
  lock_db_delete(new_db.str, new_db.length);
  creating_database--;
  /* Signal waiting CREATE TABLE's to continue */
  pthread_cond_signal(&COND_refresh);
  pthread_mutex_unlock(&LOCK_lock_db);

  DBUG_RETURN(error);
}



/*
  Check if there is directory for the database name.

  SYNOPSIS
    check_db_dir_existence()
    db_name   database name

  RETURN VALUES
    FALSE   There is directory for the specified database name.
    TRUE    The directory does not exist.
*/

bool check_db_dir_existence(const char *db_name)
{
  char db_dir_path[FN_REFLEN + 1];
  uint db_dir_path_len;

  db_dir_path_len= build_table_filename(db_dir_path, sizeof(db_dir_path) - 1,
                                        db_name, "", "", 0);

  if (db_dir_path_len && db_dir_path[db_dir_path_len - 1] == FN_LIBCHAR)
    db_dir_path[db_dir_path_len - 1]= 0;

  /* Check access. */

  return my_access(db_dir_path, F_OK);
}<|MERGE_RESOLUTION|>--- conflicted
+++ resolved
@@ -811,15 +811,9 @@
 
   if (mysql_bin_log.is_open())
   {
-<<<<<<< HEAD
-    int errcode= query_error_code(thd, TRUE);
+    thd->clear_error();
     Query_log_event qinfo(thd, thd->query(), thd->query_length(), 0,
-			  /* suppress_use */ TRUE, errcode);
-=======
-    thd->clear_error();
-    Query_log_event qinfo(thd, thd->query, thd->query_length, 0,
-			  /* suppress_use */ TRUE, THD::NOT_KILLED);
->>>>>>> bc2b3d2c
+			  /* suppress_use */ TRUE, 0);
 
     /*
       Write should use the database being created as the "current
@@ -968,13 +962,9 @@
     }
     if (mysql_bin_log.is_open())
     {
-<<<<<<< HEAD
-      int errcode= query_error_code(thd, TRUE);
-=======
       thd->clear_error();
->>>>>>> bc2b3d2c
       Query_log_event qinfo(thd, query, query_length, 0, 
-			    /* suppress_use */ TRUE, errcode);
+			    /* suppress_use */ TRUE, 0);
       /*
         Write should use the database being created as the "current
         database" and not the threads current database, which is the
