/*
<<<<<<< HEAD
   Copyright (c) 2000, 2016, Oracle and/or its affiliates.
   Copyright (c) 2010, 2016, MariaDB
=======
   Copyright (c) 2000, 2017, Oracle and/or its affiliates. All rights reserved.
>>>>>>> 34cd74e5

   This program is free software; you can redistribute it and/or modify
   it under the terms of the GNU General Public License as published by
   the Free Software Foundation; version 2 of the License.

   This program is distributed in the hope that it will be useful,
   but WITHOUT ANY WARRANTY; without even the implied warranty of
   MERCHANTABILITY or FITNESS FOR A PARTICULAR PURPOSE.  See the
   GNU General Public License for more details.

   You should have received a copy of the GNU General Public License
   along with this program; if not, write to the Free Software
   Foundation, Inc., 51 Franklin St, Fifth Floor, Boston, MA 02110-1301  USA */


#ifdef USE_PRAGMA_IMPLEMENTATION
#pragma implementation				// gcc: Class implementation
#endif
#include "my_global.h"                          /* NO_EMBEDDED_ACCESS_CHECKS */
#include "sql_priv.h"
#include "unireg.h"                    // REQUIRED: for other includes
#include <mysql.h>
#include <m_ctype.h>
#include "my_dir.h"
#include "sp_rcontext.h"
#include "sp_head.h"
#include "sql_trigger.h"
#include "sql_select.h"
#include "sql_show.h"                           // append_identifier
#include "sql_view.h"                           // VIEW_ANY_SQL
#include "sql_time.h"                  // str_to_datetime_with_warn,
                                       // make_truncated_value_warning
#include "sql_acl.h"                   // get_column_grant,
                                       // SELECT_ACL, UPDATE_ACL,
                                       // INSERT_ACL,
                                       // check_grant_column
#include "sql_base.h"                  // enum_resolution_type,
                                       // REPORT_EXCEPT_NOT_FOUND,
                                       // find_item_in_list,
                                       // RESOLVED_AGAINST_ALIAS, ...
#include "log_event.h"                 // append_query_string
#include "sql_expression_cache.h"

const String my_null_string("NULL", 4, default_charset_info);

static int save_field_in_field(Field *from, bool *null_value,
                               Field *to, bool no_conversions);


/**
  Compare two Items for List<Item>::add_unique()
*/

bool cmp_items(Item *a, Item *b)
{
  return a->eq(b, FALSE);
}

/****************************************************************************/

/* Hybrid_type_traits {_real} */

void Hybrid_type_traits::fix_length_and_dec(Item *item, Item *arg) const
{
  item->decimals= NOT_FIXED_DEC;
  item->max_length= item->float_length(arg->decimals);
}

static const Hybrid_type_traits real_traits_instance;

const Hybrid_type_traits *Hybrid_type_traits::instance()
{
  return &real_traits_instance;
}


my_decimal *
Hybrid_type_traits::val_decimal(Hybrid_type *val, my_decimal *to) const
{
  double2my_decimal(E_DEC_FATAL_ERROR, val->real, val->dec_buf);
  return val->dec_buf;
}


String *
Hybrid_type_traits::val_str(Hybrid_type *val, String *to, uint8 decimals) const
{
  to->set_real(val->real, decimals, &my_charset_bin);
  return to;
}

/* Hybrid_type_traits_decimal */
static const Hybrid_type_traits_decimal decimal_traits_instance;

const Hybrid_type_traits_decimal *Hybrid_type_traits_decimal::instance()
{
  return &decimal_traits_instance;
}


void
Hybrid_type_traits_decimal::fix_length_and_dec(Item *item, Item *arg) const
{
  item->decimals= arg->decimals;
  item->max_length= min(arg->max_length + DECIMAL_LONGLONG_DIGITS,
                        DECIMAL_MAX_STR_LENGTH);
}


void Hybrid_type_traits_decimal::set_zero(Hybrid_type *val) const
{
  my_decimal_set_zero(&val->dec_buf[0]);
  val->used_dec_buf_no= 0;
}


void Hybrid_type_traits_decimal::add(Hybrid_type *val, Field *f) const
{
  my_decimal_add(E_DEC_FATAL_ERROR,
                 &val->dec_buf[val->used_dec_buf_no ^ 1],
                 &val->dec_buf[val->used_dec_buf_no],
                 f->val_decimal(&val->dec_buf[2]));
  val->used_dec_buf_no^= 1;
}


/**
  @todo
  what is '4' for scale?
*/
void Hybrid_type_traits_decimal::div(Hybrid_type *val, ulonglong u) const
{
  int2my_decimal(E_DEC_FATAL_ERROR, u, TRUE, &val->dec_buf[2]);
  /* XXX: what is '4' for scale? */
  my_decimal_div(E_DEC_FATAL_ERROR,
                 &val->dec_buf[val->used_dec_buf_no ^ 1],
                 &val->dec_buf[val->used_dec_buf_no],
                 &val->dec_buf[2], 4);
  val->used_dec_buf_no^= 1;
}


longlong
Hybrid_type_traits_decimal::val_int(Hybrid_type *val, bool unsigned_flag) const
{
  longlong result;
  my_decimal2int(E_DEC_FATAL_ERROR, &val->dec_buf[val->used_dec_buf_no],
                 unsigned_flag, &result);
  return result;
}


double
Hybrid_type_traits_decimal::val_real(Hybrid_type *val) const
{
  my_decimal2double(E_DEC_FATAL_ERROR, &val->dec_buf[val->used_dec_buf_no],
                    &val->real);
  return val->real;
}


String *
Hybrid_type_traits_decimal::val_str(Hybrid_type *val, String *to,
                                    uint8 decimals) const
{
  my_decimal_round(E_DEC_FATAL_ERROR, &val->dec_buf[val->used_dec_buf_no],
                   decimals, FALSE, &val->dec_buf[2]);
  my_decimal2string(E_DEC_FATAL_ERROR, &val->dec_buf[2], 0, 0, 0, to);
  return to;
}

/* Hybrid_type_traits_integer */
static const Hybrid_type_traits_integer integer_traits_instance;

const Hybrid_type_traits_integer *Hybrid_type_traits_integer::instance()
{
  return &integer_traits_instance;
}

void
Hybrid_type_traits_integer::fix_length_and_dec(Item *item, Item *arg) const
{
  item->decimals= 0;
  item->max_length= MY_INT64_NUM_DECIMAL_DIGITS;
  item->unsigned_flag= 0;
}

/*****************************************************************************
** Item functions
*****************************************************************************/

/**
  Init all special items.
*/

void item_init(void)
{
  item_user_lock_init();
  uuid_short_init();
}


/**
  @todo
    Make this functions class dependent
*/

bool Item::val_bool()
{
  switch(result_type()) {
  case INT_RESULT:
    return val_int() != 0;
  case DECIMAL_RESULT:
  {
    my_decimal decimal_value;
    my_decimal *val= val_decimal(&decimal_value);
    if (val)
      return !my_decimal_is_zero(val);
    return 0;
  }
  case REAL_RESULT:
  case STRING_RESULT:
    return val_real() != 0.0;
  case ROW_RESULT:
  case TIME_RESULT:
  case IMPOSSIBLE_RESULT:
    DBUG_ASSERT(0);
    return 0;                                   // Wrong (but safe)
  }
  return 0;                                   // Wrong (but safe)
}


/*
  For the items which don't have its own fast val_str_ascii()
  implementation we provide a generic slower version,
  which converts from the Item character set to ASCII.
  For better performance conversion happens only in 
  case of a "tricky" Item character set (e.g. UCS2).
  Normally conversion does not happen.
*/
String *Item::val_str_ascii(String *str)
{
  DBUG_ASSERT(str != &str_value);
  
  uint errors;
  String *res= val_str(&str_value);
  if (!res)
    return 0;
  
  if (!(res->charset()->state & MY_CS_NONASCII))
    str= res;
  else
  {
    if ((null_value= str->copy(res->ptr(), res->length(), collation.collation,
                               &my_charset_latin1, &errors)))
      return 0;
  }

  return str;
}


String *Item::val_str(String *str, String *converter, CHARSET_INFO *cs)
{
  String *res= val_str(str);
  if (null_value)
    return (String *) 0;

  if (!cs)
    return res;

  uint errors;
  if ((null_value= converter->copy(res->ptr(), res->length(),
                                   collation.collation, cs,  &errors)))
    return (String *) 0;

  return converter;
}


String *Item::val_string_from_real(String *str)
{
  double nr= val_real();
  if (null_value)
    return 0;					/* purecov: inspected */
  str->set_real(nr,decimals, &my_charset_numeric);
  return str;
}


String *Item::val_string_from_int(String *str)
{
  longlong nr= val_int();
  if (null_value)
    return 0;
  str->set_int(nr, unsigned_flag, &my_charset_numeric);
  return str;
}


String *Item::val_string_from_decimal(String *str)
{
  my_decimal dec_buf, *dec= val_decimal(&dec_buf);
  if (null_value)
    return 0;
  my_decimal_round(E_DEC_FATAL_ERROR, dec, decimals, FALSE, &dec_buf);
  my_decimal2string(E_DEC_FATAL_ERROR, &dec_buf, 0, 0, 0, str);
  return str;
}


String *Item::val_string_from_date(String *str)
{
  MYSQL_TIME ltime;
  if (get_date(&ltime,
               field_type() == MYSQL_TYPE_TIME ? TIME_TIME_ONLY : 0) ||
      str->alloc(MAX_DATE_STRING_REP_LENGTH))
  {
    null_value= 1;
    return (String *) 0;
  }
  str->length(my_TIME_to_str(&ltime, const_cast<char*>(str->ptr()), decimals));
  str->set_charset(&my_charset_numeric);
  return str;
}


my_decimal *Item::val_decimal_from_real(my_decimal *decimal_value)
{
  double nr= val_real();
  if (null_value)
    return 0;
  double2my_decimal(E_DEC_FATAL_ERROR, nr, decimal_value);
  return (decimal_value);
}


my_decimal *Item::val_decimal_from_int(my_decimal *decimal_value)
{
  longlong nr= val_int();
  if (null_value)
    return 0;
  int2my_decimal(E_DEC_FATAL_ERROR, nr, unsigned_flag, decimal_value);
  return decimal_value;
}


my_decimal *Item::val_decimal_from_string(my_decimal *decimal_value)
{
  String *res;

  if (!(res= val_str(&str_value)))
    return 0;

  if (str2my_decimal(E_DEC_FATAL_ERROR & ~E_DEC_BAD_NUM,
                     res->ptr(), res->length(), res->charset(),
                     decimal_value) & E_DEC_BAD_NUM)
  {
    ErrConvString err(res);
    push_warning_printf(current_thd, MYSQL_ERROR::WARN_LEVEL_WARN,
                        ER_TRUNCATED_WRONG_VALUE,
                        ER(ER_TRUNCATED_WRONG_VALUE), "DECIMAL",
                        err.ptr());
  }
  return decimal_value;
}


my_decimal *Item::val_decimal_from_date(my_decimal *decimal_value)
{
  DBUG_ASSERT(fixed == 1);
  MYSQL_TIME ltime;
  if (get_date(&ltime, 0))
  {
    my_decimal_set_zero(decimal_value);
    null_value= 1;                               // set NULL, stop processing
    return 0;
  }
  return date2my_decimal(&ltime, decimal_value);
}


my_decimal *Item::val_decimal_from_time(my_decimal *decimal_value)
{
  DBUG_ASSERT(fixed == 1);
  MYSQL_TIME ltime;
  if (get_time(&ltime))
  {
    my_decimal_set_zero(decimal_value);
    return 0;
  }
  return date2my_decimal(&ltime, decimal_value);
}


longlong Item::val_int_from_date()
{
  DBUG_ASSERT(fixed == 1);
  MYSQL_TIME ltime;
  if (get_date(&ltime, 0))
    return 0;
  longlong v= TIME_to_ulonglong(&ltime);
  return ltime.neg ? -v : v;
}


double Item::val_real_from_date()
{
  DBUG_ASSERT(fixed == 1);
  MYSQL_TIME ltime;
  if (get_date(&ltime, 0))
    return 0;
  return TIME_to_double(&ltime);
}


double Item::val_real_from_decimal()
{
  /* Note that fix_fields may not be called for Item_avg_field items */
  double result;
  my_decimal value_buff, *dec_val= val_decimal(&value_buff);
  if (null_value)
    return 0.0;
  my_decimal2double(E_DEC_FATAL_ERROR, dec_val, &result);
  return result;
}


longlong Item::val_int_from_decimal()
{
  /* Note that fix_fields may not be called for Item_avg_field items */
  longlong result;
  my_decimal value, *dec_val= val_decimal(&value);
  if (null_value)
    return 0;
  my_decimal2int(E_DEC_FATAL_ERROR, dec_val, unsigned_flag, &result);
  return result;
}

int Item::save_time_in_field(Field *field)
{
  MYSQL_TIME ltime;
  if (get_time(&ltime))
    return set_field_to_null_with_conversions(field, 0);
  field->set_notnull();
  return field->store_time_dec(&ltime, decimals);
}


int Item::save_date_in_field(Field *field)
{
  MYSQL_TIME ltime;
  if (get_date(&ltime, (current_thd->variables.sql_mode &
                        (MODE_NO_ZERO_IN_DATE | MODE_NO_ZERO_DATE |
                         MODE_INVALID_DATES))))
    return set_field_to_null_with_conversions(field, 0);
  field->set_notnull();
  return field->store_time_dec(&ltime, decimals);
}


/*
  Store the string value in field directly

  SYNOPSIS
    Item::save_str_value_in_field()
    field   a pointer to field where to store
    result  the pointer to the string value to be stored

  DESCRIPTION
    The method is used by Item_*::save_in_field implementations
    when we don't need to calculate the value to store
    See Item_string::save_in_field() implementation for example

  IMPLEMENTATION
    Check if the Item is null and stores the NULL or the
    result value in the field accordingly.

  RETURN
    Nonzero value if error
*/

int Item::save_str_value_in_field(Field *field, String *result)
{
  if (null_value)
    return set_field_to_null(field);
  field->set_notnull();
  return field->store(result->ptr(), result->length(),
		      collation.collation);
}


Item::Item():
  is_expensive_cache(-1), rsize(0), name(0), orig_name(0), name_length(0),
  fixed(0), is_autogenerated_name(TRUE),
  collation(&my_charset_bin, DERIVATION_COERCIBLE)
{
  marker= 0;
  maybe_null=null_value=with_sum_func=with_field=unsigned_flag=0;
  in_rollup= 0;
  decimals= 0; max_length= 0;
  with_subselect= 0;
  cmp_context= IMPOSSIBLE_RESULT;
   /* Initially this item is not attached to any JOIN_TAB. */
  join_tab_idx= MAX_TABLES;

  /* Put item in free list so that we can free all items at end */
  THD *thd= current_thd;
  next= thd->free_list;
  thd->free_list= this;
  /*
    Item constructor can be called during execution other then SQL_COM
    command => we should check thd->lex->current_select on zero (thd->lex
    can be uninitialised)
  */
  if (thd->lex->current_select)
  {
    enum_parsing_place place= 
      thd->lex->current_select->parsing_place;
    if (place == SELECT_LIST ||
	place == IN_HAVING)
      thd->lex->current_select->select_n_having_items++;
  }
}

/**
  Constructor used by Item_field, Item_ref & aggregate (sum)
  functions.

  Used for duplicating lists in processing queries with temporary
  tables.
*/
Item::Item(THD *thd, Item *item):
  join_tab_idx(item->join_tab_idx),
  is_expensive_cache(-1),
  rsize(0),
  str_value(item->str_value),
  name(item->name),
  orig_name(item->orig_name),
  max_length(item->max_length),
  name_length(item->name_length),
  decimals(item->decimals),
  marker(item->marker),
  maybe_null(item->maybe_null),
  in_rollup(item->in_rollup),
  null_value(item->null_value),
  unsigned_flag(item->unsigned_flag),
  with_sum_func(item->with_sum_func),
  with_field(item->with_field),
  fixed(item->fixed),
  is_autogenerated_name(item->is_autogenerated_name),
  with_subselect(item->has_subquery()),
  collation(item->collation),
  cmp_context(item->cmp_context)
{
  next= thd->free_list;				// Put in free list
  thd->free_list= this;
}


uint Item::decimal_precision() const
{
  Item_result restype= result_type();

  if ((restype == DECIMAL_RESULT) || (restype == INT_RESULT))
  {
    uint prec= 
      my_decimal_length_to_precision(max_char_length(), decimals,
                                     unsigned_flag);
    return min(prec, DECIMAL_MAX_PRECISION);
  }
  return min(max_char_length(), DECIMAL_MAX_PRECISION);
}


#if MARIADB_VERSION_ID < 1000000
static uint ms_to_precision(uint ms)
{
  uint cut, precision;
  for (cut= 10, precision= 6 ; precision > 0 ; cut*= 10, precision--)
  {
    if (ms % cut)
      return precision;
  }
  return 0;
}
#else
#error Change the code to use MYSQL_TIME_STATUS::precision instead.
#endif


uint Item::temporal_precision(enum_field_types type)
{
  if (const_item() && result_type() == STRING_RESULT &&
      !is_temporal_type(field_type()))
  {
    MYSQL_TIME ltime;
    String buf, *tmp;
    int was_cut;
    DBUG_ASSERT(fixed);
    if ((tmp= val_str(&buf)) &&
        (type == MYSQL_TYPE_TIME ?
         str_to_time(tmp->charset(), tmp->ptr(), tmp->length(),
                     &ltime, TIME_TIME_ONLY, &was_cut) :
         str_to_datetime(tmp->charset(), tmp->ptr(), tmp->length(),
                         &ltime, TIME_FUZZY_DATES, &was_cut)) >
        MYSQL_TIMESTAMP_ERROR)
      return min(ms_to_precision(ltime.second_part), TIME_SECOND_PART_DIGITS);
  }
  return min(decimals, TIME_SECOND_PART_DIGITS);
}


void Item::print_item_w_name(String *str, enum_query_type query_type)
{
  print(str, query_type);

  if (name)
  {
    THD *thd= current_thd;
    str->append(STRING_WITH_LEN(" AS "));
    append_identifier(thd, str, name, (uint) strlen(name));
  }
}


void Item::print_value(String *str)
{
  char buff[MAX_FIELD_WIDTH];
  String *ptr, tmp(buff,sizeof(buff),str->charset());
  ptr= val_str(&tmp);
  if (!ptr)
    str->append("NULL");
  else
  {
    switch (result_type()) {
    case STRING_RESULT:
      append_unescaped(str, ptr->ptr(), ptr->length());
      break;
    case DECIMAL_RESULT:
    case REAL_RESULT:
    case INT_RESULT:
      str->append(*ptr);
      break;
    case ROW_RESULT:
    case TIME_RESULT:
    case IMPOSSIBLE_RESULT:
      DBUG_ASSERT(0);
    }
  }
}


void Item::cleanup()
{
  DBUG_ENTER("Item::cleanup");
  DBUG_PRINT("enter", ("this: %p", this));
  fixed=0;
  marker= 0;
  join_tab_idx= MAX_TABLES;
  if (orig_name)
    name= orig_name;
  DBUG_VOID_RETURN;
}


/**
  cleanup() item if it is 'fixed'.

  @param arg   a dummy parameter, is not used here
*/

bool Item::cleanup_processor(uchar *arg)
{
  if (fixed)
    cleanup();
  return FALSE;
}


/**
  rename item (used for views, cleanup() return original name).

  @param new_name	new name of item;
*/

void Item::rename(char *new_name)
{
  /*
    we can compare pointers to names here, because if name was not changed,
    pointer will be same
  */
  if (!orig_name && new_name != name)
    orig_name= name;
  name= new_name;
}

Item_result Item::cmp_type() const
{
  switch (field_type()) {
  case MYSQL_TYPE_DECIMAL:
  case MYSQL_TYPE_NEWDECIMAL:
                           return DECIMAL_RESULT;
  case MYSQL_TYPE_TINY:
  case MYSQL_TYPE_SHORT:
  case MYSQL_TYPE_LONG:
  case MYSQL_TYPE_LONGLONG:
  case MYSQL_TYPE_INT24:
  case MYSQL_TYPE_YEAR:
  case MYSQL_TYPE_BIT:
                           return INT_RESULT;
  case MYSQL_TYPE_FLOAT:
  case MYSQL_TYPE_DOUBLE:
                           return REAL_RESULT;
  case MYSQL_TYPE_NULL:
  case MYSQL_TYPE_VARCHAR:
  case MYSQL_TYPE_TINY_BLOB:
  case MYSQL_TYPE_MEDIUM_BLOB:
  case MYSQL_TYPE_LONG_BLOB:
  case MYSQL_TYPE_BLOB:
  case MYSQL_TYPE_VAR_STRING:
  case MYSQL_TYPE_STRING:
  case MYSQL_TYPE_ENUM:
  case MYSQL_TYPE_SET:
  case MYSQL_TYPE_GEOMETRY:
                           return STRING_RESULT;
  case MYSQL_TYPE_TIMESTAMP:
  case MYSQL_TYPE_DATE:
  case MYSQL_TYPE_TIME:
  case MYSQL_TYPE_DATETIME:
  case MYSQL_TYPE_NEWDATE:
                           return TIME_RESULT;
  };
  DBUG_ASSERT(0);
  return IMPOSSIBLE_RESULT;
}

/**
  Traverse item tree possibly transforming it (replacing items).

  This function is designed to ease transformation of Item trees.
  Re-execution note: every such transformation is registered for
  rollback by THD::change_item_tree() and is rolled back at the end
  of execution by THD::rollback_item_tree_changes().

  Therefore:
  - this function can not be used at prepared statement prepare
  (in particular, in fix_fields!), as only permanent
  transformation of Item trees are allowed at prepare.
  - the transformer function shall allocate new Items in execution
  memory root (thd->mem_root) and not anywhere else: allocated
  items will be gone in the end of execution.

  If you don't need to transform an item tree, but only traverse
  it, please use Item::walk() instead.


  @param transformer    functor that performs transformation of a subtree
  @param arg            opaque argument passed to the functor

  @return
    Returns pointer to the new subtree root.  THD::change_item_tree()
    should be called for it if transformation took place, i.e. if a
    pointer to newly allocated item is returned.
*/

Item* Item::transform(Item_transformer transformer, uchar *arg)
{
  DBUG_ASSERT(!current_thd->stmt_arena->is_stmt_prepare());

  return (this->*transformer)(arg);
}


/**
  Create and set up an expression cache for this item

  @param thd             Thread handle
  @param depends_on      List of the expression parameters

  @details
  The function creates an expression cache for an item and its parameters
  specified by the 'depends_on' list. Then the expression cache is placed
  into a cache wrapper that is returned as the result of the function.

  @returns
  A pointer to created wrapper item if successful, NULL - otherwise
*/

Item* Item::set_expr_cache(THD *thd)
{
  DBUG_ENTER("Item::set_expr_cache");
  Item_cache_wrapper *wrapper;
  if ((wrapper= new Item_cache_wrapper(this)) &&
      !wrapper->fix_fields(thd, (Item**)&wrapper))
  {
    if (wrapper->set_cache(thd))
      DBUG_RETURN(NULL);
    DBUG_RETURN(wrapper);
  }
  DBUG_RETURN(NULL);
}


Item_ident::Item_ident(Name_resolution_context *context_arg,
                       const char *db_name_arg,const char *table_name_arg,
		       const char *field_name_arg)
  :orig_db_name(db_name_arg), orig_table_name(table_name_arg),
   orig_field_name(field_name_arg), context(context_arg),
   db_name(db_name_arg), table_name(table_name_arg),
   field_name(field_name_arg),
   alias_name_used(FALSE), cached_field_index(NO_CACHED_FIELD_INDEX),
   cached_table(0), depended_from(0), can_be_depended(TRUE)
{
  name = (char*) field_name_arg;
  name_length= name ? strlen(name) : 0;
}


Item_ident::Item_ident(TABLE_LIST *view_arg, const char *field_name_arg)
  :orig_db_name(NullS), orig_table_name(view_arg->table_name),
   orig_field_name(field_name_arg), context(&view_arg->view->select_lex.context),
   db_name(NullS), table_name(view_arg->alias),
   field_name(field_name_arg),
   alias_name_used(FALSE), cached_field_index(NO_CACHED_FIELD_INDEX),
   cached_table(NULL), depended_from(NULL), can_be_depended(TRUE)
{
  name = (char*) field_name_arg;
  name_length= name ? strlen(name) : 0;
}


/**
  Constructor used by Item_field & Item_*_ref (see Item comment)
*/

Item_ident::Item_ident(THD *thd, Item_ident *item)
  :Item(thd, item),
   orig_db_name(item->orig_db_name),
   orig_table_name(item->orig_table_name), 
   orig_field_name(item->orig_field_name),
   context(item->context),
   db_name(item->db_name),
   table_name(item->table_name),
   field_name(item->field_name),
   alias_name_used(item->alias_name_used),
   cached_field_index(item->cached_field_index),
   cached_table(item->cached_table),
   depended_from(item->depended_from),
   can_be_depended(item->can_be_depended)
{}

void Item_ident::cleanup()
{
  DBUG_ENTER("Item_ident::cleanup");
  bool was_fixed= fixed;
  Item::cleanup();
  db_name= orig_db_name; 
  table_name= orig_table_name;
  field_name= orig_field_name;
  /* Store if this Item was depended */
  if (was_fixed)
  {
    /*
      We can trust that depended_from set correctly only if this item
      was fixed
    */
    can_be_depended= test(depended_from);
  }
  DBUG_VOID_RETURN;
}

bool Item_ident::remove_dependence_processor(uchar * arg)
{
  DBUG_ENTER("Item_ident::remove_dependence_processor");
  if (get_depended_from() == (st_select_lex *) arg)
    depended_from= 0;
  context= &((st_select_lex *) arg)->context;
  DBUG_RETURN(0);
}


bool Item_ident::collect_outer_ref_processor(uchar *param)
{
  Collect_deps_prm *prm= (Collect_deps_prm *)param;
  if (depended_from && 
      depended_from->nest_level_base == prm->nest_level_base &&
      depended_from->nest_level < prm->nest_level)
    prm->parameters->add_unique(this, &cmp_items);
  return FALSE;
}


/**
  Store the pointer to this item field into a list if not already there.

  The method is used by Item::walk to collect all unique Item_field objects
  from a tree of Items into a set of items represented as a list.

  Item_cond::walk() and Item_func::walk() stop the evaluation of the
  processor function for its arguments once the processor returns
  true.Therefore in order to force this method being called for all item
  arguments in a condition the method must return false.

  @param arg  pointer to a List<Item_field>

  @return
    FALSE to force the evaluation of collect_item_field_processor
    for the subsequent items.
*/

bool Item_field::collect_item_field_processor(uchar *arg)
{
  DBUG_ENTER("Item_field::collect_item_field_processor");
  DBUG_PRINT("info", ("%s", field->field_name ? field->field_name : "noname"));
  List<Item_field> *item_list= (List<Item_field>*) arg;
  List_iterator<Item_field> item_list_it(*item_list);
  Item_field *curr_item;
  while ((curr_item= item_list_it++))
  {
    if (curr_item->eq(this, 1))
      DBUG_RETURN(FALSE); /* Already in the set. */
  }
  item_list->push_back(this);
  DBUG_RETURN(FALSE);
}


bool Item_field::add_field_to_set_processor(uchar *arg)
{
  DBUG_ENTER("Item_field::add_field_to_set_processor");
  DBUG_PRINT("info", ("%s", field->field_name ? field->field_name : "noname"));
  TABLE *table= (TABLE *) arg;
  if (field->table == table)
    bitmap_set_bit(&table->tmp_set, field->field_index);
  DBUG_RETURN(FALSE);
}

/**
  Check if an Item_field references some field from a list of fields.

  Check whether the Item_field represented by 'this' references any
  of the fields in the keyparts passed via 'arg'. Used with the
  method Item::walk() to test whether any keypart in a sequence of
  keyparts is referenced in an expression.

  @param arg   Field being compared, arg must be of type Field

  @retval
    TRUE  if 'this' references the field 'arg'
  @retval
    FALSE otherwise
*/

bool Item_field::find_item_in_field_list_processor(uchar *arg)
{
  KEY_PART_INFO *first_non_group_part= *((KEY_PART_INFO **) arg);
  KEY_PART_INFO *last_part= *(((KEY_PART_INFO **) arg) + 1);
  KEY_PART_INFO *cur_part;

  for (cur_part= first_non_group_part; cur_part != last_part; cur_part++)
  {
    if (field->eq(cur_part->field))
      return TRUE;
  }
  return FALSE;
}


/*
  Mark field in read_map

  NOTES
    This is used by filesort to register used fields in a a temporary
    column read set or to register used fields in a view
*/

bool Item_field::register_field_in_read_map(uchar *arg)
{
  TABLE *table= (TABLE *) arg;
  if (field->table == table || !table)
    bitmap_set_bit(field->table->read_set, field->field_index);
  if (field->vcol_info && field->vcol_info->expr_item)
    return field->vcol_info->expr_item->walk(&Item::register_field_in_read_map, 
                                             1, arg);
  return 0;
}

/*
  @brief
  Mark field in bitmap supplied as *arg
*/

bool Item_field::register_field_in_bitmap(uchar *arg)
{
  MY_BITMAP *bitmap= (MY_BITMAP *) arg;
  DBUG_ASSERT(bitmap);
  bitmap_set_bit(bitmap, field->field_index);
  return 0;
}


/*
  Mark field in write_map

  NOTES
    This is used by UPDATE to register underlying fields of used view fields.
*/

bool Item_field::register_field_in_write_map(uchar *arg)
{
  TABLE *table= (TABLE *) arg;
  if (field->table == table || !table)
    bitmap_set_bit(field->table->write_set, field->field_index);
  return 0;
}


bool Item::check_cols(uint c)
{
  if (c != 1)
  {
    my_error(ER_OPERAND_COLUMNS, MYF(0), c);
    return 1;
  }
  return 0;
}


void Item::set_name(const char *str, uint length, CHARSET_INFO *cs)
{
  if (!length)
  {
    /* Empty string, used by AS or internal function like last_insert_id() */
    name= (char*) str;
    name_length= 0;
    return;
  }
  if (cs->ctype)
  {
    const char *str_start= str;

    /*
      This will probably need a better implementation in the future:
      a function in CHARSET_INFO structure.
    */
    while (length && !my_isgraph(cs,*str))
    {						// Fix problem with yacc
      length--;
      str++;
    }
    if (str != str_start && !is_autogenerated_name)
    {
      char buff[SAFE_NAME_LEN];
      strmake(buff, str_start,
              min(sizeof(buff)-1, length + (int) (str-str_start)));

      if (length == 0)
        push_warning_printf(current_thd, MYSQL_ERROR::WARN_LEVEL_WARN,
                            ER_NAME_BECOMES_EMPTY, ER(ER_NAME_BECOMES_EMPTY),
                            buff);
      else
        push_warning_printf(current_thd, MYSQL_ERROR::WARN_LEVEL_WARN,
                            ER_REMOVED_SPACES, ER(ER_REMOVED_SPACES),
                            buff);
    }
  }
  if (!my_charset_same(cs, system_charset_info))
  {
    size_t res_length;
    name= sql_strmake_with_convert(str, length, cs,
				   MAX_ALIAS_NAME, system_charset_info,
				   &res_length);
    name_length= res_length;
  }
  else
    name= sql_strmake(str, (name_length= min(length,MAX_ALIAS_NAME)));
}


void Item::set_name_no_truncate(const char *str, uint length, CHARSET_INFO *cs)
{
  if (!my_charset_same(cs, system_charset_info))
  {
    size_t res_length;
    name= sql_strmake_with_convert(str, length, cs,
				   UINT_MAX, system_charset_info,
				   &res_length);
    name_length= res_length;
  }
  else
    name= sql_strmake(str, (name_length= length));
}


void Item::set_name_for_rollback(THD *thd, const char *str, uint length,
                                 CHARSET_INFO *cs)
{
  char *old_name, *new_name; 
  old_name= name;
  set_name(str, length, cs);
  new_name= name;
  if (old_name != new_name)
  {
    name= old_name;
    thd->change_item_tree((Item **) &name, (Item *) new_name);
  }
}


/**
  @details
  This function is called when:
  - Comparing items in the WHERE clause (when doing where optimization)
  - When trying to find an ORDER BY/GROUP BY item in the SELECT part
*/

bool Item::eq(const Item *item, bool binary_cmp) const
{
  /*
    Note, that this is never TRUE if item is a Item_param:
    for all basic constants we have special checks, and Item_param's
    type() can be only among basic constant types.
  */
  return type() == item->type() && name && item->name &&
    !my_strcasecmp(system_charset_info,name,item->name);
}


Item *Item::safe_charset_converter(CHARSET_INFO *tocs)
{
  Item_func_conv_charset *conv= new Item_func_conv_charset(this, tocs, 1);
  return conv->safe ? conv : NULL;
}


/**
  Some pieces of the code do not support changing of
  Item_cache to other Item types.

  Example:
  Item_singlerow_subselect has "Item_cache **row".
  Creating of Item_func_conv_charset followed by THD::change_item_tree()
  should not change row[i] from Item_cache directly to Item_func_conv_charset, because Item_singlerow_subselect
  because Item_singlerow_subselect later calls Item_cache-specific methods,
  e.g. row[i]->store() and row[i]->cache_value().

  Let's wrap Item_func_conv_charset in a new Item_cache,
  so the Item_cache-specific methods can still be used for
  Item_singlerow_subselect::row[i] safely.

  As a bonus we cache the converted value, instead of converting every time

  TODO: we should eventually check all other use cases of change_item_tree().
  Perhaps some more potentially dangerous substitution examples exist.
*/
Item *Item_cache::safe_charset_converter(CHARSET_INFO *tocs)
{
  if (!example)
    return Item::safe_charset_converter(tocs);
  Item *conv= example->safe_charset_converter(tocs);
  if (conv == example)
    return this;
  Item_cache *cache;
  if (!conv || conv->fix_fields(current_thd, (Item **) NULL) ||
      !(cache= new Item_cache_str(conv)))
    return NULL; // Safe conversion is not possible, or OEM
  cache->setup(conv);
  cache->fixed= false; // Make Item::fix_fields() happy
  return cache;
}


/**
  @details
  Created mostly for mysql_prepare_table(). Important
  when a string ENUM/SET column is described with a numeric default value:

  CREATE TABLE t1(a SET('a') DEFAULT 1);

  We cannot use generic Item::safe_charset_converter(), because
  the latter returns a non-fixed Item, so val_str() crashes afterwards.
  Override Item_num method, to return a fixed item.
*/
Item *Item_num::safe_charset_converter(CHARSET_INFO *tocs)
{
  /*
    Item_num returns pure ASCII result,
    so conversion is needed only in case of "tricky" character
    sets like UCS2. If tocs is not "tricky", return the item itself.
  */
  if (!(tocs->state & MY_CS_NONASCII))
    return this;
  
  Item_string *conv;
  uint conv_errors;
  char buf[64], buf2[64];
  String tmp(buf, sizeof(buf), &my_charset_bin);
  String cstr(buf2, sizeof(buf2), &my_charset_bin);
  String *ostr= val_str(&tmp);
  char *ptr;
  cstr.copy(ostr->ptr(), ostr->length(), ostr->charset(), tocs, &conv_errors);
  if (conv_errors || !(conv= new Item_string(cstr.ptr(), cstr.length(),
                                             cstr.charset(),
                                             collation.derivation)))
  {
    /*
      Safe conversion is not possible (or EOM).
      We could not convert a string into the requested character set
      without data loss. The target charset does not cover all the
      characters from the string. Operation cannot be done correctly.
    */
    return NULL;
  }
  if (!(ptr= current_thd->strmake(cstr.ptr(), cstr.length())))
    return NULL;
  conv->str_value.set(ptr, cstr.length(), cstr.charset());
  /* Ensure that no one is going to change the result string */
  conv->str_value.mark_as_const();
  conv->fix_char_length(max_char_length());
  return conv;
}


Item *Item_static_float_func::safe_charset_converter(CHARSET_INFO *tocs)
{
  Item_string *conv;
  char buf[64];
  String *s, tmp(buf, sizeof(buf), &my_charset_bin);
  s= val_str(&tmp);
  if ((conv= new Item_static_string_func(func_name, s->ptr(), s->length(),
                                         s->charset())))
  {
    conv->str_value.copy();
    conv->str_value.mark_as_const();
  }
  return conv;
}


Item *Item_string::safe_charset_converter(CHARSET_INFO *tocs)
{
  Item_string *conv;
  uint conv_errors;
  char *ptr;
  String tmp, cstr, *ostr= val_str(&tmp);
  cstr.copy(ostr->ptr(), ostr->length(), ostr->charset(), tocs, &conv_errors);
  if (conv_errors || !(conv= new Item_string(cstr.ptr(), cstr.length(),
                                             cstr.charset(),
                                             collation.derivation)))
  {
    /*
      Safe conversion is not possible (or EOM).
      We could not convert a string into the requested character set
      without data loss. The target charset does not cover all the
      characters from the string. Operation cannot be done correctly.
    */
    return NULL;
  }
  if (!(ptr= current_thd->strmake(cstr.ptr(), cstr.length())))
    return NULL;
  conv->str_value.set(ptr, cstr.length(), cstr.charset());
  /* Ensure that no one is going to change the result string */
  conv->str_value.mark_as_const();
  return conv;
}


Item *Item_param::safe_charset_converter(CHARSET_INFO *tocs)
{
  if (const_item())
  {
    uint cnv_errors;
    String *ostr= val_str(&cnvstr);
    if (null_value)
    {
      Item_null *n= new Item_null();
      return n ? n->safe_charset_converter(tocs) : NULL;
    }
    cnvitem->str_value.copy(ostr->ptr(), ostr->length(),
                            ostr->charset(), tocs, &cnv_errors);
    if (cnv_errors)
       return NULL;
    cnvitem->str_value.mark_as_const();
    cnvitem->max_length= cnvitem->str_value.numchars() * tocs->mbmaxlen;
    return cnvitem;
  }
  return Item::safe_charset_converter(tocs);
}


Item *Item_static_string_func::safe_charset_converter(CHARSET_INFO *tocs)
{
  Item_string *conv;
  uint conv_errors;
  String tmp, cstr, *ostr= val_str(&tmp);
  cstr.copy(ostr->ptr(), ostr->length(), ostr->charset(), tocs, &conv_errors);
  if (conv_errors ||
      !(conv= new Item_static_string_func(func_name,
                                          cstr.ptr(), cstr.length(),
                                          cstr.charset(),
                                          collation.derivation)))
  {
    /*
      Safe conversion is not possible (or EOM).
      We could not convert a string into the requested character set
      without data loss. The target charset does not cover all the
      characters from the string. Operation cannot be done correctly.
    */
    return NULL;
  }
  conv->str_value.copy();
  /* Ensure that no one is going to change the result string */
  conv->str_value.mark_as_const();
  return conv;
}


bool Item_string::eq(const Item *item, bool binary_cmp) const
{
  if (type() == item->type() && item->basic_const_item())
  {
    if (binary_cmp)
      return !stringcmp(&str_value, &item->str_value);
    return (collation.collation == item->collation.collation &&
	    !sortcmp(&str_value, &item->str_value, collation.collation));
  }
  return 0;
}


/**
  Get the value of the function as a MYSQL_TIME structure.
  As a extra convenience the time structure is reset on error or NULL values!
*/

bool Item::get_date(MYSQL_TIME *ltime,ulonglong fuzzydate)
{
  if (field_type() == MYSQL_TYPE_TIME)
    fuzzydate|= TIME_TIME_ONLY;

  switch (result_type()) {
  case INT_RESULT:
  {
    longlong value= val_int();
    bool neg= !unsigned_flag && value < 0;
    if (field_type() == MYSQL_TYPE_YEAR)
    {
      if (max_length == 2)
      {
        if (value < 70)
          value+= 2000;
        else if (value <= 1900)
          value+= 1900;
      }
      value*= 10000; /* make it YYYYMMHH */
    }
    if (null_value || int_to_datetime_with_warn(neg, neg ? -value : value,
                                                ltime, fuzzydate,
                                                field_name_or_null()))
      goto err;
    break;
  }
  case REAL_RESULT:
  {
    double value= val_real();
    if (null_value || double_to_datetime_with_warn(value, ltime, fuzzydate,
                                                   field_name_or_null()))
      goto err;
    break;
  }
  case DECIMAL_RESULT:
  {
    my_decimal value, *res;
    if (!(res= val_decimal(&value)) ||
        decimal_to_datetime_with_warn(res, ltime, fuzzydate,
                                      field_name_or_null()))
      goto err;
    break;
  }
  case STRING_RESULT:
  {
    char buff[40];
    String tmp(buff,sizeof(buff), &my_charset_bin),*res;
    if (!(res=val_str(&tmp)) ||
        str_to_datetime_with_warn(res->charset(), res->ptr(), res->length(),
                                  ltime, fuzzydate) <= MYSQL_TIMESTAMP_ERROR)
      goto err;
    break;
  }
  default:
    DBUG_ASSERT(0);
  }

  return null_value= 0;

err:
  /*
    if the item was not null and convertion failed, we return a zero date
    if allowed, otherwise - null.
  */
  bzero((char*) ltime,sizeof(*ltime));
  return null_value|= !(fuzzydate & TIME_FUZZY_DATES);
}

bool Item::get_seconds(ulonglong *sec, ulong *sec_part)
{
  if (decimals == 0)
  { // optimize for an important special case
    longlong val= val_int();
    bool neg= val < 0 && !unsigned_flag;
    *sec= neg ? -val : val;
    *sec_part= 0;
    return neg;
  }
  my_decimal tmp, *dec= val_decimal(&tmp);
  if (!dec)
    return 0;
  return my_decimal2seconds(dec, sec, sec_part);
}

CHARSET_INFO *Item::default_charset()
{
  return current_thd->variables.collation_connection;
}


/*
  Save value in field, but don't give any warnings

  NOTES
   This is used to temporary store and retrieve a value in a column,
   for example in opt_range to adjust the key value to fit the column.
*/

int Item::save_in_field_no_warnings(Field *field, bool no_conversions)
{
  int res;
  TABLE *table= field->table;
  THD *thd= table->in_use;
  enum_check_fields tmp= thd->count_cuted_fields;
  my_bitmap_map *old_map= dbug_tmp_use_all_columns(table, table->write_set);
  ulonglong sql_mode= thd->variables.sql_mode;
  thd->variables.sql_mode&= ~(MODE_NO_ZERO_IN_DATE | MODE_NO_ZERO_DATE);
  thd->variables.sql_mode|= MODE_INVALID_DATES;
  thd->count_cuted_fields= CHECK_FIELD_IGNORE;

  res= save_in_field(field, no_conversions);

  thd->count_cuted_fields= tmp;
  dbug_tmp_restore_column_map(table->write_set, old_map);
  thd->variables.sql_mode= sql_mode;
  return res;
}


/*****************************************************************************
  Item_sp_variable methods
*****************************************************************************/

Item_sp_variable::Item_sp_variable(char *sp_var_name_str,
                                   uint sp_var_name_length)
  :m_thd(0)
#ifndef DBUG_OFF
   , m_sp(0)
#endif
{
  m_name.str= sp_var_name_str;
  m_name.length= sp_var_name_length;
}


bool Item_sp_variable::fix_fields(THD *thd, Item **)
{
  Item *it;

  m_thd= thd; /* NOTE: this must be set before any this_xxx() */
  it= this_item();

  DBUG_ASSERT(it->fixed);

  max_length= it->max_length;
  decimals= it->decimals;
  unsigned_flag= it->unsigned_flag;
  fixed= 1;
  collation.set(it->collation.collation, it->collation.derivation);

  return FALSE;
}


double Item_sp_variable::val_real()
{
  DBUG_ASSERT(fixed);
  Item *it= this_item();
  double ret= it->val_real();
  null_value= it->null_value;
  return ret;
}


longlong Item_sp_variable::val_int()
{
  DBUG_ASSERT(fixed);
  Item *it= this_item();
  longlong ret= it->val_int();
  null_value= it->null_value;
  return ret;
}


String *Item_sp_variable::val_str(String *sp)
{
  DBUG_ASSERT(fixed);
  Item *it= this_item();
  String *res= it->val_str(sp);

  null_value= it->null_value;

  if (!res)
    return NULL;

  /*
    This way we mark returned value of val_str as const,
    so that various functions (e.g. CONCAT) won't try to
    modify the value of the Item. Analogous mechanism is
    implemented for Item_param.
    Without this trick Item_splocal could be changed as a
    side-effect of expression computation. Here is an example
    of what happens without it: suppose x is varchar local
    variable in a SP with initial value 'ab' Then
      select concat(x,'c');
    would change x's value to 'abc', as Item_func_concat::val_str()
    would use x's internal buffer to compute the result.
    This is intended behaviour of Item_func_concat. Comments to
    Item_param class contain some more details on the topic.
  */

  if (res != &str_value)
    str_value.set(res->ptr(), res->length(), res->charset());
  else
    res->mark_as_const();

  return &str_value;
}


my_decimal *Item_sp_variable::val_decimal(my_decimal *decimal_value)
{
  DBUG_ASSERT(fixed);
  Item *it= this_item();
  my_decimal *val= it->val_decimal(decimal_value);
  null_value= it->null_value;
  return val;
}


bool Item_sp_variable::is_null()
{
  return this_item()->is_null();
}


/*****************************************************************************
  Item_splocal methods
*****************************************************************************/

Item_splocal::Item_splocal(const LEX_STRING &sp_var_name,
                           uint sp_var_idx,
                           enum_field_types sp_var_type,
                           uint pos_in_q, uint len_in_q)
  :Item_sp_variable(sp_var_name.str, sp_var_name.length),
   m_var_idx(sp_var_idx),
   limit_clause_param(FALSE),
   pos_in_query(pos_in_q), len_in_query(len_in_q)
{
  maybe_null= TRUE;

  m_type= sp_map_item_type(sp_var_type);
  m_field_type= sp_var_type;
  m_result_type= sp_map_result_type(sp_var_type);
}


Item *
Item_splocal::this_item()
{
  DBUG_ASSERT(m_sp == m_thd->spcont->sp);

  return m_thd->spcont->get_item(m_var_idx);
}

const Item *
Item_splocal::this_item() const
{
  DBUG_ASSERT(m_sp == m_thd->spcont->sp);

  return m_thd->spcont->get_item(m_var_idx);
}


Item **
Item_splocal::this_item_addr(THD *thd, Item **)
{
  DBUG_ASSERT(m_sp == thd->spcont->sp);

  return thd->spcont->get_item_addr(m_var_idx);
}


void Item_splocal::print(String *str, enum_query_type)
{
  str->reserve(m_name.length+8);
  str->append(m_name.str, m_name.length);
  str->append('@');
  str->qs_append(m_var_idx);
}


bool Item_splocal::set_value(THD *thd, sp_rcontext *ctx, Item **it)
{
  return ctx->set_variable(thd, get_var_idx(), it);
}


/*****************************************************************************
  Item_case_expr methods
*****************************************************************************/

Item_case_expr::Item_case_expr(uint case_expr_id)
  :Item_sp_variable( C_STRING_WITH_LEN("case_expr")),
   m_case_expr_id(case_expr_id)
{
}


Item *
Item_case_expr::this_item()
{
  DBUG_ASSERT(m_sp == m_thd->spcont->sp);

  return m_thd->spcont->get_case_expr(m_case_expr_id);
}



const Item *
Item_case_expr::this_item() const
{
  DBUG_ASSERT(m_sp == m_thd->spcont->sp);

  return m_thd->spcont->get_case_expr(m_case_expr_id);
}


Item **
Item_case_expr::this_item_addr(THD *thd, Item **)
{
  DBUG_ASSERT(m_sp == thd->spcont->sp);

  return thd->spcont->get_case_expr_addr(m_case_expr_id);
}


void Item_case_expr::print(String *str, enum_query_type)
{
  if (str->reserve(MAX_INT_WIDTH + sizeof("case_expr@")))
    return;                                    /* purecov: inspected */
  (void) str->append(STRING_WITH_LEN("case_expr@"));
  str->qs_append(m_case_expr_id);
}


/*****************************************************************************
  Item_name_const methods
*****************************************************************************/

double Item_name_const::val_real()
{
  DBUG_ASSERT(fixed);
  double ret= value_item->val_real();
  null_value= value_item->null_value;
  return ret;
}


longlong Item_name_const::val_int()
{
  DBUG_ASSERT(fixed);
  longlong ret= value_item->val_int();
  null_value= value_item->null_value;
  return ret;
}


String *Item_name_const::val_str(String *sp)
{
  DBUG_ASSERT(fixed);
  String *ret= value_item->val_str(sp);
  null_value= value_item->null_value;
  return ret;
}


my_decimal *Item_name_const::val_decimal(my_decimal *decimal_value)
{
  DBUG_ASSERT(fixed);
  my_decimal *val= value_item->val_decimal(decimal_value);
  null_value= value_item->null_value;
  return val;
}


bool Item_name_const::is_null()
{
  return value_item->is_null();
}


Item_name_const::Item_name_const(Item *name_arg, Item *val):
    value_item(val), name_item(name_arg)
{
  Item::maybe_null= TRUE;
  valid_args= true;
  if (!name_item->basic_const_item())
    goto err;

  if (value_item->basic_const_item())
    return; // ok

  if (value_item->type() == FUNC_ITEM)
  {
    Item_func *value_func= (Item_func *) value_item;
    if (value_func->functype() != Item_func::COLLATE_FUNC &&
        value_func->functype() != Item_func::NEG_FUNC)
      goto err;

    if (value_func->key_item()->basic_const_item())
      return; // ok
  }

err:
  valid_args= false;
  my_error(ER_WRONG_ARGUMENTS, MYF(0), "NAME_CONST");
}


Item::Type Item_name_const::type() const
{
  /*
    As 
    1. one can try to create the Item_name_const passing non-constant 
    arguments, although it's incorrect and 
    2. the type() method can be called before the fix_fields() to get
    type information for a further type cast, e.g. 
    if (item->type() == FIELD_ITEM) 
      ((Item_field *) item)->... 
    we return NULL_ITEM in the case to avoid wrong casting.

    valid_args guarantees value_item->basic_const_item(); if type is
    FUNC_ITEM, then we have a fudged item_func_neg() on our hands
    and return the underlying type.
    For Item_func_set_collation()
    e.g. NAME_CONST('name', 'value' COLLATE collation) we return its
    'value' argument type. 
  */
  if (!valid_args)
    return NULL_ITEM;
  Item::Type value_type= value_item->type();
  if (value_type == FUNC_ITEM)
  {
    /* 
      The second argument of NAME_CONST('name', 'value') must be 
      a simple constant item or a NEG_FUNC/COLLATE_FUNC.
    */
    DBUG_ASSERT(((Item_func *) value_item)->functype() == 
                Item_func::NEG_FUNC ||
                ((Item_func *) value_item)->functype() == 
                Item_func::COLLATE_FUNC);
    return ((Item_func *) value_item)->key_item()->type();            
  }
  return value_type;
}


bool Item_name_const::fix_fields(THD *thd, Item **ref)
{
  char buf[128];
  String *item_name;
  String s(buf, sizeof(buf), &my_charset_bin);
  s.length(0);

  if (value_item->fix_fields(thd, &value_item) ||
      name_item->fix_fields(thd, &name_item) ||
      !value_item->const_item() ||
      !name_item->const_item() ||
      !(item_name= name_item->val_str(&s))) // Can't have a NULL name 
  {
    my_error(ER_RESERVED_SYNTAX, MYF(0), "NAME_CONST");
    return TRUE;
  }
  if (is_autogenerated_name)
  {
    set_name(item_name->ptr(), (uint) item_name->length(), system_charset_info);
  }
  collation.set(value_item->collation.collation, DERIVATION_IMPLICIT);
  max_length= value_item->max_length;
  decimals= value_item->decimals;
  fixed= 1;
  return FALSE;
}


void Item_name_const::print(String *str, enum_query_type query_type)
{
  str->append(STRING_WITH_LEN("NAME_CONST("));
  name_item->print(str, query_type);
  str->append(',');
  value_item->print(str, query_type);
  str->append(')');
}


/*
 need a special class to adjust printing : references to aggregate functions 
 must not be printed as refs because the aggregate functions that are added to
 the front of select list are not printed as well.
*/
class Item_aggregate_ref : public Item_ref
{
public:
  Item_aggregate_ref(Name_resolution_context *context_arg, Item **item,
                  const char *table_name_arg, const char *field_name_arg)
    :Item_ref(context_arg, item, table_name_arg, field_name_arg) {}

  virtual inline void print (String *str, enum_query_type query_type)
  {
    if (ref)
      (*ref)->print(str, query_type);
    else
      Item_ident::print(str, query_type);
  }
  virtual Ref_Type ref_type() { return AGGREGATE_REF; }
};


/**
  Move SUM items out from item tree and replace with reference.

  @param thd			Thread handler
  @param ref_pointer_array	Pointer to array of reference fields
  @param fields		All fields in select
  @param ref			Pointer to item
  @param skip_registered       <=> function be must skipped for registered
                               SUM items

  @note
    This is from split_sum_func2() for items that should be split

    All found SUM items are added FIRST in the fields list and
    we replace the item with a reference.

    thd->fatal_error() may be called if we are out of memory
*/

void Item::split_sum_func2(THD *thd, Item **ref_pointer_array,
                           List<Item> &fields, Item **ref, 
                           bool skip_registered)
{
  /* An item of type Item_sum  is registered <=> ref_by != 0 */ 
  if (type() == SUM_FUNC_ITEM && skip_registered && 
      ((Item_sum *) this)->ref_by)
    return;
  if ((type() != SUM_FUNC_ITEM && with_sum_func) ||
      (type() == FUNC_ITEM &&
       (((Item_func *) this)->functype() == Item_func::ISNOTNULLTEST_FUNC ||
        ((Item_func *) this)->functype() == Item_func::TRIG_COND_FUNC)))
  {
    /* Will split complicated items and ignore simple ones */
    split_sum_func(thd, ref_pointer_array, fields);
  }
  else if ((type() == SUM_FUNC_ITEM || (used_tables() & ~PARAM_TABLE_BIT)) &&
           type() != SUBSELECT_ITEM &&
           (type() != REF_ITEM ||
           ((Item_ref*)this)->ref_type() == Item_ref::VIEW_REF))
  {
    /*
      Replace item with a reference so that we can easily calculate
      it (in case of sum functions) or copy it (in case of fields)

      The test above is to ensure we don't do a reference for things
      that are constants (PARAM_TABLE_BIT is in effect a constant)
      or already referenced (for example an item in HAVING)
      Exception is Item_direct_view_ref which we need to convert to
      Item_ref to allow fields from view being stored in tmp table.
    */
    Item_aggregate_ref *item_ref;
    uint el= fields.elements;
    DBUG_ASSERT(fields.elements <=
                thd->lex->current_select->ref_pointer_array_size);
    /*
      If this is an item_ref, get the original item
      This is a safety measure if this is called for things that is
      already a reference.
    */
    Item *real_itm= real_item();

    ref_pointer_array[el]= real_itm;
    if (!(item_ref= new Item_aggregate_ref(&thd->lex->current_select->context,
                                           ref_pointer_array + el, 0, name)))
      return;                                   // fatal_error is set
    if (type() == SUM_FUNC_ITEM)
      item_ref->depended_from= ((Item_sum *) this)->depended_from(); 
    fields.push_front(real_itm);
    thd->change_item_tree(ref, item_ref);
  }
}


static bool
left_is_superset(DTCollation *left, DTCollation *right)
{
  /* Allow convert to Unicode */
  if (left->collation->state & MY_CS_UNICODE &&
      (left->derivation < right->derivation ||
       (left->derivation == right->derivation &&
        (!(right->collation->state & MY_CS_UNICODE) ||
         /* The code below makes 4-byte utf8 a superset over 3-byte utf8 */
         (left->collation->state & MY_CS_UNICODE_SUPPLEMENT &&
          !(right->collation->state & MY_CS_UNICODE_SUPPLEMENT) &&
          left->collation->mbmaxlen > right->collation->mbmaxlen &&
          left->collation->mbminlen == right->collation->mbminlen)))))
    return TRUE;
  /* Allow convert from ASCII */
  if (right->repertoire == MY_REPERTOIRE_ASCII &&
      (left->derivation < right->derivation ||
       (left->derivation == right->derivation &&
        !(left->repertoire == MY_REPERTOIRE_ASCII))))
    return TRUE;
  /* Disallow conversion otherwise */
  return FALSE;
}

/**
  Aggregate two collations together taking
  into account their coercibility (aka derivation):.

  0 == DERIVATION_EXPLICIT  - an explicitly written COLLATE clause @n
  1 == DERIVATION_NONE      - a mix of two different collations @n
  2 == DERIVATION_IMPLICIT  - a column @n
  3 == DERIVATION_COERCIBLE - a string constant.

  The most important rules are:
  -# If collations are the same:
  chose this collation, and the strongest derivation.
  -# If collations are different:
  - Character sets may differ, but only if conversion without
  data loss is possible. The caller provides flags whether
  character set conversion attempts should be done. If no
  flags are substituted, then the character sets must be the same.
  Currently processed flags are:
  MY_COLL_ALLOW_SUPERSET_CONV  - allow conversion to a superset
  MY_COLL_ALLOW_COERCIBLE_CONV - allow conversion of a coercible value
  - two EXPLICIT collations produce an error, e.g. this is wrong:
  CONCAT(expr1 collate latin1_swedish_ci, expr2 collate latin1_german_ci)
  - the side with smaller derivation value wins,
  i.e. a column is stronger than a string constant,
  an explicit COLLATE clause is stronger than a column.
  - if derivations are the same, we have DERIVATION_NONE,
  we'll wait for an explicit COLLATE clause which possibly can
  come from another argument later: for example, this is valid,
  but we don't know yet when collecting the first two arguments:
     @code
       CONCAT(latin1_swedish_ci_column,
              latin1_german1_ci_column,
              expr COLLATE latin1_german2_ci)
  @endcode
*/

bool DTCollation::aggregate(DTCollation &dt, uint flags)
{
  if (!my_charset_same(collation, dt.collation))
  {
    /* 
       We do allow to use binary strings (like BLOBS)
       together with character strings.
       Binaries have more precedence than a character
       string of the same derivation.
    */
    if (collation == &my_charset_bin)
    {
      if (derivation <= dt.derivation)
      {
	/* Do nothing */
      }
      else
      {
	set(dt); 
      }
    }
    else if (dt.collation == &my_charset_bin)
    {
      if (dt.derivation <= derivation)
      {
        set(dt);
      }
    }
    else if ((flags & MY_COLL_ALLOW_SUPERSET_CONV) &&
             left_is_superset(this, &dt))
    {
      /* Do nothing */
    }
    else if ((flags & MY_COLL_ALLOW_SUPERSET_CONV) &&
             left_is_superset(&dt, this))
    {
      set(dt);
    }
    else if ((flags & MY_COLL_ALLOW_COERCIBLE_CONV) &&
             derivation < dt.derivation &&
             dt.derivation >= DERIVATION_SYSCONST)
    {
      /* Do nothing */
    }
    else if ((flags & MY_COLL_ALLOW_COERCIBLE_CONV) &&
             dt.derivation < derivation &&
             derivation >= DERIVATION_SYSCONST)
    {
      set(dt);
    }
    else
    {
      // Cannot apply conversion
      set(&my_charset_bin, DERIVATION_NONE,
          (dt.repertoire|repertoire));
      return 1;
    }
  }
  else if (derivation < dt.derivation)
  {
    /* Do nothing */
  }
  else if (dt.derivation < derivation)
  {
    set(dt);
  }
  else
  { 
    if (collation == dt.collation)
    {
      /* Do nothing */
    }
    else 
    {
      if (derivation == DERIVATION_EXPLICIT)
      {
        set(0, DERIVATION_NONE, 0);
        return 1;
      }
      if (collation->state & MY_CS_BINSORT)
        return 0;
      if (dt.collation->state & MY_CS_BINSORT)
      {
        set(dt);
        return 0;
      }
      CHARSET_INFO *bin= get_charset_by_csname(collation->csname, 
                                               MY_CS_BINSORT,MYF(0));
      set(bin, DERIVATION_NONE);
    }
  }
  repertoire|= dt.repertoire;
  return 0;
}

/******************************/
static
void my_coll_agg_error(DTCollation &c1, DTCollation &c2, const char *fname)
{
  my_error(ER_CANT_AGGREGATE_2COLLATIONS,MYF(0),
           c1.collation->name,c1.derivation_name(),
           c2.collation->name,c2.derivation_name(),
           fname);
}


static
void my_coll_agg_error(DTCollation &c1, DTCollation &c2, DTCollation &c3,
                       const char *fname)
{
  my_error(ER_CANT_AGGREGATE_3COLLATIONS,MYF(0),
  	   c1.collation->name,c1.derivation_name(),
	   c2.collation->name,c2.derivation_name(),
	   c3.collation->name,c3.derivation_name(),
	   fname);
}


static
void my_coll_agg_error(Item** args, uint count, const char *fname,
                       int item_sep)
{
  if (count == 2)
    my_coll_agg_error(args[0]->collation, args[item_sep]->collation, fname);
  else if (count == 3)
    my_coll_agg_error(args[0]->collation, args[item_sep]->collation,
                      args[2*item_sep]->collation, fname);
  else
    my_error(ER_CANT_AGGREGATE_NCOLLATIONS,MYF(0),fname);
}


bool agg_item_collations(DTCollation &c, const char *fname,
                         Item **av, uint count, uint flags, int item_sep)
{
  uint i;
  Item **arg;
  bool unknown_cs= 0;

  c.set(av[0]->collation);
  for (i= 1, arg= &av[item_sep]; i < count; i++, arg+= item_sep)
  {
    if (c.aggregate((*arg)->collation, flags))
    {
      if (c.derivation == DERIVATION_NONE &&
          c.collation == &my_charset_bin)
      {
        unknown_cs= 1;
        continue;
      }
      my_coll_agg_error(av, count, fname, item_sep);
      return TRUE;
    }
  }

  if (unknown_cs &&
      c.derivation != DERIVATION_EXPLICIT)
  {
    my_coll_agg_error(av, count, fname, item_sep);
    return TRUE;
  }

  if ((flags & MY_COLL_DISALLOW_NONE) &&
      c.derivation == DERIVATION_NONE)
  {
    my_coll_agg_error(av, count, fname, item_sep);
    return TRUE;
  }
  
  /* If all arguments where numbers, reset to @@collation_connection */
  if (flags & MY_COLL_ALLOW_NUMERIC_CONV &&
      c.derivation == DERIVATION_NUMERIC)
    c.set(Item::default_charset(), DERIVATION_COERCIBLE, MY_REPERTOIRE_NUMERIC);

  return FALSE;
}


bool agg_item_collations_for_comparison(DTCollation &c, const char *fname,
                                        Item **av, uint count, uint flags)
{
  return (agg_item_collations(c, fname, av, count,
                              flags | MY_COLL_DISALLOW_NONE, 1));
}


bool agg_item_set_converter(DTCollation &coll, const char *fname,
                            Item **args, uint nargs, uint flags, int item_sep)
{
  Item **arg, *safe_args[2]= {NULL, NULL};

  /*
    For better error reporting: save the first and the second argument.
    We need this only if the the number of args is 3 or 2:
    - for a longer argument list, "Illegal mix of collations"
      doesn't display each argument's characteristics.
    - if nargs is 1, then this error cannot happen.
  */
  if (nargs >=2 && nargs <= 3)
  {
    safe_args[0]= args[0];
    safe_args[1]= args[item_sep];
  }

  THD *thd= current_thd;
  bool res= FALSE;
  uint i;

  /*
    In case we're in statement prepare, create conversion item
    in its memory: it will be reused on each execute.
  */
  Query_arena backup;
  Query_arena *arena= thd->stmt_arena->is_stmt_prepare() ?
                      thd->activate_stmt_arena_if_needed(&backup) :
                      NULL;

  for (i= 0, arg= args; i < nargs; i++, arg+= item_sep)
  {
    Item* conv;
    uint32 dummy_offset;
    if (!String::needs_conversion(1, (*arg)->collation.collation,
                                  coll.collation,
                                  &dummy_offset))
      continue;

    /*
      No needs to add converter if an "arg" is NUMERIC or DATETIME
      value (which is pure ASCII) and at the same time target DTCollation
      is ASCII-compatible. For example, no needs to rewrite:
        SELECT * FROM t1 WHERE datetime_field = '2010-01-01';
      to
        SELECT * FROM t1 WHERE CONVERT(datetime_field USING cs) = '2010-01-01';
      
      TODO: avoid conversion of any values with
      repertoire ASCII and 7bit-ASCII-compatible,
      not only numeric/datetime origin.
    */
    if ((*arg)->collation.derivation == DERIVATION_NUMERIC &&
        (*arg)->collation.repertoire == MY_REPERTOIRE_ASCII &&
        !((*arg)->collation.collation->state & MY_CS_NONASCII) &&
        !(coll.collation->state & MY_CS_NONASCII))
      continue;

    if (!(conv= (*arg)->safe_charset_converter(coll.collation)) &&
        ((*arg)->collation.repertoire == MY_REPERTOIRE_ASCII))
      conv= new Item_func_conv_charset(*arg, coll.collation, 1);

    if (!conv)
    {
      if (nargs >=2 && nargs <= 3)
      {
        /* restore the original arguments for better error message */
        args[0]= safe_args[0];
        args[item_sep]= safe_args[1];
      }
      my_coll_agg_error(args, nargs, fname, item_sep);
      res= TRUE;
      break; // we cannot return here, we need to restore "arena".
    }
    if ((*arg)->type() == Item::FIELD_ITEM)
      ((Item_field *)(*arg))->no_const_subst= 1;
    /*
      If in statement prepare, then we create a converter for two
      constant items, do it once and then reuse it.
      If we're in execution of a prepared statement, arena is NULL,
      and the conv was created in runtime memory. This can be
      the case only if the argument is a parameter marker ('?'),
      because for all true constants the charset converter has already
      been created in prepare. In this case register the change for
      rollback.
    */
    if (thd->stmt_arena->is_stmt_prepare())
      *arg= conv;
    else
      thd->change_item_tree(arg, conv);

    if (conv->fix_fields(thd, arg))
    {
      res= TRUE;
      break; // we cannot return here, we need to restore "arena".
    }
  }
  if (arena)
    thd->restore_active_arena(arena, &backup);
  return res;
}


/* 
  Collect arguments' character sets together.
  We allow to apply automatic character set conversion in some cases.
  The conditions when conversion is possible are:
  - arguments A and B have different charsets
  - A wins according to coercibility rules
    (i.e. a column is stronger than a string constant,
     an explicit COLLATE clause is stronger than a column)
  - character set of A is either superset for character set of B,
    or B is a string constant which can be converted into the
    character set of A without data loss.
    
  If all of the above is true, then it's possible to convert
  B into the character set of A, and then compare according
  to the collation of A.
  
  For functions with more than two arguments:

    collect(A,B,C) ::= collect(collect(A,B),C)

  Since this function calls THD::change_item_tree() on the passed Item **
  pointers, it is necessary to pass the original Item **'s, not copies.
  Otherwise their values will not be properly restored (see BUG#20769).
  If the items are not consecutive (eg. args[2] and args[5]), use the
  item_sep argument, ie.

    agg_item_charsets(coll, fname, &args[2], 2, flags, 3)

*/

bool agg_item_charsets(DTCollation &coll, const char *fname,
                       Item **args, uint nargs, uint flags, int item_sep)
{
  if (agg_item_collations(coll, fname, args, nargs, flags, item_sep))
    return TRUE;

  return agg_item_set_converter(coll, fname, args, nargs, flags, item_sep);
}


void Item_ident_for_show::make_field(Send_field *tmp_field)
{
  tmp_field->table_name= tmp_field->org_table_name= table_name;
  tmp_field->db_name= db_name;
  tmp_field->col_name= tmp_field->org_col_name= field->field_name;
  tmp_field->charsetnr= field->charset()->number;
  tmp_field->length=field->field_length;
  tmp_field->type=field->type();
  tmp_field->flags= field->table->maybe_null ? 
    (field->flags & ~NOT_NULL_FLAG) : field->flags;
  tmp_field->decimals= field->decimals();
}

/**********************************************/

Item_field::Item_field(Field *f)
  :Item_ident(0, NullS, *f->table_name, f->field_name),
   item_equal(0), no_const_subst(0),
   have_privileges(0), any_privileges(0)
{
  if (f->table->pos_in_table_list != NULL)
    context= &(f->table->pos_in_table_list->select_lex->context);

  set_field(f);
  /*
    field_name and table_name should not point to garbage
    if this item is to be reused
  */
  orig_table_name= orig_field_name= "";
  with_field= 1;
}


/**
  Constructor used inside setup_wild().

  Ensures that field, table, and database names will live as long as
  Item_field (this is important in prepared statements).
*/

Item_field::Item_field(THD *thd, Name_resolution_context *context_arg,
                       Field *f)
  :Item_ident(context_arg, f->table->s->db.str, *f->table_name, f->field_name),
   item_equal(0), no_const_subst(0),
   have_privileges(0), any_privileges(0)
{
  /*
    We always need to provide Item_field with a fully qualified field
    name to avoid ambiguity when executing prepared statements like
    SELECT * from d1.t1, d2.t1; (assuming d1.t1 and d2.t1 have columns
    with same names).
    This is because prepared statements never deal with wildcards in
    select list ('*') and always fix fields using fully specified path
    (i.e. db.table.column).
    No check for OOM: if db_name is NULL, we'll just get
    "Field not found" error.
    We need to copy db_name, table_name and field_name because they must
    be allocated in the statement memory, not in table memory (the table
    structure can go away and pop up again between subsequent executions
    of a prepared statement or after the close_tables_for_reopen() call
    in mysql_multi_update_prepare() or due to wildcard expansion in stored
    procedures).
  */
  {
    if (db_name)
      orig_db_name= thd->strdup(db_name);
    if (table_name)
      orig_table_name= thd->strdup(table_name);
    if (field_name)
      orig_field_name= thd->strdup(field_name);
    /*
      We don't restore 'name' in cleanup because it's not changed
      during execution. Still we need it to point to persistent
      memory if this item is to be reused.
    */
    name= (char*) orig_field_name;
  }
  set_field(f);
  with_field= 1;
}


Item_field::Item_field(Name_resolution_context *context_arg,
                       const char *db_arg,const char *table_name_arg,
                       const char *field_name_arg)
  :Item_ident(context_arg, db_arg,table_name_arg,field_name_arg),
   field(0), result_field(0), item_equal(0), no_const_subst(0),
   have_privileges(0), any_privileges(0)
{
  SELECT_LEX *select= current_thd->lex->current_select;
  collation.set(DERIVATION_IMPLICIT);
  if (select && select->parsing_place != IN_HAVING)
      select->select_n_where_fields++;
  with_field= 1;
}

/**
  Constructor need to process subselect with temporary tables (see Item)
*/

Item_field::Item_field(THD *thd, Item_field *item)
  :Item_ident(thd, item),
   field(item->field),
   result_field(item->result_field),
   item_equal(item->item_equal),
   no_const_subst(item->no_const_subst),
   have_privileges(item->have_privileges),
   any_privileges(item->any_privileges)
{
  collation.set(DERIVATION_IMPLICIT);
  with_field= 1;
}


/**
  Calculate the max column length not taking into account the
  limitations over integer types.

  When storing data into fields the server currently just ignores the
  limits specified on integer types, e.g. 1234 can safely be stored in
  an int(2) and will not cause an error.
  Thus when creating temporary tables and doing transformations
  we must adjust the maximum field length to reflect this fact.
  We take the un-restricted maximum length and adjust it similarly to
  how the declared length is adjusted wrt unsignedness etc.
  TODO: this all needs to go when we disable storing 1234 in int(2).

  @param field_par   Original field the use to calculate the lengths
  @param max_length  Item's calculated explicit max length
  @return            The adjusted max length
*/

inline static uint32
adjust_max_effective_column_length(Field *field_par, uint32 max_length)
{
  uint32 new_max_length= field_par->max_display_length();
  uint32 sign_length= (field_par->flags & UNSIGNED_FLAG) ? 0 : 1;

  switch (field_par->type())
  {
  case MYSQL_TYPE_INT24:
    /*
      Compensate for MAX_MEDIUMINT_WIDTH being 1 too long (8)
      compared to the actual number of digits that can fit into
      the column.
    */
    new_max_length+= 1;
    /* fall through */
  case MYSQL_TYPE_LONG:
  case MYSQL_TYPE_TINY:
  case MYSQL_TYPE_SHORT:

    /* Take out the sign and add a conditional sign */
    new_max_length= new_max_length - 1 + sign_length;
    break;

  /* BINGINT is always 20 no matter the sign */
  case MYSQL_TYPE_LONGLONG:
  /* make gcc happy */
  default:
    break;
  }

  /* Adjust only if the actual precision based one is bigger than specified */
  return new_max_length > max_length ? new_max_length : max_length;
}


void Item_field::set_field(Field *field_par)
{
  field=result_field=field_par;			// for easy coding with fields
  maybe_null=field->maybe_null();
  decimals= field->decimals();
  table_name= *field_par->table_name;
  field_name= field_par->field_name;
  db_name= field_par->table->s->db.str;
  alias_name_used= field_par->table->alias_name_used;
  unsigned_flag=test(field_par->flags & UNSIGNED_FLAG);
  collation.set(field_par->charset(), field_par->derivation(),
                field_par->repertoire());
  fix_char_length(field_par->char_length());

  max_length= adjust_max_effective_column_length(field_par, max_length);

  fixed= 1;
  if (field->table->s->tmp_table == SYSTEM_TMP_TABLE)
    any_privileges= 0;
}


/**
  Reset this item to point to a field from the new temporary table.
  This is used when we create a new temporary table for each execution
  of prepared statement.
*/

void Item_field::reset_field(Field *f)
{
  set_field(f);
  /* 'name' is pointing at field->field_name of old field */
  name= (char*) f->field_name;
}


bool Item_field::enumerate_field_refs_processor(uchar *arg)
{
  Field_enumerator *fe= (Field_enumerator*)arg;
  fe->visit_field(this);
  return FALSE;
}

bool Item_field::update_table_bitmaps_processor(uchar *arg)
{
  update_table_bitmaps();
  return FALSE;
}

const char *Item_ident::full_name() const
{
  char *tmp;
  if (!table_name || !field_name)
    return field_name ? field_name : name ? name : "tmp_field";
  if (db_name && db_name[0])
  {
    tmp=(char*) sql_alloc((uint) strlen(db_name)+(uint) strlen(table_name)+
			  (uint) strlen(field_name)+3);
    strxmov(tmp,db_name,".",table_name,".",field_name,NullS);
  }
  else
  {
    if (table_name[0])
    {
      tmp= (char*) sql_alloc((uint) strlen(table_name) +
			     (uint) strlen(field_name) + 2);
      strxmov(tmp, table_name, ".", field_name, NullS);
    }
    else
      tmp= (char*) field_name;
  }
  return tmp;
}

void Item_ident::print(String *str, enum_query_type query_type)
{
  THD *thd= current_thd;
  char d_name_buff[MAX_ALIAS_NAME], t_name_buff[MAX_ALIAS_NAME];
  const char *d_name= db_name, *t_name= table_name;
  if (lower_case_table_names== 1 ||
      (lower_case_table_names == 2 && !alias_name_used))
  {
    if (table_name && table_name[0])
    {
      strmov(t_name_buff, table_name);
      my_casedn_str(files_charset_info, t_name_buff);
      t_name= t_name_buff;
    }
    if (db_name && db_name[0])
    {
      strmov(d_name_buff, db_name);
      my_casedn_str(files_charset_info, d_name_buff);
      d_name= d_name_buff;
    }
  }

  if (!table_name || !field_name || !field_name[0])
  {
    const char *nm= (field_name && field_name[0]) ?
                      field_name : name ? name : "tmp_field";
    append_identifier(thd, str, nm, (uint) strlen(nm));
    return;
  }
  if (db_name && db_name[0] && !alias_name_used)
  {
    if (!(cached_table && cached_table->belong_to_view &&
          cached_table->belong_to_view->compact_view_format))
    {
      append_identifier(thd, str, d_name, (uint)strlen(d_name));
      str->append('.');
    }
    append_identifier(thd, str, t_name, (uint)strlen(t_name));
    str->append('.');
    append_identifier(thd, str, field_name, (uint)strlen(field_name));
  }
  else
  {
    if (table_name[0])
    {
      append_identifier(thd, str, t_name, (uint) strlen(t_name));
      str->append('.');
      append_identifier(thd, str, field_name, (uint) strlen(field_name));
    }
    else
      append_identifier(thd, str, field_name, (uint) strlen(field_name));
  }
}

/* ARGSUSED */
String *Item_field::val_str(String *str)
{
  DBUG_ASSERT(fixed == 1);
  if ((null_value=field->is_null()))
    return 0;
  str->set_charset(str_value.charset());
  return field->val_str(str,&str_value);
}


double Item_field::val_real()
{
  DBUG_ASSERT(fixed == 1);
  if ((null_value=field->is_null()))
    return 0.0;
  return field->val_real();
}


longlong Item_field::val_int()
{
  DBUG_ASSERT(fixed == 1);
  if ((null_value=field->is_null()))
    return 0;
  return field->val_int();
}


my_decimal *Item_field::val_decimal(my_decimal *decimal_value)
{
  if ((null_value= field->is_null()))
    return 0;
  return field->val_decimal(decimal_value);
}


String *Item_field::str_result(String *str)
{
  if ((null_value=result_field->is_null()))
    return 0;
  str->set_charset(str_value.charset());
  return result_field->val_str(str,&str_value);
}

bool Item_field::get_date(MYSQL_TIME *ltime,ulonglong fuzzydate)
{
  if ((null_value=field->is_null()) || field->get_date(ltime,fuzzydate))
  {
    bzero((char*) ltime,sizeof(*ltime));
    return 1;
  }
  return 0;
}

bool Item_field::get_date_result(MYSQL_TIME *ltime, ulonglong fuzzydate)
{
  if (result_field->is_null() || result_field->get_date(ltime,fuzzydate))
  {
    bzero((char*) ltime,sizeof(*ltime));
    return (null_value= 1);
  }
  return (null_value= 0);
}


void Item_field::save_result(Field *to)
{
  save_field_in_field(result_field, &null_value, to, TRUE);
}


double Item_field::val_result()
{
  if ((null_value=result_field->is_null()))
    return 0.0;
  return result_field->val_real();
}

longlong Item_field::val_int_result()
{
  if ((null_value=result_field->is_null()))
    return 0;
  return result_field->val_int();
}


my_decimal *Item_field::val_decimal_result(my_decimal *decimal_value)
{
  if ((null_value= result_field->is_null()))
    return 0;
  return result_field->val_decimal(decimal_value);
}


bool Item_field::val_bool_result()
{
  if ((null_value= result_field->is_null()))
    return FALSE;
  switch (result_field->result_type()) {
  case INT_RESULT:
    return result_field->val_int() != 0;
  case DECIMAL_RESULT:
  {
    my_decimal decimal_value;
    my_decimal *val= result_field->val_decimal(&decimal_value);
    if (val)
      return !my_decimal_is_zero(val);
    return 0;
  }
  case REAL_RESULT:
  case STRING_RESULT:
    return result_field->val_real() != 0.0;
  case ROW_RESULT:
  case TIME_RESULT:
  case IMPOSSIBLE_RESULT:
    DBUG_ASSERT(0);
    return 0;                                   // Shut up compiler
  }
  return 0;
}


bool Item_field::is_null_result()
{
  return (null_value=result_field->is_null());
}


bool Item_field::eq(const Item *item, bool binary_cmp) const
{
  Item *real_item= ((Item *) item)->real_item();
  if (real_item->type() != FIELD_ITEM)
    return 0;
  
  Item_field *item_field= (Item_field*) real_item;
  if (item_field->field && field)
    return item_field->field == field;
  /*
    We may come here when we are trying to find a function in a GROUP BY
    clause from the select list.
    In this case the '100 % correct' way to do this would be to first
    run fix_fields() on the GROUP BY item and then retry this function, but
    I think it's better to relax the checking a bit as we will in
    most cases do the correct thing by just checking the field name.
    (In cases where we would choose wrong we would have to generate a
    ER_NON_UNIQ_ERROR).
  */
  return (!my_strcasecmp(system_charset_info, item_field->name,
			 field_name) &&
	  (!item_field->table_name || !table_name ||
	   (!my_strcasecmp(table_alias_charset, item_field->table_name,
			   table_name) &&
	    (!item_field->db_name || !db_name ||
	     (item_field->db_name && !strcmp(item_field->db_name,
					     db_name))))));
}


table_map Item_field::used_tables() const
{
  if (field->table->const_table)
    return 0;					// const item
  return (get_depended_from() ? OUTER_REF_TABLE_BIT : field->table->map);
}

table_map Item_field::all_used_tables() const
{
  return (get_depended_from() ? OUTER_REF_TABLE_BIT : field->table->map);
}

void Item_field::fix_after_pullout(st_select_lex *new_parent, Item **ref)
{
  if (new_parent == get_depended_from())
    depended_from= NULL;
  if (context)
  {
    bool need_change= false;
    /*
      Suppose there are nested selects:

       select_id=1
         select_id=2
           select_id=3  <----+
             select_id=4    -+
               select_id=5 --+

      Suppose, pullout operation has moved anything that had select_id=4 or 5
      in to select_id=3.

      If this Item_field had a name resolution context pointing into select_lex
      with id=4 or id=5, it needs a new name resolution context.

      However, it could also be that this object is a part of outer reference:
      Item_ref(Item_field(field in select with select_id=1))).
      - The Item_ref object has a context with select_id=5, and so needs a new
        name resolution context.
      - The Item_field object has a context with select_id=1, and doesn't need
        a new name resolution context.

      So, the following loop walks from Item_field's current context upwards.
      If we find that the select we've been pulled out to is up there, we
      create the new name resolution context. Otherwise, we don't.
    */
    for (Name_resolution_context *ct= context; ct; ct= ct->outer_context)
    {
      if (new_parent == ct->select_lex)
      {
        need_change= true;
        break;
      }
    }
    if (!need_change)
      return;

    Name_resolution_context *ctx= new Name_resolution_context();
    if (context->select_lex == new_parent)
    {
      /*
        This field was pushed in then pulled out
        (for example left part of IN)
      */
      ctx->outer_context= context->outer_context;
    }
    else if (context->outer_context)
    {
      /* just pull to the upper context */
      ctx->outer_context= context->outer_context->outer_context;
    }
    else
    {
      /* No upper context (merging Derived/VIEW where context chain ends) */
      ctx->outer_context= NULL;
    }
    ctx->table_list= context->first_name_resolution_table;
    ctx->select_lex= new_parent;
    if (context->select_lex == NULL)
      ctx->select_lex= NULL;
    ctx->first_name_resolution_table= context->first_name_resolution_table;
    ctx->last_name_resolution_table=  context->last_name_resolution_table;
    ctx->error_processor=             context->error_processor;
    ctx->error_processor_data=        context->error_processor_data;
    ctx->resolve_in_select_list=      context->resolve_in_select_list;
    ctx->security_ctx=                context->security_ctx;
    this->context=ctx;
  }
}


Item *Item_field::get_tmp_table_item(THD *thd)
{
  Item_field *new_item= new Item_field(thd, this);
  if (new_item)
    new_item->field= new_item->result_field;
  return new_item;
}

longlong Item_field::val_int_endpoint(bool left_endp, bool *incl_endp)
{
  longlong res= val_int();
  return null_value? LONGLONG_MIN : res;
}

/**
  Create an item from a string we KNOW points to a valid longlong
  end \\0 terminated number string.
  This is always 'signed'. Unsigned values are created with Item_uint()
*/

Item_int::Item_int(const char *str_arg, uint length)
{
  char *end_ptr= (char*) str_arg + length;
  int error;
  value= my_strtoll10(str_arg, &end_ptr, &error);
  max_length= (uint) (end_ptr - str_arg);
  name= (char*) str_arg;
  fixed= 1;
}


my_decimal *Item_int::val_decimal(my_decimal *decimal_value)
{
  int2my_decimal(E_DEC_FATAL_ERROR, value, unsigned_flag, decimal_value);
  return decimal_value;
}

String *Item_int::val_str(String *str)
{
  // following assert is redundant, because fixed=1 assigned in constructor
  DBUG_ASSERT(fixed == 1);
  str->set_int(value, unsigned_flag, collation.collation);
  return str;
}

void Item_int::print(String *str, enum_query_type query_type)
{
  // my_charset_bin is good enough for numbers
  str_value.set_int(value, unsigned_flag, &my_charset_bin);
  str->append(str_value);
}


Item_uint::Item_uint(const char *str_arg, uint length):
  Item_int(str_arg, length)
{
  unsigned_flag= 1;
}


Item_uint::Item_uint(const char *str_arg, longlong i, uint length):
  Item_int(str_arg, i, length)
{
  unsigned_flag= 1;
}


String *Item_uint::val_str(String *str)
{
  // following assert is redundant, because fixed=1 assigned in constructor
  DBUG_ASSERT(fixed == 1);
  str->set((ulonglong) value, collation.collation);
  return str;
}


void Item_uint::print(String *str, enum_query_type query_type)
{
  // latin1 is good enough for numbers
  str_value.set((ulonglong) value, default_charset());
  str->append(str_value);
}


Item_decimal::Item_decimal(const char *str_arg, uint length,
                           CHARSET_INFO *charset)
{
  str2my_decimal(E_DEC_FATAL_ERROR, str_arg, length, charset, &decimal_value);
  name= (char*) str_arg;
  decimals= (uint8) decimal_value.frac;
  fixed= 1;
  max_length= my_decimal_precision_to_length_no_truncation(decimal_value.intg +
                                                           decimals,
                                                           decimals,
                                                           unsigned_flag);
}

Item_decimal::Item_decimal(longlong val, bool unsig)
{
  int2my_decimal(E_DEC_FATAL_ERROR, val, unsig, &decimal_value);
  decimals= (uint8) decimal_value.frac;
  fixed= 1;
  max_length= my_decimal_precision_to_length_no_truncation(decimal_value.intg +
                                                           decimals,
                                                           decimals,
                                                           unsigned_flag);
}


Item_decimal::Item_decimal(double val, int precision, int scale)
{
  double2my_decimal(E_DEC_FATAL_ERROR, val, &decimal_value);
  decimals= (uint8) decimal_value.frac;
  fixed= 1;
  max_length= my_decimal_precision_to_length_no_truncation(decimal_value.intg +
                                                           decimals,
                                                           decimals,
                                                           unsigned_flag);
}


Item_decimal::Item_decimal(const char *str, const my_decimal *val_arg,
                           uint decimal_par, uint length)
{
  my_decimal2decimal(val_arg, &decimal_value);
  name= (char*) str;
  decimals= (uint8) decimal_par;
  max_length= length;
  fixed= 1;
}


Item_decimal::Item_decimal(my_decimal *value_par)
{
  my_decimal2decimal(value_par, &decimal_value);
  decimals= (uint8) decimal_value.frac;
  fixed= 1;
  max_length= my_decimal_precision_to_length_no_truncation(decimal_value.intg +
                                                           decimals,
                                                           decimals,
                                                           unsigned_flag);
}


Item_decimal::Item_decimal(const uchar *bin, int precision, int scale)
{
  binary2my_decimal(E_DEC_FATAL_ERROR, bin,
                    &decimal_value, precision, scale);
  decimals= (uint8) decimal_value.frac;
  fixed= 1;
  max_length= my_decimal_precision_to_length_no_truncation(precision, decimals,
                                                           unsigned_flag);
}


longlong Item_decimal::val_int()
{
  longlong result;
  my_decimal2int(E_DEC_FATAL_ERROR, &decimal_value, unsigned_flag, &result);
  return result;
}

double Item_decimal::val_real()
{
  double result;
  my_decimal2double(E_DEC_FATAL_ERROR, &decimal_value, &result);
  return result;
}

String *Item_decimal::val_str(String *result)
{
  result->set_charset(&my_charset_numeric);
  my_decimal2string(E_DEC_FATAL_ERROR, &decimal_value, 0, 0, 0, result);
  return result;
}

void Item_decimal::print(String *str, enum_query_type query_type)
{
  my_decimal2string(E_DEC_FATAL_ERROR, &decimal_value, 0, 0, 0, &str_value);
  str->append(str_value);
}


bool Item_decimal::eq(const Item *item, bool binary_cmp) const
{
  if (type() == item->type() && item->basic_const_item())
  {
    /*
      We need to cast off const to call val_decimal(). This should
      be OK for a basic constant. Additionally, we can pass 0 as
      a true decimal constant will return its internal decimal
      storage and ignore the argument.
    */
    Item *arg= (Item*) item;
    my_decimal *value= arg->val_decimal(0);
    return !my_decimal_cmp(&decimal_value, value);
  }
  return 0;
}


void Item_decimal::set_decimal_value(my_decimal *value_par)
{
  my_decimal2decimal(value_par, &decimal_value);
  decimals= (uint8) decimal_value.frac;
  unsigned_flag= !decimal_value.sign();
  max_length= my_decimal_precision_to_length_no_truncation(decimal_value.intg +
                                                           decimals,
                                                           decimals,
                                                           unsigned_flag);
}


String *Item_float::val_str(String *str)
{
  // following assert is redundant, because fixed=1 assigned in constructor
  DBUG_ASSERT(fixed == 1);
  str->set_real(value,decimals,&my_charset_bin);
  return str;
}


my_decimal *Item_float::val_decimal(my_decimal *decimal_value)
{
  // following assert is redundant, because fixed=1 assigned in constructor
  DBUG_ASSERT(fixed == 1);
  double2my_decimal(E_DEC_FATAL_ERROR, value, decimal_value);
  return (decimal_value);
}


void Item_string::print(String *str, enum_query_type query_type)
{
  const bool print_introducer=
    !(query_type & QT_WITHOUT_INTRODUCERS) && is_cs_specified();
  if (print_introducer)
  {
    str->append('_');
    str->append(collation.collation->csname);
  }

  str->append('\'');

  if (query_type & QT_TO_SYSTEM_CHARSET)
  {
    if (print_introducer)
    {
      /*
        Because we wrote an introducer, we must print str_value in its
        charset, and the resulting bytes must not be changed until they
        reach the end client.
        But the caller is asking for system_charset_info, and may later
        convert into character_set_results. That means two conversions: we
        must ensure that they don't change our printed bytes.
        So we print str_value in the least common denominator of the three
        charsets involved: ASCII. Non-ASCII characters are printed as \xFF
        sequences (which is ASCII too). This way, our bytes will not be
        changed.
      */
      ErrConvString tmp(str_value.ptr(), str_value.length(), &my_charset_bin);
      str->append(tmp.ptr());
    }
    else
    {
      if (my_charset_same(str_value.charset(), system_charset_info))
        str_value.print(str); // already in system_charset_info
      else // need to convert
      {
        THD *thd= current_thd;
        LEX_STRING utf8_lex_str;

        thd->convert_string(&utf8_lex_str,
                            system_charset_info,
                            str_value.c_ptr_safe(),
                            str_value.length(),
                            str_value.charset());

        String utf8_str(utf8_lex_str.str,
                        utf8_lex_str.length,
                        system_charset_info);

        utf8_str.print(str);
      }
    }
  }
  else
  {
    // Caller wants a result in the charset of str_value.
    str_value.print(str);
  }

  str->append('\'');
}


double 
double_from_string_with_check(CHARSET_INFO *cs, const char *cptr,
                              const char *end)
{
  int error;
  char *end_of_num= (char*) end;
  double tmp;

  tmp= my_strntod(cs, (char*) cptr, end - cptr, &end_of_num, &error);
  if (error || (end != end_of_num &&
                !check_if_only_end_space(cs, end_of_num, end)))
  {
    ErrConvString err(cptr, end - cptr, cs);
    /*
      We can use err.ptr() here as ErrConvString is guranteed to put an
      end \0 here.
    */
    push_warning_printf(current_thd, MYSQL_ERROR::WARN_LEVEL_WARN,
                        ER_TRUNCATED_WRONG_VALUE,
                        ER(ER_TRUNCATED_WRONG_VALUE), "DOUBLE",
                        err.ptr());
  }
  return tmp;
}


double Item_string::val_real()
{
  DBUG_ASSERT(fixed == 1);
  return double_from_string_with_check(str_value.charset(),
                                       str_value.ptr(), 
                                       str_value.ptr() +
                                       str_value.length());
}


longlong 
longlong_from_string_with_check(CHARSET_INFO *cs, const char *cptr,
                                const char *end)
{
  int err;
  longlong tmp;
  char *end_of_num= (char*) end;

  tmp= (*(cs->cset->strtoll10))(cs, cptr, &end_of_num, &err);
  /*
    TODO: Give error if we wanted a signed integer and we got an unsigned
    one
  */
  if (!current_thd->no_errors &&
      (err > 0 ||
       (end != end_of_num && !check_if_only_end_space(cs, end_of_num, end))))
  {
    ErrConvString err(cptr, end - cptr, cs);
    push_warning_printf(current_thd, MYSQL_ERROR::WARN_LEVEL_WARN,
                        ER_TRUNCATED_WRONG_VALUE,
                        ER(ER_TRUNCATED_WRONG_VALUE), "INTEGER",
                        err.ptr());
  }
  return tmp;
}


/**
  @todo
  Give error if we wanted a signed integer and we got an unsigned one
*/
longlong Item_string::val_int()
{
  DBUG_ASSERT(fixed == 1);
  return longlong_from_string_with_check(str_value.charset(), str_value.ptr(),
                                         str_value.ptr()+ str_value.length());
}


my_decimal *Item_string::val_decimal(my_decimal *decimal_value)
{
  return val_decimal_from_string(decimal_value);
}


bool Item_null::eq(const Item *item, bool binary_cmp) const
{ return item->type() == type(); }


double Item_null::val_real()
{
  // following assert is redundant, because fixed=1 assigned in constructor
  DBUG_ASSERT(fixed == 1);
  null_value=1;
  return 0.0;
}
longlong Item_null::val_int()
{
  // following assert is redundant, because fixed=1 assigned in constructor
  DBUG_ASSERT(fixed == 1);
  null_value=1;
  return 0;
}
/* ARGSUSED */
String *Item_null::val_str(String *str)
{
  // following assert is redundant, because fixed=1 assigned in constructor
  DBUG_ASSERT(fixed == 1);
  null_value=1;
  return 0;
}

my_decimal *Item_null::val_decimal(my_decimal *decimal_value)
{
  return 0;
}


Item *Item_null::safe_charset_converter(CHARSET_INFO *tocs)
{
  collation.set(tocs);
  return this;
}

/*********************** Item_param related ******************************/

/** 
  Default function of Item_param::set_param_func, so in case
  of malformed packet the server won't SIGSEGV.
*/

static void
default_set_param_func(Item_param *param,
                       uchar **pos __attribute__((unused)),
                       ulong len __attribute__((unused)))
{
  param->set_null();
}


Item_param::Item_param(uint pos_in_query_arg) :
  state(NO_VALUE),
  item_result_type(STRING_RESULT),
  /* Don't pretend to be a literal unless value for this item is set. */
  item_type(PARAM_ITEM),
  param_type(MYSQL_TYPE_VARCHAR),
  pos_in_query(pos_in_query_arg),
  set_param_func(default_set_param_func),
  limit_clause_param(FALSE),
  m_out_param_info(NULL)
{
  name= (char*) "?";
  /* 
    Since we can't say whenever this item can be NULL or cannot be NULL
    before mysql_stmt_execute(), so we assuming that it can be NULL until
    value is set.
  */
  maybe_null= 1;
  cnvitem= new Item_string("", 0, &my_charset_bin, DERIVATION_COERCIBLE);
  cnvstr.set(cnvbuf, sizeof(cnvbuf), &my_charset_bin);
}


void Item_param::set_null()
{
  DBUG_ENTER("Item_param::set_null");
  /* These are cleared after each execution by reset() method */
  null_value= 1;
  /* 
    Because of NULL and string values we need to set max_length for each new
    placeholder value: user can submit NULL for any placeholder type, and 
    string length can be different in each execution.
  */
  max_length= 0;
  decimals= 0;
  state= NULL_VALUE;
  item_type= Item::NULL_ITEM;
  DBUG_VOID_RETURN;
}

void Item_param::set_int(longlong i, uint32 max_length_arg)
{
  DBUG_ENTER("Item_param::set_int");
  value.integer= (longlong) i;
  state= INT_VALUE;
  max_length= max_length_arg;
  decimals= 0;
  maybe_null= 0;
  DBUG_VOID_RETURN;
}

void Item_param::set_double(double d)
{
  DBUG_ENTER("Item_param::set_double");
  value.real= d;
  state= REAL_VALUE;
  max_length= DBL_DIG + 8;
  decimals= NOT_FIXED_DEC;
  maybe_null= 0;
  DBUG_VOID_RETURN;
}


/**
  Set decimal parameter value from string.

  @param str      character string
  @param length   string length

  @note
    As we use character strings to send decimal values in
    binary protocol, we use str2my_decimal to convert it to
    internal decimal value.
*/

void Item_param::set_decimal(const char *str, ulong length)
{
  char *end;
  DBUG_ENTER("Item_param::set_decimal");

  end= (char*) str+length;
  str2my_decimal(E_DEC_FATAL_ERROR, str, &decimal_value, &end);
  state= DECIMAL_VALUE;
  decimals= decimal_value.frac;
  max_length=
    my_decimal_precision_to_length_no_truncation(decimal_value.precision(),
                                                 decimals, unsigned_flag);
  maybe_null= 0;
  DBUG_VOID_RETURN;
}

void Item_param::set_decimal(const my_decimal *dv)
{
  state= DECIMAL_VALUE;

  my_decimal2decimal(dv, &decimal_value);

  decimals= (uint8) decimal_value.frac;
  unsigned_flag= !decimal_value.sign();
  max_length= my_decimal_precision_to_length(decimal_value.intg + decimals,
                                             decimals, unsigned_flag);
}

/**
  Set parameter value from MYSQL_TIME value.

  @param tm              datetime value to set (time_type is ignored)
  @param type            type of datetime value
  @param max_length_arg  max length of datetime value as string

  @note
    If we value to be stored is not normalized, zero value will be stored
    instead and proper warning will be produced. This function relies on
    the fact that even wrong value sent over binary protocol fits into
    MAX_DATE_STRING_REP_LENGTH buffer.
*/
void Item_param::set_time(MYSQL_TIME *tm, timestamp_type time_type,
                          uint32 max_length_arg)
{ 
  DBUG_ENTER("Item_param::set_time");

  value.time= *tm;
  value.time.time_type= time_type;

  if (value.time.year > 9999 || value.time.month > 12 ||
      value.time.day > 31 ||
      (time_type != MYSQL_TIMESTAMP_TIME && value.time.hour > 23) ||
      value.time.minute > 59 || value.time.second > 59 ||
      value.time.second_part > TIME_MAX_SECOND_PART)
  {
    ErrConvTime str(&value.time);
    make_truncated_value_warning(current_thd, MYSQL_ERROR::WARN_LEVEL_WARN,
                                 &str, time_type, 0);
    set_zero_time(&value.time, MYSQL_TIMESTAMP_ERROR);
  }

  state= TIME_VALUE;
  maybe_null= 0;
  max_length= max_length_arg;
  decimals= tm->second_part > 0 ? TIME_SECOND_PART_DIGITS : 0;
  DBUG_VOID_RETURN;
}


bool Item_param::set_str(const char *str, ulong length)
{
  DBUG_ENTER("Item_param::set_str");
  /*
    Assign string with no conversion: data is converted only after it's
    been written to the binary log.
  */
  uint dummy_errors;
  if (str_value.copy(str, length, &my_charset_bin, &my_charset_bin,
                     &dummy_errors))
    DBUG_RETURN(TRUE);
  state= STRING_VALUE;
  max_length= length;
  maybe_null= 0;
  /* max_length and decimals are set after charset conversion */
  /* sic: str may be not null-terminated, don't add DBUG_PRINT here */
  DBUG_RETURN(FALSE);
}


bool Item_param::set_longdata(const char *str, ulong length)
{
  DBUG_ENTER("Item_param::set_longdata");

  /*
    If client character set is multibyte, end of long data packet
    may hit at the middle of a multibyte character.  Additionally,
    if binary log is open we must write long data value to the
    binary log in character set of client. This is why we can't
    convert long data to connection character set as it comes
    (here), and first have to concatenate all pieces together,
    write query to the binary log and only then perform conversion.
  */
  if (str_value.length() + length > max_long_data_size)
  {
    my_message(ER_UNKNOWN_ERROR,
               "Parameter of prepared statement which is set through "
               "mysql_send_long_data() is longer than "
               "'max_long_data_size' bytes",
               MYF(0));
    DBUG_RETURN(true);
  }

  if (str_value.append(str, length, &my_charset_bin))
    DBUG_RETURN(TRUE);
  state= LONG_DATA_VALUE;
  maybe_null= 0;

  DBUG_RETURN(FALSE);
}


/**
  Set parameter value from user variable value.

  @param thd   Current thread
  @param entry User variable structure (NULL means use NULL value)

  @retval
    0 OK
  @retval
    1 Out of memory
*/

bool Item_param::set_from_user_var(THD *thd, const user_var_entry *entry)
{
  DBUG_ENTER("Item_param::set_from_user_var");
  if (entry && entry->value)
  {
    item_result_type= entry->type;
    unsigned_flag= entry->unsigned_flag;
    if (limit_clause_param)
    {
      bool unused;
      set_int(entry->val_int(&unused), MY_INT64_NUM_DECIMAL_DIGITS);
      item_type= Item::INT_ITEM;
      DBUG_RETURN(!unsigned_flag && value.integer < 0 ? 1 : 0);
    }
    switch (item_result_type) {
    case REAL_RESULT:
      set_double(*(double*)entry->value);
      item_type= Item::REAL_ITEM;
      param_type= MYSQL_TYPE_DOUBLE;
      break;
    case INT_RESULT:
      set_int(*(longlong*)entry->value, MY_INT64_NUM_DECIMAL_DIGITS);
      item_type= Item::INT_ITEM;
      param_type= MYSQL_TYPE_LONGLONG;
      break;
    case STRING_RESULT:
    {
      CHARSET_INFO *fromcs= entry->collation.collation;
      CHARSET_INFO *tocs= thd->variables.collation_connection;
      uint32 dummy_offset;

      value.cs_info.character_set_of_placeholder= fromcs;
      value.cs_info.character_set_client= thd->variables.character_set_client;
      /*
        Setup source and destination character sets so that they
        are different only if conversion is necessary: this will
        make later checks easier.
      */
      value.cs_info.final_character_set_of_str_value=
        String::needs_conversion(0, fromcs, tocs, &dummy_offset) ?
        tocs : fromcs;
      /*
        Exact value of max_length is not known unless data is converted to
        charset of connection, so we have to set it later.
      */
      item_type= Item::STRING_ITEM;
      param_type= MYSQL_TYPE_VARCHAR;

      if (set_str((const char *)entry->value, entry->length))
        DBUG_RETURN(1);
      break;
    }
    case DECIMAL_RESULT:
    {
      const my_decimal *ent_value= (const my_decimal *)entry->value;
      my_decimal2decimal(ent_value, &decimal_value);
      state= DECIMAL_VALUE;
      decimals= ent_value->frac;
      max_length=
        my_decimal_precision_to_length_no_truncation(ent_value->precision(),
                                                     decimals, unsigned_flag);
      item_type= Item::DECIMAL_ITEM;
      param_type= MYSQL_TYPE_NEWDECIMAL;
      break;
    }
    case ROW_RESULT:
    case TIME_RESULT:
    case IMPOSSIBLE_RESULT:
      DBUG_ASSERT(0);
      set_null();
    }
  }
  else
    set_null();

  DBUG_RETURN(0);
}

/**
  Resets parameter after execution.

  @note
    We clear null_value here instead of setting it in set_* methods,
    because we want more easily handle case for long data.
*/

void Item_param::reset()
{
  DBUG_ENTER("Item_param::reset");
  /* Shrink string buffer if it's bigger than max possible CHAR column */
  if (str_value.alloced_length() > MAX_CHAR_WIDTH)
    str_value.free();
  else
    str_value.length(0);
  str_value_ptr.length(0);
  /*
    We must prevent all charset conversions until data has been written
    to the binary log.
  */
  str_value.set_charset(&my_charset_bin);
  collation.set(&my_charset_bin, DERIVATION_COERCIBLE);
  state= NO_VALUE;
  maybe_null= 1;
  null_value= 0;
  /*
    Don't reset item_type to PARAM_ITEM: it's only needed to guard
    us from item optimizations at prepare stage, when item doesn't yet
    contain a literal of some kind.
    In all other cases when this object is accessed its value is
    set (this assumption is guarded by 'state' and
    DBUG_ASSERTS(state != NO_VALUE) in all Item_param::get_*
    methods).
  */
  DBUG_VOID_RETURN;
}


int Item_param::save_in_field(Field *field, bool no_conversions)
{
  field->set_notnull();

  switch (state) {
  case INT_VALUE:
    return field->store(value.integer, unsigned_flag);
  case REAL_VALUE:
    return field->store(value.real);
  case DECIMAL_VALUE:
    return field->store_decimal(&decimal_value);
  case TIME_VALUE:
    field->store_time_dec(&value.time, decimals);
    return 0;
  case STRING_VALUE:
  case LONG_DATA_VALUE:
    return field->store(str_value.ptr(), str_value.length(),
                        str_value.charset());
  case NULL_VALUE:
    return set_field_to_null_with_conversions(field, no_conversions);
  case NO_VALUE:
  default:
    DBUG_ASSERT(0);
  }
  return 1;
}


bool Item_param::get_date(MYSQL_TIME *res, ulonglong fuzzydate)
{
  if (state == TIME_VALUE)
  {
    *res= value.time;
    return 0;
  }
  return Item::get_date(res, fuzzydate);
}


double Item_param::val_real()
{
  switch (state) {
  case REAL_VALUE:
    return value.real;
  case INT_VALUE:
    return (double) value.integer;
  case DECIMAL_VALUE:
  {
    double result;
    my_decimal2double(E_DEC_FATAL_ERROR, &decimal_value, &result);
    return result;
  }
  case STRING_VALUE:
  case LONG_DATA_VALUE:
  {
    int dummy_err;
    char *end_not_used;
    return my_strntod(str_value.charset(), (char*) str_value.ptr(),
                      str_value.length(), &end_not_used, &dummy_err);
  }
  case TIME_VALUE:
    /*
      This works for example when user says SELECT ?+0.0 and supplies
      time value for the placeholder.
    */
    return ulonglong2double(TIME_to_ulonglong(&value.time));
  case NULL_VALUE:
    return 0.0;
  default:
    DBUG_ASSERT(0);
  }
  return 0.0;
} 


longlong Item_param::val_int() 
{ 
  switch (state) {
  case REAL_VALUE:
    return (longlong) rint(value.real);
  case INT_VALUE:
    return value.integer;
  case DECIMAL_VALUE:
  {
    longlong i;
    my_decimal2int(E_DEC_FATAL_ERROR, &decimal_value, unsigned_flag, &i);
    return i;
  }
  case STRING_VALUE:
  case LONG_DATA_VALUE:
    {
      int dummy_err;
      return my_strntoll(str_value.charset(), str_value.ptr(),
                         str_value.length(), 10, (char**) 0, &dummy_err);
    }
  case TIME_VALUE:
    return (longlong) TIME_to_ulonglong(&value.time);
  case NULL_VALUE:
    return 0; 
  default:
    DBUG_ASSERT(0);
  }
  return 0;
}


my_decimal *Item_param::val_decimal(my_decimal *dec)
{
  switch (state) {
  case DECIMAL_VALUE:
    return &decimal_value;
  case REAL_VALUE:
    double2my_decimal(E_DEC_FATAL_ERROR, value.real, dec);
    return dec;
  case INT_VALUE:
    int2my_decimal(E_DEC_FATAL_ERROR, value.integer, unsigned_flag, dec);
    return dec;
  case STRING_VALUE:
  case LONG_DATA_VALUE:
    string2my_decimal(E_DEC_FATAL_ERROR, &str_value, dec);
    return dec;
  case TIME_VALUE:
  {
    longlong i= (longlong) TIME_to_ulonglong(&value.time);
    int2my_decimal(E_DEC_FATAL_ERROR, i, 0, dec);
    return dec;
  }
  case NULL_VALUE:
    return 0; 
  default:
    DBUG_ASSERT(0);
  }
  return 0;
}


String *Item_param::val_str(String* str) 
{ 
  switch (state) {
  case STRING_VALUE:
  case LONG_DATA_VALUE:
    return &str_value_ptr;
  case REAL_VALUE:
    str->set_real(value.real, NOT_FIXED_DEC, &my_charset_bin);
    return str;
  case INT_VALUE:
    str->set(value.integer, &my_charset_bin);
    return str;
  case DECIMAL_VALUE:
    if (my_decimal2string(E_DEC_FATAL_ERROR, &decimal_value,
                          0, 0, 0, str) <= 1)
      return str;
    return NULL;
  case TIME_VALUE:
  {
    if (str->reserve(MAX_DATE_STRING_REP_LENGTH))
      break;
    str->length((uint) my_TIME_to_str(&value.time, (char*) str->ptr(),
                decimals));
    str->set_charset(&my_charset_bin);
    return str;
  }
  case NULL_VALUE:
    return NULL; 
  default:
    DBUG_ASSERT(0);
  }
  return str;
}

/**
  Return Param item values in string format, for generating the dynamic 
  query used in update/binary logs.

  @todo
    - Change interface and implementation to fill log data in place
    and avoid one more memcpy/alloc between str and log string.
    - In case of error we need to notify replication
    that binary log contains wrong statement 
*/

const String *Item_param::query_val_str(THD *thd, String* str) const
{
  switch (state) {
  case INT_VALUE:
    str->set_int(value.integer, unsigned_flag, &my_charset_bin);
    break;
  case REAL_VALUE:
    str->set_real(value.real, NOT_FIXED_DEC, &my_charset_bin);
    break;
  case DECIMAL_VALUE:
    if (my_decimal2string(E_DEC_FATAL_ERROR, &decimal_value,
                          0, 0, 0, str) > 1)
      return &my_null_string;
    break;
  case TIME_VALUE:
    {
      char *buf, *ptr;
      str->length(0);
      /*
        TODO: in case of error we need to notify replication
        that binary log contains wrong statement 
      */
      if (str->reserve(MAX_DATE_STRING_REP_LENGTH+3))
        break; 

      /* Create date string inplace */
      buf= str->c_ptr_quick();
      ptr= buf;
      *ptr++= '\'';
      ptr+= (uint) my_TIME_to_str(&value.time, ptr, decimals);
      *ptr++= '\'';
      str->length((uint32) (ptr - buf));
      break;
    }
  case STRING_VALUE:
  case LONG_DATA_VALUE:
    {
      str->length(0);
      append_query_string(thd, value.cs_info.character_set_client, &str_value,
                          str);
      break;
    }
  case NULL_VALUE:
    return &my_null_string;
  default:
    DBUG_ASSERT(0);
  }
  return str;
}


/**
  Convert string from client character set to the character set of
  connection.
*/

bool Item_param::convert_str_value(THD *thd)
{
  bool rc= FALSE;
  if (state == STRING_VALUE || state == LONG_DATA_VALUE)
  {
    /*
      Check is so simple because all charsets were set up properly
      in setup_one_conversion_function, where typecode of
      placeholder was also taken into account: the variables are different
      here only if conversion is really necessary.
    */
    if (value.cs_info.final_character_set_of_str_value !=
        value.cs_info.character_set_of_placeholder)
    {
      rc= thd->convert_string(&str_value,
                              value.cs_info.character_set_of_placeholder,
                              value.cs_info.final_character_set_of_str_value);
    }
    else
      str_value.set_charset(value.cs_info.final_character_set_of_str_value);
    /* Here str_value is guaranteed to be in final_character_set_of_str_value */

    max_length= str_value.numchars() * str_value.charset()->mbmaxlen;

    /* For the strings converted to numeric form within some functions */
    decimals= NOT_FIXED_DEC;
    /*
      str_value_ptr is returned from val_str(). It must be not alloced
      to prevent it's modification by val_str() invoker.
    */
    str_value_ptr.set(str_value.ptr(), str_value.length(),
                      str_value.charset());
    /* Synchronize item charset with value charset */
    collation.set(str_value.charset(), DERIVATION_COERCIBLE);
  }
  return rc;
}


bool Item_param::basic_const_item() const
{
  if (state == NO_VALUE || state == TIME_VALUE)
    return FALSE;
  return TRUE;
}


Item *
Item_param::clone_item()
{
  /* see comments in the header file */
  switch (state) {
  case NULL_VALUE:
    return new Item_null(name);
  case INT_VALUE:
    return (unsigned_flag ?
            new Item_uint(name, value.integer, max_length) :
            new Item_int(name, value.integer, max_length));
  case REAL_VALUE:
    return new Item_float(name, value.real, decimals, max_length);
  case STRING_VALUE:
  case LONG_DATA_VALUE:
    return new Item_string(name, str_value.c_ptr_quick(), str_value.length(),
                           str_value.charset());
  case TIME_VALUE:
    break;
  case NO_VALUE:
  default:
    DBUG_ASSERT(0);
  };
  return 0;
}


bool
Item_param::eq(const Item *arg, bool binary_cmp) const
{
  Item *item;
  if (!basic_const_item() || !arg->basic_const_item() || arg->type() != type())
    return FALSE;
  /*
    We need to cast off const to call val_int(). This should be OK for
    a basic constant.
  */
  item= (Item*) arg;

  switch (state) {
  case NULL_VALUE:
    return TRUE;
  case INT_VALUE:
    return value.integer == item->val_int() &&
           unsigned_flag == item->unsigned_flag;
  case REAL_VALUE:
    return value.real == item->val_real();
  case STRING_VALUE:
  case LONG_DATA_VALUE:
    if (binary_cmp)
      return !stringcmp(&str_value, &item->str_value);
    return !sortcmp(&str_value, &item->str_value, collation.collation);
  default:
    break;
  }
  return FALSE;
}

/* End of Item_param related */

void Item_param::print(String *str, enum_query_type query_type)
{
  if (state == NO_VALUE || query_type & QT_NO_DATA_EXPANSION)
  {
    str->append('?');
  }
  else
  {
    char buffer[STRING_BUFFER_USUAL_SIZE];
    String tmp(buffer, sizeof(buffer), &my_charset_bin);
    const String *res;
    res= query_val_str(current_thd, &tmp);
    str->append(*res);
  }
}


/**
  Preserve the original parameter types and values
  when re-preparing a prepared statement.

  @details Copy parameter type information and conversion
  function pointers from a parameter of the old statement
  to the corresponding parameter of the new one.

  Move parameter values from the old parameters to the new
  one. We simply "exchange" the values, which allows
  to save on allocation and character set conversion in
  case a parameter is a string or a blob/clob.

  The old parameter gets the value of this one, which
  ensures that all memory of this parameter is freed
  correctly.

  @param[in]  src   parameter item of the original
                    prepared statement
*/

void
Item_param::set_param_type_and_swap_value(Item_param *src)
{
  unsigned_flag= src->unsigned_flag;
  param_type= src->param_type;
  set_param_func= src->set_param_func;
  item_type= src->item_type;
  item_result_type= src->item_result_type;

  collation.set(src->collation);
  maybe_null= src->maybe_null;
  null_value= src->null_value;
  max_length= src->max_length;
  decimals= src->decimals;
  state= src->state;
  value= src->value;

  decimal_value.swap(src->decimal_value);
  str_value.swap(src->str_value);
  str_value_ptr.swap(src->str_value_ptr);
}


/**
  This operation is intended to store some item value in Item_param to be
  used later.

  @param thd    thread context
  @param ctx    stored procedure runtime context
  @param it     a pointer to an item in the tree

  @return Error status
    @retval TRUE on error
    @retval FALSE on success
*/

bool
Item_param::set_value(THD *thd, sp_rcontext *ctx, Item **it)
{
  Item *arg= *it;

  if (arg->is_null())
  {
    set_null();
    return FALSE;
  }

  null_value= FALSE;

  switch (arg->result_type()) {
  case STRING_RESULT:
  {
    char str_buffer[STRING_BUFFER_USUAL_SIZE];
    String sv_buffer(str_buffer, sizeof(str_buffer), &my_charset_bin);
    String *sv= arg->val_str(&sv_buffer);

    if (!sv)
      return TRUE;

    set_str(sv->c_ptr_safe(), sv->length());
    str_value_ptr.set(str_value.ptr(),
                      str_value.length(),
                      str_value.charset());
    collation.set(str_value.charset(), DERIVATION_COERCIBLE);
    decimals= 0;

    break;
  }

  case REAL_RESULT:
    set_double(arg->val_real());
    break;

  case INT_RESULT:
    set_int(arg->val_int(), arg->max_length);
    break;

  case DECIMAL_RESULT:
  {
    my_decimal dv_buf;
    my_decimal *dv= arg->val_decimal(&dv_buf);

    if (!dv)
      return TRUE;

    set_decimal(dv);
    break;
  }

  default:
    /* That can not happen. */

    DBUG_ASSERT(TRUE);  // Abort in debug mode.

    set_null();         // Set to NULL in release mode.
    return FALSE;
  }

  item_result_type= arg->result_type();
  item_type= arg->type();
  return FALSE;
}


/**
  Setter of Item_param::m_out_param_info.

  m_out_param_info is used to store information about store routine
  OUT-parameters, such as stored routine name, database, stored routine
  variable name. It is supposed to be set in sp_head::execute() after
  Item_param::set_value() is called.
*/

void
Item_param::set_out_param_info(Send_field *info)
{
  m_out_param_info= info;
  param_type= m_out_param_info->type;
}


/**
  Getter of Item_param::m_out_param_info.

  m_out_param_info is used to store information about store routine
  OUT-parameters, such as stored routine name, database, stored routine
  variable name. It is supposed to be retrieved in
  Protocol_binary::send_out_parameters() during creation of OUT-parameter
  result set.
*/

const Send_field *
Item_param::get_out_param_info() const
{
  return m_out_param_info;
}


/**
  Fill meta-data information for the corresponding column in a result set.
  If this is an OUT-parameter of a stored procedure, preserve meta-data of
  stored-routine variable.

  @param field container for meta-data to be filled
*/

void Item_param::make_field(Send_field *field)
{
  Item::make_field(field);

  if (!m_out_param_info)
    return;

  /*
    This is an OUT-parameter of stored procedure. We should use
    OUT-parameter info to fill out the names.
  */

  field->db_name= m_out_param_info->db_name;
  field->table_name= m_out_param_info->table_name;
  field->org_table_name= m_out_param_info->org_table_name;
  field->col_name= m_out_param_info->col_name;
  field->org_col_name= m_out_param_info->org_col_name;

  field->length= m_out_param_info->length;
  field->charsetnr= m_out_param_info->charsetnr;
  field->flags= m_out_param_info->flags;
  field->decimals= m_out_param_info->decimals;
  field->type= m_out_param_info->type;
}

/****************************************************************************
  Item_copy
****************************************************************************/

Item_copy *Item_copy::create (Item *item)
{
  switch (item->result_type())
  {
    case STRING_RESULT:
      return new Item_copy_string (item);
    case REAL_RESULT: 
      return new Item_copy_float (item);
    case INT_RESULT:
      return item->unsigned_flag ? 
        new Item_copy_uint (item) : new Item_copy_int (item);
    case DECIMAL_RESULT:
      return new Item_copy_decimal (item);
    case TIME_RESULT:
    case ROW_RESULT:
  case IMPOSSIBLE_RESULT:
      DBUG_ASSERT (0);
  }
  /* should not happen */
  return NULL;
}

/****************************************************************************
  Item_copy_string
****************************************************************************/

double Item_copy_string::val_real()
{
  int err_not_used;
  char *end_not_used;
  return (null_value ? 0.0 :
          my_strntod(str_value.charset(), (char*) str_value.ptr(),
                     str_value.length(), &end_not_used, &err_not_used));
}

longlong Item_copy_string::val_int()
{
  int err;
  return null_value ? LL(0) : my_strntoll(str_value.charset(),str_value.ptr(),
                                          str_value.length(),10, (char**) 0,
                                          &err); 
}


int Item_copy_string::save_in_field(Field *field, bool no_conversions)
{
  return save_str_value_in_field(field, &str_value);
}


void Item_copy_string::copy()
{
  String *res=item->val_str(&str_value);
  if (res && res != &str_value)
    str_value.copy(*res);
  null_value=item->null_value;
}

/* ARGSUSED */
String *Item_copy_string::val_str(String *str)
{
  // Item_copy_string is used without fix_fields call
  if (null_value)
    return (String*) 0;
  return &str_value;
}


my_decimal *Item_copy_string::val_decimal(my_decimal *decimal_value)
{
  // Item_copy_string is used without fix_fields call
  if (null_value)
    return (my_decimal *) 0;
  string2my_decimal(E_DEC_FATAL_ERROR, &str_value, decimal_value);
  return (decimal_value);
}


/****************************************************************************
  Item_copy_int
****************************************************************************/

void Item_copy_int::copy()
{
  cached_value= item->val_int();
  null_value=item->null_value;
}

static int save_int_value_in_field (Field *, longlong, bool, bool);

int Item_copy_int::save_in_field(Field *field, bool no_conversions)
{
  return save_int_value_in_field(field, cached_value, 
                                 null_value, unsigned_flag);
}


String *Item_copy_int::val_str(String *str)
{
  if (null_value)
    return (String *) 0;

  str->set(cached_value, &my_charset_bin);
  return str;
}


my_decimal *Item_copy_int::val_decimal(my_decimal *decimal_value)
{
  if (null_value)
    return (my_decimal *) 0;

  int2my_decimal(E_DEC_FATAL_ERROR, cached_value, unsigned_flag, decimal_value);
  return decimal_value;
}


/****************************************************************************
  Item_copy_uint
****************************************************************************/

String *Item_copy_uint::val_str(String *str)
{
  if (null_value)
    return (String *) 0;

  str->set((ulonglong) cached_value, &my_charset_bin);
  return str;
}


/****************************************************************************
  Item_copy_float
****************************************************************************/

String *Item_copy_float::val_str(String *str)
{
  if (null_value)
    return (String *) 0;
  else
  {
    double nr= val_real();
    str->set_real(nr,decimals, &my_charset_bin);
    return str;
  }
}


my_decimal *Item_copy_float::val_decimal(my_decimal *decimal_value)
{
  if (null_value)
    return (my_decimal *) 0;
  else
  {
    double nr= val_real();
    double2my_decimal(E_DEC_FATAL_ERROR, nr, decimal_value);
    return decimal_value;
  }
}


int Item_copy_float::save_in_field(Field *field, bool no_conversions)
{
  if (null_value)
    return set_field_to_null(field);
  field->set_notnull();
  return field->store(cached_value);
}


/****************************************************************************
  Item_copy_decimal
****************************************************************************/

int Item_copy_decimal::save_in_field(Field *field, bool no_conversions)
{
  if (null_value)
    return set_field_to_null(field);
  field->set_notnull();
  return field->store_decimal(&cached_value);
}


String *Item_copy_decimal::val_str(String *result)
{
  if (null_value)
    return (String *) 0;
  result->set_charset(&my_charset_bin);
  my_decimal2string(E_DEC_FATAL_ERROR, &cached_value, 0, 0, 0, result);
  return result;
}


double Item_copy_decimal::val_real()
{
  if (null_value)
    return 0.0;
  else
  {
    double result;
    my_decimal2double(E_DEC_FATAL_ERROR, &cached_value, &result);
    return result;
  }
}


longlong Item_copy_decimal::val_int()
{
  if (null_value)
    return LL(0);
  else
  {
    longlong result;
    my_decimal2int(E_DEC_FATAL_ERROR, &cached_value, unsigned_flag, &result);
    return result;
  }
}


void Item_copy_decimal::copy()
{
  my_decimal *nr= item->val_decimal(&cached_value);
  if (nr && nr != &cached_value)
    my_decimal2decimal (nr, &cached_value);
  null_value= item->null_value;
}


/*
  Functions to convert item to field (for send_result_set_metadata)
*/

/* ARGSUSED */
bool Item::fix_fields(THD *thd, Item **ref)
{

  // We do not check fields which are fixed during construction
  DBUG_ASSERT(fixed == 0 || basic_const_item());
  fixed= 1;
  return FALSE;
}


void Item_ref_null_helper::save_val(Field *to)
{
  DBUG_ASSERT(fixed == 1);
  (*ref)->save_val(to);
  owner->was_null|= null_value= (*ref)->null_value;
}


double Item_ref_null_helper::val_real()
{
  DBUG_ASSERT(fixed == 1);
  double tmp= (*ref)->val_result();
  owner->was_null|= null_value= (*ref)->null_value;
  return tmp;
}


longlong Item_ref_null_helper::val_int()
{
  DBUG_ASSERT(fixed == 1);
  longlong tmp= (*ref)->val_int_result();
  owner->was_null|= null_value= (*ref)->null_value;
  return tmp;
}


my_decimal *Item_ref_null_helper::val_decimal(my_decimal *decimal_value)
{
  DBUG_ASSERT(fixed == 1);
  my_decimal *val= (*ref)->val_decimal_result(decimal_value);
  owner->was_null|= null_value= (*ref)->null_value;
  return val;
}


bool Item_ref_null_helper::val_bool()
{
  DBUG_ASSERT(fixed == 1);
  bool val= (*ref)->val_bool_result();
  owner->was_null|= null_value= (*ref)->null_value;
  return val;
}


String* Item_ref_null_helper::val_str(String* s)
{
  DBUG_ASSERT(fixed == 1);
  String* tmp= (*ref)->str_result(s);
  owner->was_null|= null_value= (*ref)->null_value;
  return tmp;
}


bool Item_ref_null_helper::get_date(MYSQL_TIME *ltime, ulonglong fuzzydate)
{  
  return (owner->was_null|= null_value= (*ref)->get_date_result(ltime, fuzzydate));
}


/**
  Mark item and SELECT_LEXs as dependent if item was resolved in
  outer SELECT.

  @param thd             thread handler
  @param last            select from which current item depend
  @param current         current select
  @param resolved_item   item which was resolved in outer SELECT(for warning)
  @param mark_item       item which should be marked (can be differ in case of
                         substitution)
*/

static bool mark_as_dependent(THD *thd, SELECT_LEX *last, SELECT_LEX *current,
                              Item_ident *resolved_item,
                              Item_ident *mark_item)
{
  DBUG_ENTER("mark_as_dependent");

  /* store pointer on SELECT_LEX from which item is dependent */
  if (mark_item && mark_item->can_be_depended)
  {
    DBUG_PRINT("info", ("mark_item: %p  lex: %p", mark_item, last));
    mark_item->depended_from= last;
  }
  if (current->mark_as_dependent(thd, last,
                                 /** resolved_item psergey-thu **/ mark_item))
    DBUG_RETURN(TRUE);
  if (thd->lex->describe & DESCRIBE_EXTENDED)
  {
    const char *db_name= (resolved_item->db_name ?
                          resolved_item->db_name : "");
    const char *table_name= (resolved_item->table_name ?
                             resolved_item->table_name : "");
    push_warning_printf(thd, MYSQL_ERROR::WARN_LEVEL_NOTE,
		 ER_WARN_FIELD_RESOLVED, ER(ER_WARN_FIELD_RESOLVED),
                 db_name, (db_name[0] ? "." : ""),
                 table_name, (table_name [0] ? "." : ""),
                 resolved_item->field_name,
                 current->select_number, last->select_number);
  }
  DBUG_RETURN(FALSE);
}


/**
  Mark range of selects and resolved identifier (field/reference)
  item as dependent.

  @param thd             thread handler
  @param last_select     select where resolved_item was resolved
  @param current_sel     current select (select where resolved_item was placed)
  @param found_field     field which was found during resolving
  @param found_item      Item which was found during resolving (if resolved
                         identifier belongs to VIEW)
  @param resolved_item   Identifier which was resolved

  @note
    We have to mark all items between current_sel (including) and
    last_select (excluding) as dependend (select before last_select should
    be marked with actual table mask used by resolved item, all other with
    OUTER_REF_TABLE_BIT) and also write dependence information to Item of
    resolved identifier.
*/

void mark_select_range_as_dependent(THD *thd,
                                    SELECT_LEX *last_select,
                                    SELECT_LEX *current_sel,
                                    Field *found_field, Item *found_item,
                                    Item_ident *resolved_item)
{
  /*
    Go from current SELECT to SELECT where field was resolved (it
    have to be reachable from current SELECT, because it was already
    done once when we resolved this field and cached result of
    resolving)
  */
  SELECT_LEX *previous_select= current_sel;
  for (; previous_select->outer_select() != last_select;
       previous_select= previous_select->outer_select())
  {
    Item_subselect *prev_subselect_item=
      previous_select->master_unit()->item;
    prev_subselect_item->used_tables_cache|= OUTER_REF_TABLE_BIT;
    prev_subselect_item->const_item_cache= 0;
  }
  {
    Item_subselect *prev_subselect_item=
      previous_select->master_unit()->item;
    Item_ident *dependent= resolved_item;
    if (found_field == view_ref_found)
    {
      Item::Type type= found_item->type();
      prev_subselect_item->used_tables_cache|=
        found_item->used_tables();
      dependent= ((type == Item::REF_ITEM || type == Item::FIELD_ITEM) ?
                  (Item_ident*) found_item :
                  0);
    }
    else
      prev_subselect_item->used_tables_cache|=
        found_field->table->map;
    prev_subselect_item->const_item_cache= 0;
    mark_as_dependent(thd, last_select, current_sel, resolved_item,
                      dependent);
  }
}


/**
  Search a GROUP BY clause for a field with a certain name.

  Search the GROUP BY list for a column named as find_item. When searching
  preference is given to columns that are qualified with the same table (and
  database) name as the one being searched for.

  @param find_item     the item being searched for
  @param group_list    GROUP BY clause

  @return
    - the found item on success
    - NULL if find_item is not in group_list
*/

static Item** find_field_in_group_list(Item *find_item, ORDER *group_list)
{
  const char *db_name;
  const char *table_name;
  const char *field_name;
  ORDER      *found_group= NULL;
  int         found_match_degree= 0;
  char        name_buff[SAFE_NAME_LEN+1];

  if (find_item->type() == Item::FIELD_ITEM ||
      find_item->type() == Item::REF_ITEM)
  {
    db_name=    ((Item_ident*) find_item)->db_name;
    table_name= ((Item_ident*) find_item)->table_name;
    field_name= ((Item_ident*) find_item)->field_name;
  }
  else
    return NULL;

  if (db_name && lower_case_table_names)
  {
    /* Convert database to lower case for comparison */
    strmake_buf(name_buff, db_name);
    my_casedn_str(files_charset_info, name_buff);
    db_name= name_buff;
  }

  DBUG_ASSERT(field_name != 0);

  for (ORDER *cur_group= group_list ; cur_group ; cur_group= cur_group->next)
  {
    int cur_match_degree= 0;

    /* SELECT list element with explicit alias */
    if ((*(cur_group->item))->name && !table_name &&
        !(*(cur_group->item))->is_autogenerated_name &&
        !my_strcasecmp(system_charset_info,
                       (*(cur_group->item))->name, field_name))
    {
      ++cur_match_degree;
    }
    /* Reference on the field or view/derived field. */
    else if ((*(cur_group->item))->type() == Item::FIELD_ITEM ||
             (*(cur_group->item))->type() == Item::REF_ITEM )
    {
      Item_ident *cur_field= (Item_ident*) *cur_group->item;
      const char *l_db_name= cur_field->db_name;
      const char *l_table_name= cur_field->table_name;
      const char *l_field_name= cur_field->field_name;

      DBUG_ASSERT(l_field_name != 0);

      if (!my_strcasecmp(system_charset_info,
                         l_field_name, field_name))
        ++cur_match_degree;
      else
        continue;

      if (l_table_name && table_name)
      {
        /* If field_name is qualified by a table name. */
        if (my_strcasecmp(table_alias_charset, l_table_name, table_name))
          /* Same field names, different tables. */
          return NULL;

        ++cur_match_degree;
        if (l_db_name && db_name)
        {
          /* If field_name is also qualified by a database name. */
          if (strcmp(l_db_name, db_name))
            /* Same field names, different databases. */
            return NULL;
          ++cur_match_degree;
        }
      }
    }
    else
      continue;

    if (cur_match_degree > found_match_degree)
    {
      found_match_degree= cur_match_degree;
      found_group= cur_group;
    }
    else if (found_group && (cur_match_degree == found_match_degree) &&
             !(*(found_group->item))->eq((*(cur_group->item)), 0))
    {
      /*
        If the current resolve candidate matches equally well as the current
        best match, they must reference the same column, otherwise the field
        is ambiguous.
      */
      my_error(ER_NON_UNIQ_ERROR, MYF(0),
               find_item->full_name(), current_thd->where);
      return NULL;
    }
  }

  if (found_group)
    return found_group->item;
  else
    return NULL;
}


/**
  Resolve a column reference in a sub-select.

  Resolve a column reference (usually inside a HAVING clause) against the
  SELECT and GROUP BY clauses of the query described by 'select'. The name
  resolution algorithm searches both the SELECT and GROUP BY clauses, and in
  case of a name conflict prefers GROUP BY column names over SELECT names. If
  both clauses contain different fields with the same names, a warning is
  issued that name of 'ref' is ambiguous. We extend ANSI SQL in that when no
  GROUP BY column is found, then a HAVING name is resolved as a possibly
  derived SELECT column. This extension is allowed only if the
  MODE_ONLY_FULL_GROUP_BY sql mode isn't enabled.

  @param thd     current thread
  @param ref     column reference being resolved
  @param select  the select that ref is resolved against

  @note
    The resolution procedure is:
    - Search for a column or derived column named col_ref_i [in table T_j]
    in the SELECT clause of Q.
    - Search for a column named col_ref_i [in table T_j]
    in the GROUP BY clause of Q.
    - If found different columns with the same name in GROUP BY and SELECT
    - issue a warning and return the GROUP BY column,
    - otherwise
    - if the MODE_ONLY_FULL_GROUP_BY mode is enabled return error
    - else return the found SELECT column.


  @return
    - NULL - there was an error, and the error was already reported
    - not_found_item - the item was not resolved, no error was reported
    - resolved item - if the item was resolved
*/

static Item**
resolve_ref_in_select_and_group(THD *thd, Item_ident *ref, SELECT_LEX *select)
{
  Item **group_by_ref= NULL;
  Item **select_ref= NULL;
  ORDER *group_list= select->group_list.first;
  bool ambiguous_fields= FALSE;
  uint counter;
  enum_resolution_type resolution;

  /*
    Search for a column or derived column named as 'ref' in the SELECT
    clause of the current select.
  */
  if (!(select_ref= find_item_in_list(ref, *(select->get_item_list()),
                                      &counter, REPORT_EXCEPT_NOT_FOUND,
                                      &resolution)))
    return NULL; /* Some error occurred. */
  if (resolution == RESOLVED_AGAINST_ALIAS)
    ref->alias_name_used= TRUE;

  /* If this is a non-aggregated field inside HAVING, search in GROUP BY. */
  if (select->having_fix_field && !ref->with_sum_func && group_list)
  {
    group_by_ref= find_field_in_group_list(ref, group_list);
    
    /* Check if the fields found in SELECT and GROUP BY are the same field. */
    if (group_by_ref && (select_ref != not_found_item) &&
        !((*group_by_ref)->eq(*select_ref, 0)))
    {
      ambiguous_fields= TRUE;
      push_warning_printf(thd, MYSQL_ERROR::WARN_LEVEL_WARN, ER_NON_UNIQ_ERROR,
                          ER(ER_NON_UNIQ_ERROR), ref->full_name(),
                          current_thd->where);

    }
  }

  if (thd->variables.sql_mode & MODE_ONLY_FULL_GROUP_BY &&
      select->having_fix_field  &&
      select_ref != not_found_item && !group_by_ref)
  {
    /*
      Report the error if fields was found only in the SELECT item list and
      the strict mode is enabled.
    */
    my_error(ER_NON_GROUPING_FIELD_USED, MYF(0),
             ref->name, "HAVING");
    return NULL;
  }
  if (select_ref != not_found_item || group_by_ref)
  {
    if (select_ref != not_found_item && !ambiguous_fields)
    {
      DBUG_ASSERT(*select_ref != 0);
      if (!select->ref_pointer_array[counter])
      {
        my_error(ER_ILLEGAL_REFERENCE, MYF(0),
                 ref->name, "forward reference in item list");
        return NULL;
      }
      DBUG_ASSERT((*select_ref)->fixed);
      return (select->ref_pointer_array + counter);
    }
    if (group_by_ref)
      return group_by_ref;
    DBUG_ASSERT(FALSE);
    return NULL; /* So there is no compiler warning. */
  }

  return (Item**) not_found_item;
}


/*
  @brief
  Whether a table belongs to an outer select.

  @param table table to check
  @param select current select

  @details
  Try to find select the table belongs to by ascending the derived tables chain.
*/

static
bool is_outer_table(TABLE_LIST *table, SELECT_LEX *select)
{
  DBUG_ASSERT(table->select_lex != select);
  TABLE_LIST *tl;

  if (table->belong_to_view &&
      table->belong_to_view->select_lex == select)
    return FALSE;

  for (tl= select->master_unit()->derived;
       tl && tl->is_merged_derived();
       select= tl->select_lex, tl= select->master_unit()->derived)
  {
    if (tl->select_lex == table->select_lex)
      return FALSE;
  }
  return TRUE;
}


/**
  Resolve the name of an outer select column reference.

  @param[in] thd             current thread
  @param[in,out] from_field  found field reference or (Field*)not_found_field
  @param[in,out] reference   view column if this item was resolved to a
    view column

  @description
  The method resolves the column reference represented by 'this' as a column
  present in outer selects that contain current select.

  In prepared statements, because of cache, find_field_in_tables()
  can resolve fields even if they don't belong to current context.
  In this case this method only finds appropriate context and marks
  current select as dependent. The found reference of field should be
  provided in 'from_field'.

  The cache is critical for prepared statements of type:

  SELECT a FROM (SELECT a FROM test.t1) AS s1 NATURAL JOIN t2 AS s2;

  This is internally converted to a join similar to

  SELECT a FROM t1 AS s1,t2 AS s2 WHERE t2.a=t1.a;

  Without the cache, we would on re-prepare not know if 'a' did match
  s1.a or s2.a.

  @note
    This is the inner loop of Item_field::fix_fields:
  @code
        for each outer query Q_k beginning from the inner-most one
        {
          search for a column or derived column named col_ref_i
          [in table T_j] in the FROM clause of Q_k;

          if such a column is not found
            Search for a column or derived column named col_ref_i
            [in table T_j] in the SELECT and GROUP clauses of Q_k.
        }
  @endcode

  @retval
    1   column succefully resolved and fix_fields() should continue.
  @retval
    0   column fully fixed and fix_fields() should return FALSE
  @retval
    -1  error occured
*/

int
Item_field::fix_outer_field(THD *thd, Field **from_field, Item **reference)
{
  enum_parsing_place place= NO_MATTER;
  bool field_found= (*from_field != not_found_field);
  bool upward_lookup= FALSE;
  TABLE_LIST *table_list;

  /* Calulate the TABLE_LIST for the table */
  table_list= (cached_table ? cached_table :
               field_found && (*from_field) != view_ref_found ?
               (*from_field)->table->pos_in_table_list : 0);
  /*
    If there are outer contexts (outer selects, but current select is
    not derived table or view) try to resolve this reference in the
    outer contexts.

    We treat each subselect as a separate namespace, so that different
    subselects may contain columns with the same names. The subselects
    are searched starting from the innermost.
  */
  Name_resolution_context *last_checked_context= context;
  Item **ref= (Item **) not_found_item;
  SELECT_LEX *current_sel= (SELECT_LEX *) thd->lex->current_select;
  Name_resolution_context *outer_context= 0;
  SELECT_LEX *select= 0;
  /* Currently derived tables cannot be correlated */
  if (current_sel->master_unit()->first_select()->linkage !=
      DERIVED_TABLE_TYPE)
    outer_context= context->outer_context;

  /*
    This assert is to ensure we have an outer contex when *from_field
    is set.
    If this would not be the case, we would assert in mark_as_dependent
    as last_checked_countex == context
  */
  DBUG_ASSERT(outer_context || !*from_field ||
              *from_field == not_found_field);
  for (;
       outer_context;
       outer_context= outer_context->outer_context)
  {
    select= outer_context->select_lex;
    Item_subselect *prev_subselect_item=
      last_checked_context->select_lex->master_unit()->item;
    last_checked_context= outer_context;
    upward_lookup= TRUE;

    place= prev_subselect_item->parsing_place;
    /*
      If outer_field is set, field was already found by first call
      to find_field_in_tables(). Only need to find appropriate context.
    */
    if (field_found && outer_context->select_lex !=
        table_list->select_lex)
      continue;
    /*
      In case of a view, find_field_in_tables() writes the pointer to
      the found view field into '*reference', in other words, it
      substitutes this Item_field with the found expression.
    */
    if (field_found || (*from_field= find_field_in_tables(thd, this,
                                          outer_context->
                                            first_name_resolution_table,
                                          outer_context->
                                            last_name_resolution_table,
                                          reference,
                                          IGNORE_EXCEPT_NON_UNIQUE,
                                          TRUE, TRUE)) !=
        not_found_field)
    {
      if (*from_field)
      {
        if (thd->variables.sql_mode & MODE_ONLY_FULL_GROUP_BY &&
            select->cur_pos_in_select_list != UNDEF_POS)
        {
          /*
            As this is an outer field it should be added to the list of
            non aggregated fields of the outer select.
          */
          if (select->join)
          {
            marker= select->cur_pos_in_select_list;
            select->join->non_agg_fields.push_back(this);
          }
          else
          {
            /*
              join is absent if it is upper SELECT_LEX of non-select
              command
            */
            DBUG_ASSERT(select->master_unit()->outer_select() == NULL &&
                        (thd->lex->sql_command != SQLCOM_SELECT &&
                         thd->lex->sql_command != SQLCOM_UPDATE_MULTI &&
                         thd->lex->sql_command != SQLCOM_DELETE_MULTI &&
                         thd->lex->sql_command != SQLCOM_INSERT_SELECT &&
                         thd->lex->sql_command != SQLCOM_REPLACE_SELECT));
          }
        }
        if (*from_field != view_ref_found)
        {
          prev_subselect_item->used_tables_cache|= (*from_field)->table->map;
          prev_subselect_item->const_item_cache= 0;
          set_field(*from_field);
          if (!last_checked_context->select_lex->having_fix_field &&
              select->group_list.elements &&
              (place == SELECT_LIST || place == IN_HAVING))
          {
            Item_outer_ref *rf;
            /*
              If an outer field is resolved in a grouping select then it
              is replaced for an Item_outer_ref object. Otherwise an
              Item_field object is used.
              The new Item_outer_ref object is saved in the inner_refs_list of
              the outer select. Here it is only created. It can be fixed only
              after the original field has been fixed and this is done in the
              fix_inner_refs() function.
            */
            ;
            if (!(rf= new Item_outer_ref(context, this)))
              return -1;
            thd->change_item_tree(reference, rf);
            select->inner_refs_list.push_back(rf);
            rf->in_sum_func= thd->lex->in_sum_func;
          }
          /*
            A reference is resolved to a nest level that's outer or the same as
            the nest level of the enclosing set function : adjust the value of
            max_arg_level for the function if it's needed.
          */
          if (thd->lex->in_sum_func &&
              thd->lex->in_sum_func->nest_level >= select->nest_level)
          {
            Item::Type ref_type= (*reference)->type();
            set_if_bigger(thd->lex->in_sum_func->max_arg_level,
                          select->nest_level);
            set_field(*from_field);
            fixed= 1;
            mark_as_dependent(thd, last_checked_context->select_lex,
                              context->select_lex, this,
                              ((ref_type == REF_ITEM ||
                                ref_type == FIELD_ITEM) ?
                               (Item_ident*) (*reference) : 0));
            return 0;
          }
        }
        else
        {
          Item::Type ref_type= (*reference)->type();
          prev_subselect_item->used_tables_cache|=
            (*reference)->used_tables();
          prev_subselect_item->const_item_cache&=
            (*reference)->const_item();
          mark_as_dependent(thd, last_checked_context->select_lex,
                            context->select_lex, this,
                            ((ref_type == REF_ITEM || ref_type == FIELD_ITEM) ?
                             (Item_ident*) (*reference) :
                             0));
          if (thd->lex->in_sum_func &&
              thd->lex->in_sum_func->nest_level >= select->nest_level)
          {
            set_if_bigger(thd->lex->in_sum_func->max_arg_level,
                          select->nest_level);
          }
          /*
            A reference to a view field had been found and we
            substituted it instead of this Item (find_field_in_tables
            does it by assigning the new value to *reference), so now
            we can return from this function.
          */
          return 0;
        }
      }
      break;
    }

    /* Search in SELECT and GROUP lists of the outer select. */
    if (place != IN_WHERE && place != IN_ON)
    {
      if (!(ref= resolve_ref_in_select_and_group(thd, this, select)))
        return -1; /* Some error occurred (e.g. ambiguous names). */
      if (ref != not_found_item)
      {
        DBUG_ASSERT(*ref && (*ref)->fixed);
        prev_subselect_item->used_tables_cache|= (*ref)->used_tables();
        prev_subselect_item->const_item_cache&= (*ref)->const_item();
        break;
      }
    }

    /*
      Reference is not found in this select => this subquery depend on
      outer select (or we just trying to find wrong identifier, in this
      case it does not matter which used tables bits we set)
    */
    prev_subselect_item->used_tables_cache|= OUTER_REF_TABLE_BIT;
    prev_subselect_item->const_item_cache= 0;
  }

  DBUG_ASSERT(ref != 0);
  if (!*from_field)
    return -1;
  if (ref == not_found_item && *from_field == not_found_field)
  {
    if (upward_lookup)
    {
      // We can't say exactly what absent table or field
      my_error(ER_BAD_FIELD_ERROR, MYF(0), full_name(), thd->where);
    }
    else
    {
      /* Call find_field_in_tables only to report the error */
      find_field_in_tables(thd, this,
                           context->first_name_resolution_table,
                           context->last_name_resolution_table,
                           reference, REPORT_ALL_ERRORS,
                           !any_privileges, TRUE);
    }
    return -1;
  }
  else if (ref != not_found_item)
  {
    Item *save;
    Item_ref *rf;

    /* Should have been checked in resolve_ref_in_select_and_group(). */
    DBUG_ASSERT(*ref && (*ref)->fixed);
    /*
      Here, a subset of actions performed by Item_ref::set_properties
      is not enough. So we pass ptr to NULL into Item_[direct]_ref
      constructor, so no initialization is performed, and call 
      fix_fields() below.
    */
    save= *ref;
    *ref= NULL;                             // Don't call set_properties()
    rf= (place == IN_HAVING ?
         new Item_ref(context, ref, (char*) table_name,
                      (char*) field_name, alias_name_used) :
         (!select->group_list.elements ?
         new Item_direct_ref(context, ref, (char*) table_name,
                             (char*) field_name, alias_name_used) :
         new Item_outer_ref(context, ref, (char*) table_name,
                            (char*) field_name, alias_name_used)));
    *ref= save;
    if (!rf)
      return -1;

    if (place != IN_HAVING && select->group_list.elements)
    {
      outer_context->select_lex->inner_refs_list.push_back((Item_outer_ref*)rf);
      ((Item_outer_ref*)rf)->in_sum_func= thd->lex->in_sum_func;
    }
    thd->change_item_tree(reference, rf);
    /*
      rf is Item_ref => never substitute other items (in this case)
      during fix_fields() => we can use rf after fix_fields()
    */
    DBUG_ASSERT(!rf->fixed);                // Assured by Item_ref()
    if (rf->fix_fields(thd, reference) || rf->check_cols(1))
      return -1;

    mark_as_dependent(thd, last_checked_context->select_lex,
                      context->select_lex, rf,
                      rf);

    return 0;
  }
  else
  {
    mark_as_dependent(thd, last_checked_context->select_lex,
                      context->select_lex,
                      this, (Item_ident*)*reference);
    if (last_checked_context->select_lex->having_fix_field)
    {
      Item_ref *rf;
      rf= new Item_ref(context, (*from_field)->table->s->db.str,
                       (*from_field)->table->alias.c_ptr(),
                       (char*) field_name);
      if (!rf)
        return -1;
      thd->change_item_tree(reference, rf);
      /*
        rf is Item_ref => never substitute other items (in this case)
        during fix_fields() => we can use rf after fix_fields()
      */
      DBUG_ASSERT(!rf->fixed);                // Assured by Item_ref()
      if (rf->fix_fields(thd, reference) || rf->check_cols(1))
        return -1;
      return 0;
    }
  }
  return 1;
}


/**
  Resolve the name of a column reference.

  The method resolves the column reference represented by 'this' as a column
  present in one of: FROM clause, SELECT clause, GROUP BY clause of a query
  Q, or in outer queries that contain Q.

  The name resolution algorithm used is (where [T_j] is an optional table
  name that qualifies the column name):

  @code
    resolve_column_reference([T_j].col_ref_i)
    {
      search for a column or derived column named col_ref_i
      [in table T_j] in the FROM clause of Q;

      if such a column is NOT found AND    // Lookup in outer queries.
         there are outer queries
      {
        for each outer query Q_k beginning from the inner-most one
        {
          search for a column or derived column named col_ref_i
          [in table T_j] in the FROM clause of Q_k;

          if such a column is not found
            Search for a column or derived column named col_ref_i
            [in table T_j] in the SELECT and GROUP clauses of Q_k.
        }
      }
    }
  @endcode

    Notice that compared to Item_ref::fix_fields, here we first search the FROM
    clause, and then we search the SELECT and GROUP BY clauses.

  @param[in]     thd        current thread
  @param[in,out] reference  view column if this item was resolved to a
    view column

  @retval
    TRUE  if error
  @retval
    FALSE on success
*/

bool Item_field::fix_fields(THD *thd, Item **reference)
{
  DBUG_ASSERT(fixed == 0);
  Field *from_field= (Field *)not_found_field;
  bool outer_fixed= false;

  if (!field)					// If field is not checked
  {
    TABLE_LIST *table_list;
    /*
      In case of view, find_field_in_tables() write pointer to view field
      expression to 'reference', i.e. it substitute that expression instead
      of this Item_field
    */
    if ((from_field= find_field_in_tables(thd, this,
                                          context->first_name_resolution_table,
                                          context->last_name_resolution_table,
                                          reference,
                                          thd->lex->use_only_table_context ?
                                            REPORT_ALL_ERRORS : 
                                            IGNORE_EXCEPT_NON_UNIQUE,
                                          !any_privileges,
                                          TRUE)) ==
	not_found_field)
    {
      int ret;
      /* Look up in current select's item_list to find aliased fields */
      if (thd->lex->current_select->is_item_list_lookup)
      {
        uint counter;
        enum_resolution_type resolution;
        Item** res= find_item_in_list(this, thd->lex->current_select->item_list,
                                      &counter, REPORT_EXCEPT_NOT_FOUND,
                                      &resolution);
        if (!res)
          return 1;
        if (resolution == RESOLVED_AGAINST_ALIAS)
          alias_name_used= TRUE;
        if (res != (Item **)not_found_item)
        {
          if ((*res)->type() == Item::FIELD_ITEM)
          {
            /*
              It's an Item_field referencing another Item_field in the select
              list.
              Use the field from the Item_field in the select list and leave
              the Item_field instance in place.
            */

            Field *new_field= (*((Item_field**)res))->field;

            if (new_field == NULL)
            {
              /* The column to which we link isn't valid. */
              my_error(ER_BAD_FIELD_ERROR, MYF(0), (*res)->name, 
                       current_thd->where);
              return(1);
            }

            set_field(new_field);
            return 0;
          }
          else
          {
            /*
              It's not an Item_field in the select list so we must make a new
              Item_ref to point to the Item in the select list and replace the
              Item_field created by the parser with the new Item_ref.
            */
            Item_ref *rf= new Item_ref(context, db_name,table_name,field_name);
            if (!rf)
              return 1;
            bool ret= rf->fix_fields(thd, (Item **) &rf) || rf->check_cols(1);
            if (ret)
              return TRUE;
           
            SELECT_LEX *select= thd->lex->current_select;
            thd->change_item_tree(reference,
                                  select->parsing_place == IN_GROUP_BY && 
				  alias_name_used  ?  *rf->ref : rf);

            return FALSE;
          }
        }
      }
      if ((ret= fix_outer_field(thd, &from_field, reference)) < 0)
        goto error;
      outer_fixed= TRUE;
      if (!ret)
        goto mark_non_agg_field;
    }
    else if (!from_field)
      goto error;

    table_list= (cached_table ? cached_table :
                 from_field != view_ref_found ?
                 from_field->table->pos_in_table_list : 0);
    if (!outer_fixed && table_list && table_list->select_lex &&
        context->select_lex &&
        table_list->select_lex != context->select_lex &&
        !context->select_lex->is_merged_child_of(table_list->select_lex) &&
        is_outer_table(table_list, context->select_lex))
    {
      int ret;
      if ((ret= fix_outer_field(thd, &from_field, reference)) < 0)
        goto error;
      outer_fixed= 1;
      if (!ret)
        goto mark_non_agg_field;
    }

    if (thd->lex->in_sum_func &&
        thd->lex->in_sum_func->nest_level == 
        thd->lex->current_select->nest_level)
      set_if_bigger(thd->lex->in_sum_func->max_arg_level,
                    thd->lex->current_select->nest_level);
    /*
      if it is not expression from merged VIEW we will set this field.

      We can leave expression substituted from view for next PS/SP rexecution
      (i.e. do not register this substitution for reverting on cleanup()
      (register_item_tree_changing())), because this subtree will be
      fix_field'ed during setup_tables()->setup_underlying() (i.e. before
      all other expressions of query, and references on tables which do
      not present in query will not make problems.

      Also we suppose that view can't be changed during PS/SP life.
    */
    if (from_field == view_ref_found)
      return FALSE;

    set_field(from_field);
  }
  else if (thd->mark_used_columns != MARK_COLUMNS_NONE)
  {
    TABLE *table= field->table;
    MY_BITMAP *current_bitmap, *other_bitmap;
    if (thd->mark_used_columns == MARK_COLUMNS_READ)
    {
      current_bitmap= table->read_set;
      other_bitmap=   table->write_set;
    }
    else
    {
      current_bitmap= table->write_set;
      other_bitmap=   table->read_set;
    }
    if (!bitmap_fast_test_and_set(current_bitmap, field->field_index))
    {
      if (!bitmap_is_set(other_bitmap, field->field_index))
      {
        /* First usage of column */
        table->used_fields++;                     // Used to optimize loops
        /* purecov: begin inspected */
        table->covering_keys.intersect(field->part_of_key);
        /* purecov: end */
      }
    }
  }
#ifndef NO_EMBEDDED_ACCESS_CHECKS
  if (any_privileges)
  {
    char *db, *tab;
    db=  field->table->s->db.str;
    tab= field->table->s->table_name.str;
    if (!(have_privileges= (get_column_grant(thd, &field->table->grant,
                                             db, tab, field_name) &
                            VIEW_ANY_ACL)))
    {
      my_error(ER_COLUMNACCESS_DENIED_ERROR, MYF(0),
               "ANY", thd->security_ctx->priv_user,
               thd->security_ctx->host_or_ip, field_name, tab);
      goto error;
    }
  }
#endif
  fixed= 1;
  if (thd->variables.sql_mode & MODE_ONLY_FULL_GROUP_BY &&
      !outer_fixed && !thd->lex->in_sum_func &&
      thd->lex->current_select->cur_pos_in_select_list != UNDEF_POS &&
      thd->lex->current_select->join)
  {
    thd->lex->current_select->join->non_agg_fields.push_back(this);
    marker= thd->lex->current_select->cur_pos_in_select_list;
  }
mark_non_agg_field:
  /*
    table->pos_in_table_list can be 0 when fixing partition functions
    or virtual fields.
  */
  if (fixed && (thd->variables.sql_mode & MODE_ONLY_FULL_GROUP_BY) &&
      field->table->pos_in_table_list)
  {
    /*
      Mark selects according to presence of non aggregated fields.
      Fields from outer selects added to the aggregate function
      outer_fields list as it's unknown at the moment whether it's
      aggregated or not.
      We're using the select lex of the cached table (if present).
    */
    SELECT_LEX *select_lex;
    if (cached_table)
      select_lex= cached_table->select_lex;
    else if (!(select_lex= field->table->pos_in_table_list->select_lex))
    {
      /*
        This can only happen when there is no real table in the query.
        We are using the field's resolution context. context->select_lex is eee
        safe for use because it's either the SELECT we want to use 
        (the current level) or a stub added by non-SELECT queries.
      */
      select_lex= context->select_lex;
    }
    if (!thd->lex->in_sum_func)
      select_lex->set_non_agg_field_used(true);
    else
    {
      if (outer_fixed)
        thd->lex->in_sum_func->outer_fields.push_back(this);
      else if (thd->lex->in_sum_func->nest_level !=
          thd->lex->current_select->nest_level)
        select_lex->set_non_agg_field_used(true);
    }
  }
  return FALSE;

error:
  context->process_error(thd);
  return TRUE;
}

/*
  @brief
  Mark virtual columns as used in a partitioning expression 
*/

bool Item_field::vcol_in_partition_func_processor(uchar *int_arg)
{
  DBUG_ASSERT(fixed);
  if (field->vcol_info)
  {
    field->vcol_info->mark_as_in_partitioning_expr();
  }
  return FALSE;
}


Item *Item_field::safe_charset_converter(CHARSET_INFO *tocs)
{
  no_const_subst= 1;
  return Item::safe_charset_converter(tocs);
}


void Item_field::cleanup()
{
  DBUG_ENTER("Item_field::cleanup");
  Item_ident::cleanup();
  depended_from= NULL;
  /*
    Even if this object was created by direct link to field in setup_wild()
    it will be linked correctly next time by name of field and table alias.
    I.e. we can drop 'field'.
   */
  field= result_field= 0;
  item_equal= NULL;
  null_value= FALSE;
  DBUG_VOID_RETURN;
}

/**
  Find a field among specified multiple equalities.

  The function first searches the field among multiple equalities
  of the current level (in the cond_equal->current_level list).
  If it fails, it continues searching in upper levels accessed
  through a pointer cond_equal->upper_levels.
  The search terminates as soon as a multiple equality containing 
  the field is found. 

  @param cond_equal   reference to list of multiple equalities where
                      the field (this object) is to be looked for

  @return
    - First Item_equal containing the field, if success
    - 0, otherwise
*/

Item_equal *Item_field::find_item_equal(COND_EQUAL *cond_equal)
{
  Item_equal *item= 0;
  while (cond_equal)
  {
    List_iterator_fast<Item_equal> li(cond_equal->current_level);
    while ((item= li++))
    {
      if (item->contains(field))
        return item;
    }
    /* 
      The field is not found in any of the multiple equalities
      of the current level. Look for it in upper levels
    */
    cond_equal= cond_equal->upper_levels;
  }
  return 0;
}


/**
  Check whether a field item can be substituted for an equal item

  @details
  The function checks whether a substitution of a field item for
  an equal item is valid.

  @param arg   *arg != NULL <-> the field is in the context
               where substitution for an equal item is valid

  @note
    The following statement is not always true:
  @n
    x=y => F(x)=F(x/y).
  @n
    This means substitution of an item for an equal item not always
    yields an equavalent condition. Here's an example:
    @code
    'a'='a '
    (LENGTH('a')=1) != (LENGTH('a ')=2)
  @endcode
    Such a substitution is surely valid if either the substituted
    field is not of a STRING type or if it is an argument of
    a comparison predicate.

  @retval
    TRUE   substitution is valid
  @retval
    FALSE  otherwise
*/

bool Item_field::subst_argument_checker(uchar **arg)
{
  return *arg &&
         (*arg == (uchar *) Item::ANY_SUBST ||
          result_type() != STRING_RESULT || 
          (field->flags & BINARY_FLAG));
}


/**
  Convert a numeric value to a zero-filled string

  @param[in,out]  item   the item to operate on
  @param          field  The field that this value is equated to

  This function converts a numeric value to a string. In this conversion
  the zero-fill flag of the field is taken into account.
  This is required so the resulting string value can be used instead of
  the field reference when propagating equalities.
*/

static void convert_zerofill_number_to_string(Item **item, Field_num *field)
{
  char buff[MAX_FIELD_WIDTH],*pos;
  String tmp(buff,sizeof(buff), field->charset()), *res;

  res= (*item)->val_str(&tmp);
  if ((*item)->is_null())
    *item= new Item_null();
  else
  {
    field->prepend_zeros(res);
    pos= (char *) sql_strmake (res->ptr(), res->length());
    *item= new Item_string(pos, res->length(), field->charset());
  }
}


/**
  Set a pointer to the multiple equality the field reference belongs to
  (if any).

  The function looks for a multiple equality containing the field item
  among those referenced by arg.
  In the case such equality exists the function does the following.
  If the found multiple equality contains a constant, then the field
  reference is substituted for this constant, otherwise it sets a pointer
  to the multiple equality in the field item.


  @param arg    reference to list of multiple equalities where
                the field (this object) is to be looked for

  @note
    This function is supposed to be called as a callback parameter in calls
    of the compile method.

  @return
    - pointer to the replacing constant item, if the field item was substituted
    - pointer to the field item, otherwise.
*/

Item *Item_field::equal_fields_propagator(uchar *arg)
{
  if (no_const_subst)
    return this;
  item_equal= find_item_equal((COND_EQUAL *) arg);
  Item *item= 0;
  if (item_equal)
    item= item_equal->get_const();
  /*
    Disable const propagation for items used in different comparison contexts.
    This must be done because, for example, Item_hex_string->val_int() is not
    the same as (Item_hex_string->val_str() in BINARY column)->val_int().
    We cannot simply disable the replacement in a particular context (
    e.g. <bin_col> = <int_col> AND <bin_col> = <hex_string>) since
    Items don't know the context they are in and there are functions like 
    IF (<hex_string>, 'yes', 'no').
  */
  if (!item || !has_compatible_context(item))
    item= this;
  else if (field && (field->flags & ZEROFILL_FLAG) && IS_NUM(field->type()))
  {
    if (item && (cmp_context == STRING_RESULT || cmp_context == IMPOSSIBLE_RESULT))
      convert_zerofill_number_to_string(&item, (Field_num *)field);
    else
      item= this;
  }
  return item;
}


/**
  Mark the item to not be part of substitution if it's not a binary item.

  See comments in Arg_comparator::set_compare_func() for details.
*/

bool Item_field::set_no_const_sub(uchar *arg)
{
  if (field->charset() != &my_charset_bin)
    no_const_subst=1;
  return FALSE;
}


/**
  Replace an Item_field for an equal Item_field that evaluated earlier
  (if any).

  If this->item_equal points to some item and coincides with arg then
  the function returns a pointer to an item that is taken from
  the very beginning of the item_equal list which the Item_field
  object refers to (belongs to) unless item_equal contains  a constant
  item. In this case the function returns this constant item, 
  (if the substitution does not require conversion).   
  If the Item_field object does not refer any Item_equal object
  'this' is returned .

  @param arg   NULL or points to so some item of the Item_equal type  


  @note
    This function is supposed to be called as a callback parameter in calls
    of the transformer method.

  @return
    - pointer to a replacement Item_field if there is a better equal item or
      a pointer to a constant equal item;
    - this - otherwise.
*/

Item *Item_field::replace_equal_field(uchar *arg)
{
  REPLACE_EQUAL_FIELD_ARG* param= (REPLACE_EQUAL_FIELD_ARG*)arg;
  if (item_equal && item_equal == param->item_equal)
  {
    Item *const_item= item_equal->get_const();
    if (const_item)
    {
      if (!has_compatible_context(const_item))
        return this;
      return const_item;
    }
    Item_field *subst= 
      (Item_field *)(item_equal->get_first(param->context_tab, this));
    if (subst)
      subst= (Item_field *) (subst->real_item());
    if (subst && !field->eq(subst->field))
      return subst;
  }
  return this;
}


void Item::init_make_field(Send_field *tmp_field,
			   enum enum_field_types field_type_arg)
{
  char *empty_name= (char*) "";
  tmp_field->db_name=		empty_name;
  tmp_field->org_table_name=	empty_name;
  tmp_field->org_col_name=	empty_name;
  tmp_field->table_name=	empty_name;
  tmp_field->col_name=		name;
  tmp_field->charsetnr=         collation.collation->number;
  tmp_field->flags=             (maybe_null ? 0 : NOT_NULL_FLAG) | 
                                (my_binary_compare(charset_for_protocol()) ?
                                 BINARY_FLAG : 0);
  tmp_field->type=              field_type_arg;
  tmp_field->length=max_length;
  tmp_field->decimals=decimals;
  if (unsigned_flag)
    tmp_field->flags |= UNSIGNED_FLAG;
}

void Item::make_field(Send_field *tmp_field)
{
  init_make_field(tmp_field, field_type());
}


enum_field_types Item::string_field_type() const
{
  enum_field_types f_type= MYSQL_TYPE_VAR_STRING;
  if (max_length >= 16777216)
    f_type= MYSQL_TYPE_LONG_BLOB;
  else if (max_length >= 65536)
    f_type= MYSQL_TYPE_MEDIUM_BLOB;
  return f_type;
}


void Item_empty_string::make_field(Send_field *tmp_field)
{
  init_make_field(tmp_field, string_field_type());
}


enum_field_types Item::field_type() const
{
  switch (result_type()) {
  case STRING_RESULT:  return string_field_type();
  case INT_RESULT:     return MYSQL_TYPE_LONGLONG;
  case DECIMAL_RESULT: return MYSQL_TYPE_NEWDECIMAL;
  case REAL_RESULT:    return MYSQL_TYPE_DOUBLE;
  case ROW_RESULT:
  case TIME_RESULT:
  case IMPOSSIBLE_RESULT:
    DBUG_ASSERT(0);
    return MYSQL_TYPE_VARCHAR;
  }
  return MYSQL_TYPE_VARCHAR;
}


/**
  Verifies that the input string is well-formed according to its character set.
  @param send_error   If true, call my_error if string is not well-formed.

  Will truncate input string if it is not well-formed.

  @return
  If well-formed: input string.
  If not well-formed:
    if strict mode: NULL pointer and we set this Item's value to NULL
    if not strict mode: input string truncated up to last good character
 */
String *Item::check_well_formed_result(String *str, bool send_error)
{
  /* Check whether we got a well-formed string */
  CHARSET_INFO *cs= str->charset();
  int well_formed_error;
  uint wlen= cs->cset->well_formed_len(cs,
                                       str->ptr(), str->ptr() + str->length(),
                                       str->length(), &well_formed_error);
  null_value= false;
  if (wlen < str->length())
  {
    THD *thd= current_thd;
    char hexbuf[7];
    uint diff= str->length() - wlen;
    set_if_smaller(diff, 3);
    octet2hex(hexbuf, str->ptr() + wlen, diff);
    if (send_error)
    {
      my_error(ER_INVALID_CHARACTER_STRING, MYF(0),
               cs->csname,  hexbuf);
      return 0;
    }
    if ((thd->variables.sql_mode &
         (MODE_STRICT_TRANS_TABLES | MODE_STRICT_ALL_TABLES)))
    {
      null_value= 1;
      str= 0;
    }
    else
    {
      str->length(wlen);
    }
    push_warning_printf(thd, MYSQL_ERROR::WARN_LEVEL_WARN, ER_INVALID_CHARACTER_STRING,
                        ER(ER_INVALID_CHARACTER_STRING), cs->csname, hexbuf);
  }
  return str;
}

/*
  Compare two items using a given collation
  
  SYNOPSIS
    eq_by_collation()
    item               item to compare with
    binary_cmp         TRUE <-> compare as binaries
    cs                 collation to use when comparing strings

  DESCRIPTION
    This method works exactly as Item::eq if the collation cs coincides with
    the collation of the compared objects. Otherwise, first the collations that
    differ from cs are replaced for cs and then the items are compared by
    Item::eq. After the comparison the original collations of items are
    restored.

  RETURN
    1    compared items has been detected as equal   
    0    otherwise
*/

bool Item::eq_by_collation(Item *item, bool binary_cmp, CHARSET_INFO *cs)
{
  CHARSET_INFO *save_cs= 0;
  CHARSET_INFO *save_item_cs= 0;
  if (collation.collation != cs)
  {
    save_cs= collation.collation;
    collation.collation= cs;
  }
  if (item->collation.collation != cs)
  {
    save_item_cs= item->collation.collation;
    item->collation.collation= cs;
  }
  bool res= eq(item, binary_cmp);
  if (save_cs)
    collation.collation= save_cs;
  if (save_item_cs)
    item->collation.collation= save_item_cs;
  return res;
}  


/**
  Create a field to hold a string value from an item.

  If too_big_for_varchar() create a blob @n
  If max_length > 0 create a varchar @n
  If max_length == 0 create a CHAR(0) 

  @param table		Table for which the field is created
*/

Field *Item::make_string_field(TABLE *table)
{
  Field *field;
  DBUG_ASSERT(collation.collation);
  /* 
    Note: the following check is repeated in 
    subquery_types_allow_materialization():
  */
  if (too_big_for_varchar())
    field= new Field_blob(max_length, maybe_null, name,
                          collation.collation, TRUE);
  /* Item_type_holder holds the exact type, do not change it */
  else if (max_length > 0 &&
      (type() != Item::TYPE_HOLDER || field_type() != MYSQL_TYPE_STRING))
    field= new Field_varstring(max_length, maybe_null, name, table->s,
                               collation.collation);
  else
    field= new Field_string(max_length, maybe_null, name,
                            collation.collation);
  if (field)
    field->init(table);
  return field;
}


/**
  Create a field based on field_type of argument.

  For now, this is only used to create a field for
  IFNULL(x,something) and time functions

  @retval
    NULL  error
  @retval
    \#    Created field
*/

Field *Item::tmp_table_field_from_field_type(TABLE *table, bool fixed_length)
{
  /*
    The field functions defines a field to be not null if null_ptr is not 0
  */
  uchar *null_ptr= maybe_null ? (uchar*) "" : 0;
  Field *field;

  switch (field_type()) {
  case MYSQL_TYPE_DECIMAL:
  case MYSQL_TYPE_NEWDECIMAL:
    field= Field_new_decimal::create_from_item(this);
    break;
  case MYSQL_TYPE_TINY:
    field= new Field_tiny((uchar*) 0, max_length, null_ptr, 0, Field::NONE,
			  name, 0, unsigned_flag);
    break;
  case MYSQL_TYPE_SHORT:
    field= new Field_short((uchar*) 0, max_length, null_ptr, 0, Field::NONE,
			   name, 0, unsigned_flag);
    break;
  case MYSQL_TYPE_LONG:
    field= new Field_long((uchar*) 0, max_length, null_ptr, 0, Field::NONE,
			  name, 0, unsigned_flag);
    break;
#ifdef HAVE_LONG_LONG
  case MYSQL_TYPE_LONGLONG:
    field= new Field_longlong((uchar*) 0, max_length, null_ptr, 0, Field::NONE,
			      name, 0, unsigned_flag);
    break;
#endif
  case MYSQL_TYPE_FLOAT:
    field= new Field_float((uchar*) 0, max_length, null_ptr, 0, Field::NONE,
			   name, decimals, 0, unsigned_flag);
    break;
  case MYSQL_TYPE_DOUBLE:
    field= new Field_double((uchar*) 0, max_length, null_ptr, 0, Field::NONE,
			    name, decimals, 0, unsigned_flag);
    break;
  case MYSQL_TYPE_INT24:
    field= new Field_medium((uchar*) 0, max_length, null_ptr, 0, Field::NONE,
			    name, 0, unsigned_flag);
    break;
  case MYSQL_TYPE_NEWDATE:
  case MYSQL_TYPE_DATE:
    field= new Field_newdate(0, null_ptr, 0, Field::NONE, name, &my_charset_bin);
    break;
  case MYSQL_TYPE_TIME:
    field= new_Field_time(0, null_ptr, 0, Field::NONE, name,
                              decimals, &my_charset_bin);
    break;
  case MYSQL_TYPE_TIMESTAMP:
    field= new_Field_timestamp(0, null_ptr, 0,
                               Field::NONE, name, 0, decimals, &my_charset_bin);
    break;
  case MYSQL_TYPE_DATETIME:
    field= new_Field_datetime(0, null_ptr, 0, Field::NONE, name,
                              decimals, &my_charset_bin);
    break;
  case MYSQL_TYPE_YEAR:
    field= new Field_year((uchar*) 0, max_length, null_ptr, 0, Field::NONE,
			  name);
    break;
  case MYSQL_TYPE_BIT:
    field= new Field_bit_as_char(NULL, max_length, null_ptr, 0,
                                 Field::NONE, name);
    break;
  default:
    /* This case should never be chosen */
    DBUG_ASSERT(0);
    /* If something goes awfully wrong, it's better to get a string than die */
  case MYSQL_TYPE_STRING:
  case MYSQL_TYPE_NULL:
    if (fixed_length && !too_big_for_varchar())
    {
      field= new Field_string(max_length, maybe_null, name,
                              collation.collation);
      break;
    }
    /* Fall through to make_string_field() */
  case MYSQL_TYPE_ENUM:
  case MYSQL_TYPE_SET:
  case MYSQL_TYPE_VAR_STRING:
  case MYSQL_TYPE_VARCHAR:
    return make_string_field(table);
  case MYSQL_TYPE_TINY_BLOB:
  case MYSQL_TYPE_MEDIUM_BLOB:
  case MYSQL_TYPE_LONG_BLOB:
  case MYSQL_TYPE_BLOB:
    if (this->type() == Item::TYPE_HOLDER)
      field= new Field_blob(max_length, maybe_null, name, collation.collation,
                            1);
    else
      field= new Field_blob(max_length, maybe_null, name, collation.collation);
    break;					// Blob handled outside of case
#ifdef HAVE_SPATIAL
  case MYSQL_TYPE_GEOMETRY:
    field= new Field_geom(max_length, maybe_null,
                          name, table->s, get_geometry_type());
#endif /* HAVE_SPATIAL */
  }
  if (field)
    field->init(table);
  return field;
}


/* ARGSUSED */
void Item_field::make_field(Send_field *tmp_field)
{
  field->make_field(tmp_field);
  DBUG_ASSERT(tmp_field->table_name != 0);
  if (name)
    tmp_field->col_name=name;			// Use user supplied name
  if (table_name)
    tmp_field->table_name= table_name;
  if (db_name)
    tmp_field->db_name= db_name;
}


/**
  Save a field value in another field

  @param from             Field to take the value from
  @param [out] null_value Pointer to the null_value flag to set
  @param to               Field to save the value in
  @param no_conversions   How to deal with NULL value

  @details
  The function takes the value of the field 'from' and, if this value
  is not null, it saves in the field 'to' setting off the flag referenced
  by 'null_value'. Otherwise this flag is set on and field 'to' is
  also set to null possibly with conversion.

  @note
  This function is used by the functions Item_field::save_in_field,
  Item_field::save_org_in_field and Item_ref::save_in_field

  @retval FALSE OK
  @retval TRUE  Error

*/

static int save_field_in_field(Field *from, bool *null_value,
                               Field *to, bool no_conversions)
{
  int res;
  DBUG_ENTER("save_field_in_field");
  if (from->is_null())
  {
    (*null_value)= 1;
    DBUG_RETURN(set_field_to_null_with_conversions(to, no_conversions));
  }
  to->set_notnull();

  /*
    If we're setting the same field as the one we're reading from there's 
    nothing to do. This can happen in 'SET x = x' type of scenarios.
  */
  if (to == from)
  {
    (*null_value)= 0;
    DBUG_RETURN(0);
  }

  res= field_conv(to, from);
  (*null_value)= 0;
  DBUG_RETURN(res);
}


/**
  Set a field's value from a item.
*/

void Item_field::save_org_in_field(Field *to)
{
  save_field_in_field(field, &null_value, to, TRUE);
}


int Item_field::save_in_field(Field *to, bool no_conversions)
{
  return save_field_in_field(result_field, &null_value, to, no_conversions);
}


/**
  Store null in field.

  This is used on INSERT.
  Allow NULL to be inserted in timestamp and auto_increment values.

  @param field		Field where we want to store NULL

  @retval
    0   ok
  @retval
    1   Field doesn't support NULL values and can't handle 'field = NULL'
*/

int Item_null::save_in_field(Field *field, bool no_conversions)
{
  return set_field_to_null_with_conversions(field, no_conversions);
}


/**
  Store null in field.

  @param field		Field where we want to store NULL

  @retval
    0	 OK
  @retval
    1	 Field doesn't support NULL values
*/

int Item_null::save_safe_in_field(Field *field)
{
  return set_field_to_null(field);
}


/*
  This implementation can lose str_value content, so if the
  Item uses str_value to store something, it should
  reimplement it's ::save_in_field() as Item_string, for example, does.

  Note: all Item_XXX::val_str(str) methods must NOT assume that
  str != str_value. For example, see fix for bug #44743.
*/

int Item::save_in_field(Field *field, bool no_conversions)
{
  int error;
  if (result_type() == STRING_RESULT)
  {
    String *result;
    CHARSET_INFO *cs= collation.collation;
    char buff[MAX_FIELD_WIDTH];		// Alloc buffer for small columns
    str_value.set_quick(buff, sizeof(buff), cs);
    result=val_str(&str_value);
    if (null_value)
    {
      str_value.set_quick(0, 0, cs);
      return set_field_to_null_with_conversions(field, no_conversions);
    }

    /* NOTE: If null_value == FALSE, "result" must be not NULL.  */

    field->set_notnull();
    error=field->store(result->ptr(),result->length(),cs);
    str_value.set_quick(0, 0, cs);
  }
  else if (result_type() == REAL_RESULT)
  {
    double nr= val_real();
    if (null_value)
      return set_field_to_null_with_conversions(field, no_conversions);
    field->set_notnull();
    error=field->store(nr);
  }
  else if (result_type() == DECIMAL_RESULT)
  {
    my_decimal decimal_value;
    my_decimal *value= val_decimal(&decimal_value);
    if (null_value)
      return set_field_to_null_with_conversions(field, no_conversions);
    field->set_notnull();
    error=field->store_decimal(value);
  }
  else
  {
    longlong nr=val_int();
    if (null_value)
      return set_field_to_null_with_conversions(field, no_conversions);
    field->set_notnull();
    error=field->store(nr, unsigned_flag);
  }
  return error ? error : (field->table->in_use->is_error() ? 1 : 0);
}


int Item_string::save_in_field(Field *field, bool no_conversions)
{
  String *result;
  result=val_str(&str_value);
  return save_str_value_in_field(field, result);
}


static int save_int_value_in_field (Field *field, longlong nr, 
                                    bool null_value, bool unsigned_flag)
{
  if (null_value)
    return set_field_to_null(field);
  field->set_notnull();
  return field->store(nr, unsigned_flag);
}


int Item_int::save_in_field(Field *field, bool no_conversions)
{
  return save_int_value_in_field (field, val_int(), null_value, unsigned_flag);
}


void Item_datetime::set(longlong packed)
{
  unpack_time(packed, &ltime);
}

int Item_datetime::save_in_field(Field *field, bool no_conversions)
{
  field->set_notnull();
  return field->store_time_dec(&ltime, decimals);
}

longlong Item_datetime::val_int()
{
  return TIME_to_ulonglong(&ltime);
}

int Item_decimal::save_in_field(Field *field, bool no_conversions)
{
  field->set_notnull();
  return field->store_decimal(&decimal_value);
}


bool Item_int::eq(const Item *arg, bool binary_cmp) const
{
  /* No need to check for null value as basic constant can't be NULL */
  if (arg->basic_const_item() && arg->type() == type())
  {
    /*
      We need to cast off const to call val_int(). This should be OK for
      a basic constant.
    */
    Item *item= (Item*) arg;
    return (item->val_int() == value &&
            ((longlong) value >= 0 ||
             (item->unsigned_flag == unsigned_flag)));
  }
  return FALSE;
}


Item *Item_int_with_ref::clone_item()
{
  DBUG_ASSERT(ref->const_item());
  /*
    We need to evaluate the constant to make sure it works with
    parameter markers.
  */
  return (ref->unsigned_flag ?
          new Item_uint(ref->name, ref->val_int(), ref->max_length) :
          new Item_int(ref->name, ref->val_int(), ref->max_length));
}


Item_num *Item_uint::neg()
{
  Item_decimal *item= new Item_decimal(value, 1);
  return item->neg();
}


static uint nr_of_decimals(const char *str, const char *end)
{
  const char *decimal_point;

  /* Find position for '.' */
  for (;;)
  {
    if (str == end)
      return 0;
    if (*str == 'e' || *str == 'E')
      return NOT_FIXED_DEC;    
    if (*str++ == '.')
      break;
  }
  decimal_point= str;
  for ( ; str < end && my_isdigit(system_charset_info, *str) ; str++)
    ;
  if (str < end && (*str == 'e' || *str == 'E'))
    return NOT_FIXED_DEC;
  /*
    QQ:
    The number of decimal digist in fact should be (str - decimal_point - 1).
    But it seems the result of nr_of_decimals() is never used!

    In case of 'e' and 'E' nr_of_decimals returns NOT_FIXED_DEC.
    In case if there is no 'e' or 'E' parser code in sql_yacc.yy
    never calls Item_float::Item_float() - it creates Item_decimal instead.

    The only piece of code where we call Item_float::Item_float(str, len)
    without having 'e' or 'E' is item_xmlfunc.cc, but this Item_float
    never appears in metadata itself. Changing the code to return
    (str - decimal_point - 1) does not make any changes in the test results.

    This should be addressed somehow.
    Looks like a reminder from before real DECIMAL times.
  */
  return (uint) (str - decimal_point);
}


/**
  This function is only called during parsing:
  - when parsing SQL query from sql_yacc.yy
  - when parsing XPath query from item_xmlfunc.cc
  We will signal an error if value is not a true double value (overflow):
  eng: Illegal %s '%-.192s' value found during parsing
  
  Note: the string is NOT null terminated when called from item_xmlfunc.cc,
  so this->name will contain some SQL query tail behind the "length" bytes.
  This is Ok for now, as this Item is never seen in SHOW,
  or EXPLAIN, or anywhere else in metadata.
  Item->name should be fixed to use LEX_STRING eventually.
*/

Item_float::Item_float(const char *str_arg, uint length)
{
  int error;
  char *end_not_used;
  value= my_strntod(&my_charset_bin, (char*) str_arg, length, &end_not_used,
                    &error);
  if (error)
  {
    char tmp[NAME_LEN + 1];
    my_snprintf(tmp, sizeof(tmp), "%.*s", length, str_arg);
    my_error(ER_ILLEGAL_VALUE_FOR_TYPE, MYF(0), "double", tmp);
  }
  presentation= name=(char*) str_arg;
  decimals=(uint8) nr_of_decimals(str_arg, str_arg+length);
  max_length=length;
  fixed= 1;
}


int Item_float::save_in_field(Field *field, bool no_conversions)
{
  double nr= val_real();
  if (null_value)
    return set_field_to_null(field);
  field->set_notnull();
  return field->store(nr);
}


void Item_float::print(String *str, enum_query_type query_type)
{
  if (presentation)
  {
    str->append(presentation);
    return;
  }
  char buffer[20];
  String num(buffer, sizeof(buffer), &my_charset_bin);
  num.set_real(value, decimals, &my_charset_bin);
  str->append(num);
}


/*
  hex item
  In string context this is a binary string.
  In number context this is a longlong value.
*/

bool Item_float::eq(const Item *arg, bool binary_cmp) const
{
  if (arg->basic_const_item() && arg->type() == type())
  {
    /*
      We need to cast off const to call val_int(). This should be OK for
      a basic constant.
    */
    Item *item= (Item*) arg;
    return item->val_real() == value;
  }
  return FALSE;
}


inline uint char_val(char X)
{
  return (uint) (X >= '0' && X <= '9' ? X-'0' :
		 X >= 'A' && X <= 'Z' ? X-'A'+10 :
		 X-'a'+10);
}


void Item_hex_constant::hex_string_init(const char *str, uint str_length)
{
  max_length=(str_length+1)/2;
  char *ptr=(char*) sql_alloc(max_length+1);
  if (!ptr)
  {
    str_value.set("", 0, &my_charset_bin);
    return;
  }
  str_value.set(ptr,max_length,&my_charset_bin);
  char *end=ptr+max_length;
  if (max_length*2 != str_length)
    *ptr++=char_val(*str++);			// Not even, assume 0 prefix
  while (ptr != end)
  {
    *ptr++= (char) (char_val(str[0])*16+char_val(str[1]));
    str+=2;
  }
  *ptr=0;					// Keep purify happy
  collation.set(&my_charset_bin, DERIVATION_COERCIBLE);
  fixed= 1;
  unsigned_flag= 1;
}

longlong Item_hex_hybrid::val_int()
{
  // following assert is redundant, because fixed=1 assigned in constructor
  DBUG_ASSERT(fixed == 1);
  char *end=(char*) str_value.ptr()+str_value.length(),
       *ptr=end-min(str_value.length(),sizeof(longlong));

  ulonglong value=0;
  for (; ptr != end ; ptr++)
    value=(value << 8)+ (ulonglong) (uchar) *ptr;
  return (longlong) value;
}


int Item_hex_hybrid::save_in_field(Field *field, bool no_conversions)
{
  field->set_notnull();
  if (field->result_type() == STRING_RESULT)
    return field->store(str_value.ptr(), str_value.length(), 
                        collation.collation);

  ulonglong nr;
  uint32 length= str_value.length();
  if (!length)
    return 1;

  if (length > 8)
  {
    nr= field->flags & UNSIGNED_FLAG ? ULONGLONG_MAX : LONGLONG_MAX;
    goto warn;
  }
  nr= (ulonglong) val_int();
  if ((length == 8) && !(field->flags & UNSIGNED_FLAG) && (nr > LONGLONG_MAX))
  {
    nr= LONGLONG_MAX;
    goto warn;
  }
  return field->store((longlong) nr, TRUE);  // Assume hex numbers are unsigned

warn:
  if (!field->store((longlong) nr, TRUE))
    field->set_warning(MYSQL_ERROR::WARN_LEVEL_WARN, ER_WARN_DATA_OUT_OF_RANGE,
                       1);
  return 1;
}


void Item_hex_hybrid::print(String *str, enum_query_type query_type)
{
  uint32 len= min(str_value.length(), sizeof(longlong));
  const char *ptr= str_value.ptr() + str_value.length() - len;
  str->append("0x");
  str->append_hex(ptr, len);
}


void Item_hex_string::print(String *str, enum_query_type query_type)
{
  str->append("X'");
  str->append_hex(str_value.ptr(), str_value.length());
  str->append("'");
}


bool Item_hex_constant::eq(const Item *arg, bool binary_cmp) const
{
  if (arg->basic_const_item() && arg->type() == type() &&
      arg->cast_to_int_type() == cast_to_int_type())
  {
    if (binary_cmp)
      return !stringcmp(&str_value, &arg->str_value);
    return !sortcmp(&str_value, &arg->str_value, collation.collation);
  }
  return FALSE;
}


Item *Item_hex_constant::safe_charset_converter(CHARSET_INFO *tocs)
{
  Item_string *conv;
  String tmp, *str= val_str(&tmp);

  if (!(conv= new Item_string(str->ptr(), str->length(), tocs)))
    return NULL;
  conv->str_value.copy();
  conv->str_value.mark_as_const();
  return conv;
}


/*
  bin item.
  In string context this is a binary string.
  In number context this is a longlong value.
*/
  
Item_bin_string::Item_bin_string(const char *str, uint str_length)
{
  const char *end= str + str_length - 1;
  uchar bits= 0;
  uint power= 1;

  max_length= (str_length + 7) >> 3;
  char *ptr= (char*) sql_alloc(max_length + 1);
  if (!ptr)
    return;
  str_value.set(ptr, max_length, &my_charset_bin);

  if (max_length > 0)
  {
    ptr+= max_length - 1;
    ptr[1]= 0;                     // Set end null for string
    for (; end >= str; end--)
    {
      if (power == 256)
      {
        power= 1;
        *ptr--= bits;
        bits= 0;
      }
      if (*end == '1')
        bits|= power;
      power<<= 1;
    }
    *ptr= (char) bits;
  }
  else
    ptr[0]= 0;

  collation.set(&my_charset_bin, DERIVATION_COERCIBLE);
  fixed= 1;
}


/**
  Pack data in buffer for sending.
*/

bool Item_null::send(Protocol *protocol, String *packet)
{
  return protocol->store_null();
}

/**
  This is only called from items that is not of type item_field.
*/

bool Item::send(Protocol *protocol, String *buffer)
{
  bool UNINIT_VAR(result);                       // Will be set if null_value == 0
  enum_field_types f_type;

  switch ((f_type=field_type())) {
  default:
  case MYSQL_TYPE_NULL:
  case MYSQL_TYPE_DECIMAL:
  case MYSQL_TYPE_ENUM:
  case MYSQL_TYPE_SET:
  case MYSQL_TYPE_TINY_BLOB:
  case MYSQL_TYPE_MEDIUM_BLOB:
  case MYSQL_TYPE_LONG_BLOB:
  case MYSQL_TYPE_BLOB:
  case MYSQL_TYPE_GEOMETRY:
  case MYSQL_TYPE_STRING:
  case MYSQL_TYPE_VAR_STRING:
  case MYSQL_TYPE_VARCHAR:
  case MYSQL_TYPE_BIT:
  case MYSQL_TYPE_NEWDECIMAL:
  {
    String *res;
    if ((res=val_str(buffer)))
    {
      DBUG_ASSERT(!null_value);
      result= protocol->store(res->ptr(),res->length(),res->charset());
    }
    else
    {
      DBUG_ASSERT(null_value);
    }
    break;
  }
  case MYSQL_TYPE_TINY:
  {
    longlong nr;
    nr= val_int();
    if (!null_value)
      result= protocol->store_tiny(nr);
    break;
  }
  case MYSQL_TYPE_SHORT:
  case MYSQL_TYPE_YEAR:
  {
    longlong nr;
    nr= val_int();
    if (!null_value)
      result= protocol->store_short(nr);
    break;
  }
  case MYSQL_TYPE_INT24:
  case MYSQL_TYPE_LONG:
  {
    longlong nr;
    nr= val_int();
    if (!null_value)
      result= protocol->store_long(nr);
    break;
  }
  case MYSQL_TYPE_LONGLONG:
  {
    longlong nr;
    nr= val_int();
    if (!null_value)
      result= protocol->store_longlong(nr, unsigned_flag);
    break;
  }
  case MYSQL_TYPE_FLOAT:
  {
    float nr;
    nr= (float) val_real();
    if (!null_value)
      result= protocol->store(nr, decimals, buffer);
    break;
  }
  case MYSQL_TYPE_DOUBLE:
  {
    double nr= val_real();
    if (!null_value)
      result= protocol->store(nr, decimals, buffer);
    break;
  }
  case MYSQL_TYPE_DATETIME:
  case MYSQL_TYPE_DATE:
  case MYSQL_TYPE_TIMESTAMP:
  {
    MYSQL_TIME tm;
    get_date(&tm, sql_mode_for_dates());
    if (!null_value)
    {
      if (f_type == MYSQL_TYPE_DATE)
	return protocol->store_date(&tm);
      else
	result= protocol->store(&tm, decimals);
    }
    break;
  }
  case MYSQL_TYPE_TIME:
  {
    MYSQL_TIME tm;
    get_time(&tm);
    if (!null_value)
      result= protocol->store_time(&tm, decimals);
    break;
  }
  }
  if (null_value)
    result= protocol->store_null();
  return result;
}


/**
  Check if an item is a constant one and can be cached.

  @param arg [out] TRUE <=> Cache this item.

  @return TRUE  Go deeper in item tree.
  @return FALSE Don't go deeper in item tree.
*/

bool Item::cache_const_expr_analyzer(uchar **arg)
{
  bool *cache_flag= (bool*)*arg;
  if (!*cache_flag)
  {
    Item *item= real_item();
    /*
      Cache constant items unless it's a basic constant, constant field or
      a subselect (they use their own cache).
    */
    if (const_item() &&
        !(basic_const_item() || item->basic_const_item() ||
          item->type() == Item::FIELD_ITEM ||
          item->type() == SUBSELECT_ITEM ||
           /*
             Do not cache GET_USER_VAR() function as its const_item() may
             return TRUE for the current thread but it still may change
             during the execution.
           */
          (item->type() == Item::FUNC_ITEM &&
           ((Item_func*)item)->functype() == Item_func::GUSERVAR_FUNC)))
      *cache_flag= TRUE;
    return TRUE;
  }
  return FALSE;
}


/**
  Cache item if needed.

  @param arg   TRUE <=> Cache this item.

  @return cache if cache needed.
  @return this otherwise.
*/

Item* Item::cache_const_expr_transformer(uchar *arg)
{
  if (*(bool*)arg)
  {
    *((bool*)arg)= FALSE;
    Item_cache *cache= Item_cache::get_cache(this);
    if (!cache)
      return NULL;
    cache->setup(this);
    cache->store(this);
    return cache;
  }
  return this;
}


bool Item_field::send(Protocol *protocol, String *buffer)
{
  return protocol->store(result_field);
}


void Item_field::update_null_value() 
{ 
  /* 
    need to set no_errors to prevent warnings about type conversion 
    popping up.
  */
  THD *thd= field->table->in_use;
  int no_errors;

  no_errors= thd->no_errors;
  thd->no_errors= 1;
  Item::update_null_value();
  thd->no_errors= no_errors;
}


/*
  Add the field to the select list and substitute it for the reference to
  the field.

  SYNOPSIS
    Item_field::update_value_transformer()
    select_arg      current select

  DESCRIPTION
    If the field doesn't belong to the table being inserted into then it is
    added to the select list, pointer to it is stored in the ref_pointer_array
    of the select and the field itself is substituted for the Item_ref object.
    This is done in order to get correct values from update fields that
    belongs to the SELECT part in the INSERT .. SELECT .. ON DUPLICATE KEY
    UPDATE statement.

  RETURN
    0             if error occured
    ref           if all conditions are met
    this field    otherwise
*/

Item *Item_field::update_value_transformer(uchar *select_arg)
{
  SELECT_LEX *select= (SELECT_LEX*)select_arg;
  DBUG_ASSERT(fixed);

  if (field->table != select->context.table_list->table &&
      type() != Item::TRIGGER_FIELD_ITEM)
  {
    List<Item> *all_fields= &select->join->all_fields;
    Item **ref_pointer_array= select->ref_pointer_array;
    DBUG_ASSERT(all_fields->elements <= select->ref_pointer_array_size);
    int el= all_fields->elements;
    Item_ref *ref;

    ref_pointer_array[el]= (Item*)this;
    all_fields->push_front((Item*)this);
    ref= new Item_ref(&select->context, ref_pointer_array + el,
                      table_name, field_name);
    return ref;
  }
  return this;
}


void Item_field::print(String *str, enum_query_type query_type)
{
  if (field && field->table->const_table &&
      !(query_type & QT_NO_DATA_EXPANSION))
  {
    print_value(str);
    return;
  }
  Item_ident::print(str, query_type);
}


Item_ref::Item_ref(Name_resolution_context *context_arg,
                   Item **item, const char *table_name_arg,
                   const char *field_name_arg,
                   bool alias_name_used_arg)
  :Item_ident(context_arg, NullS, table_name_arg, field_name_arg),
   result_field(0), ref(item), reference_trough_name(0)
{
  alias_name_used= alias_name_used_arg;
  /*
    This constructor used to create some internals references over fixed items
  */
  if ((set_properties_only= (ref && *ref && (*ref)->fixed)))
    set_properties();
}

/*
  A Field_enumerator-compatible class that invokes mark_as_dependent() for
  each field that is a reference to some ancestor of current_select.
*/
class Dependency_marker: public Field_enumerator
{
public:
  THD *thd;
  st_select_lex *current_select;
  virtual void visit_field(Item_field *item)
  {
    // Find which select the field is in. This is achieved by walking up 
    // the select tree and looking for the table of interest.
    st_select_lex *sel;
    for (sel= current_select; sel; sel= sel->outer_select())
    {
      List_iterator<TABLE_LIST> li(sel->leaf_tables);
      TABLE_LIST *tbl;
      while ((tbl= li++))
      {
        if (tbl->table == item->field->table)
        {
          if (sel != current_select)
            mark_as_dependent(thd, sel, current_select, item, item);
          return;
        }
      }
    }
  }
};

Item_ref::Item_ref(TABLE_LIST *view_arg, Item **item,
                   const char *field_name_arg, bool alias_name_used_arg)
  :Item_ident(view_arg, field_name_arg),
   result_field(NULL), ref(item), reference_trough_name(0)
{
  alias_name_used= alias_name_used_arg;
  /*
    This constructor is used to create some internal references over fixed items
  */
  if ((set_properties_only= (ref && *ref && (*ref)->fixed)))
    set_properties();
}


/**
  Resolve the name of a reference to a column reference.

  The method resolves the column reference represented by 'this' as a column
  present in one of: GROUP BY clause, SELECT clause, outer queries. It is
  used typically for columns in the HAVING clause which are not under
  aggregate functions.

  POSTCONDITION @n
  Item_ref::ref is 0 or points to a valid item.

  @note
    The name resolution algorithm used is (where [T_j] is an optional table
    name that qualifies the column name):

  @code
        resolve_extended([T_j].col_ref_i)
        {
          Search for a column or derived column named col_ref_i [in table T_j]
          in the SELECT and GROUP clauses of Q.

          if such a column is NOT found AND    // Lookup in outer queries.
             there are outer queries
          {
            for each outer query Q_k beginning from the inner-most one
           {
              Search for a column or derived column named col_ref_i
              [in table T_j] in the SELECT and GROUP clauses of Q_k.

              if such a column is not found AND
                 - Q_k is not a group query AND
                 - Q_k is not inside an aggregate function
                 OR
                 - Q_(k-1) is not in a HAVING or SELECT clause of Q_k
              {
                search for a column or derived column named col_ref_i
                [in table T_j] in the FROM clause of Q_k;
              }
            }
          }
        }
  @endcode
  @n
    This procedure treats GROUP BY and SELECT clauses as one namespace for
    column references in HAVING. Notice that compared to
    Item_field::fix_fields, here we first search the SELECT and GROUP BY
    clauses, and then we search the FROM clause.

  @param[in]     thd        current thread
  @param[in,out] reference  view column if this item was resolved to a
    view column

  @todo
    Here we could first find the field anyway, and then test this
    condition, so that we can give a better error message -
    ER_WRONG_FIELD_WITH_GROUP, instead of the less informative
    ER_BAD_FIELD_ERROR which we produce now.

  @retval
    TRUE  if error
  @retval
    FALSE on success
*/

bool Item_ref::fix_fields(THD *thd, Item **reference)
{
  enum_parsing_place place= NO_MATTER;
  DBUG_ASSERT(fixed == 0);
  SELECT_LEX *current_sel= thd->lex->current_select;

  if (set_properties_only)
  {
    /* do nothing */
  }
  else if (!ref || ref == not_found_item)
  {
    DBUG_ASSERT(reference_trough_name != 0);
    if (!(ref= resolve_ref_in_select_and_group(thd, this,
                                               context->select_lex)))
      goto error;             /* Some error occurred (e.g. ambiguous names). */

    if (ref == not_found_item) /* This reference was not resolved. */
    {
      Name_resolution_context *last_checked_context= context;
      Name_resolution_context *outer_context= context->outer_context;
      Field *from_field;
      ref= 0;

      if (!outer_context)
      {
        /* The current reference cannot be resolved in this query. */
        my_error(ER_BAD_FIELD_ERROR,MYF(0),
                 this->full_name(), thd->where);
        goto error;
      }

      /*
        If there is an outer context (select), and it is not a derived table
        (which do not support the use of outer fields for now), try to
        resolve this reference in the outer select(s).

        We treat each subselect as a separate namespace, so that different
        subselects may contain columns with the same names. The subselects are
        searched starting from the innermost.
      */
      from_field= (Field*) not_found_field;

      do
      {
        SELECT_LEX *select= outer_context->select_lex;
        Item_subselect *prev_subselect_item=
          last_checked_context->select_lex->master_unit()->item;
        last_checked_context= outer_context;

        /* Search in the SELECT and GROUP lists of the outer select. */
        if (outer_context->resolve_in_select_list)
        {
          if (!(ref= resolve_ref_in_select_and_group(thd, this, select)))
            goto error; /* Some error occurred (e.g. ambiguous names). */
          if (ref != not_found_item)
          {
            DBUG_ASSERT(*ref && (*ref)->fixed);
            prev_subselect_item->used_tables_cache|= (*ref)->used_tables();
            prev_subselect_item->const_item_cache&= (*ref)->const_item();
            break;
          }
          /*
            Set ref to 0 to ensure that we get an error in case we replaced
            this item with another item and still use this item in some
            other place of the parse tree.
          */
          ref= 0;
        }

        place= prev_subselect_item->parsing_place;
        /*
          Check table fields only if the subquery is used somewhere out of
          HAVING or the outer SELECT does not use grouping (i.e. tables are
          accessible).
          TODO:
          Here we could first find the field anyway, and then test this
          condition, so that we can give a better error message -
          ER_WRONG_FIELD_WITH_GROUP, instead of the less informative
          ER_BAD_FIELD_ERROR which we produce now.
        */
        if ((place != IN_HAVING ||
             (!select->with_sum_func &&
              select->group_list.elements == 0)))
        {
          /*
            In case of view, find_field_in_tables() write pointer to view
            field expression to 'reference', i.e. it substitute that
            expression instead of this Item_ref
          */
          from_field= find_field_in_tables(thd, this,
                                           outer_context->
                                             first_name_resolution_table,
                                           outer_context->
                                             last_name_resolution_table,
                                           reference,
                                           IGNORE_EXCEPT_NON_UNIQUE,
                                           TRUE, TRUE);
          if (! from_field)
            goto error;
          if (from_field == view_ref_found)
          {
            Item::Type refer_type= (*reference)->type();
            prev_subselect_item->used_tables_cache|=
              (*reference)->used_tables();
            prev_subselect_item->const_item_cache&=
              (*reference)->const_item();
            DBUG_ASSERT((*reference)->type() == REF_ITEM);
            mark_as_dependent(thd, last_checked_context->select_lex,
                              context->select_lex, this,
                              ((refer_type == REF_ITEM ||
                                refer_type == FIELD_ITEM) ?
                               (Item_ident*) (*reference) :
                               0));
            /*
              view reference found, we substituted it instead of this
              Item, so can quit
            */
            return FALSE;
          }
          if (from_field != not_found_field)
          {
            if (cached_table && cached_table->select_lex &&
                outer_context->select_lex &&
                cached_table->select_lex != outer_context->select_lex)
            {
              /*
                Due to cache, find_field_in_tables() can return field which
                doesn't belong to provided outer_context. In this case we have
                to find proper field context in order to fix field correcly.
              */
              do
              {
                outer_context= outer_context->outer_context;
                select= outer_context->select_lex;
                prev_subselect_item=
                  last_checked_context->select_lex->master_unit()->item;
                last_checked_context= outer_context;
              } while (outer_context && outer_context->select_lex &&
                       cached_table->select_lex != outer_context->select_lex);
            }
            prev_subselect_item->used_tables_cache|= from_field->table->map;
            prev_subselect_item->const_item_cache= 0;
            break;
          }
        }
        DBUG_ASSERT(from_field == not_found_field);

        /* Reference is not found => depend on outer (or just error). */
        prev_subselect_item->used_tables_cache|= OUTER_REF_TABLE_BIT;
        prev_subselect_item->const_item_cache= 0;

        outer_context= outer_context->outer_context;
      } while (outer_context);

      DBUG_ASSERT(from_field != 0 && from_field != view_ref_found);
      if (from_field != not_found_field)
      {
        Item_field* fld;
        if (!(fld= new Item_field(from_field)))
          goto error;
        thd->change_item_tree(reference, fld);
        mark_as_dependent(thd, last_checked_context->select_lex,
                          current_sel, fld, fld);
        /*
          A reference is resolved to a nest level that's outer or the same as
          the nest level of the enclosing set function : adjust the value of
          max_arg_level for the function if it's needed.
        */
        if (thd->lex->in_sum_func &&
            thd->lex->in_sum_func->nest_level >= 
            last_checked_context->select_lex->nest_level)
          set_if_bigger(thd->lex->in_sum_func->max_arg_level,
                        last_checked_context->select_lex->nest_level);
        return FALSE;
      }
      if (ref == 0)
      {
        /* The item was not a table field and not a reference */
        my_error(ER_BAD_FIELD_ERROR, MYF(0),
                 this->full_name(), thd->where);
        goto error;
      }
      /* Should be checked in resolve_ref_in_select_and_group(). */
      DBUG_ASSERT(*ref && (*ref)->fixed);
      mark_as_dependent(thd, last_checked_context->select_lex,
                        context->select_lex, this, this);
      /*
        A reference is resolved to a nest level that's outer or the same as
        the nest level of the enclosing set function : adjust the value of
        max_arg_level for the function if it's needed.
      */
      if (thd->lex->in_sum_func &&
          thd->lex->in_sum_func->nest_level >= 
          last_checked_context->select_lex->nest_level)
        set_if_bigger(thd->lex->in_sum_func->max_arg_level,
                      last_checked_context->select_lex->nest_level);
    }
  }
  else if (ref_type() != VIEW_REF)
  {
    /*
      It could be that we're referring to something that's in ancestor selects.
      We must make an appropriate mark_as_dependent() call for each such
      outside reference.
    */
    Dependency_marker dep_marker;
    dep_marker.current_select= current_sel;
    dep_marker.thd= thd;
    (*ref)->walk(&Item::enumerate_field_refs_processor, FALSE,
                 (uchar*)&dep_marker);
  }

  DBUG_ASSERT(*ref);
  /*
    Check if this is an incorrect reference in a group function or forward
    reference. Do not issue an error if this is:
      1. outer reference (will be fixed later by the fix_inner_refs function);
      2. an unnamed reference inside an aggregate function.
  */
  if (!((*ref)->type() == REF_ITEM &&
       ((Item_ref *)(*ref))->ref_type() == OUTER_REF) &&
      (((*ref)->with_sum_func && name &&
        !(current_sel->linkage != GLOBAL_OPTIONS_TYPE &&
          current_sel->having_fix_field)) ||
       !(*ref)->fixed))
  {
    my_error(ER_ILLEGAL_REFERENCE, MYF(0),
             name, ((*ref)->with_sum_func?
                    "reference to group function":
                    "forward reference in item list"));
    goto error;
  }

  set_properties();

  if ((*ref)->check_cols(1))
    goto error;
  return FALSE;

error:
  context->process_error(thd);
  return TRUE;
}


void Item_ref::set_properties()
{
  max_length= (*ref)->max_length;
  maybe_null= (*ref)->maybe_null;
  decimals=   (*ref)->decimals;
  collation.set((*ref)->collation);
  /*
    We have to remember if we refer to a sum function, to ensure that
    split_sum_func() doesn't try to change the reference.
  */
  with_sum_func= (*ref)->with_sum_func;
  with_field= (*ref)->with_field;
  unsigned_flag= (*ref)->unsigned_flag;
  fixed= 1;
  if (alias_name_used)
    return;
  if ((*ref)->type() == FIELD_ITEM)
    alias_name_used= ((Item_ident *) (*ref))->alias_name_used;
  else
    alias_name_used= TRUE; // it is not field, so it is was resolved by alias
}


void Item_ref::cleanup()
{
  DBUG_ENTER("Item_ref::cleanup");
  Item_ident::cleanup();
  result_field= 0;
  if (reference_trough_name)
  {
    /* We have to reset the reference as it may been freed */
    ref= 0;
  }
  DBUG_VOID_RETURN;
}


/**
  Transform an Item_ref object with a transformer callback function.

  The function first applies the transform method to the item
  referenced by this Item_reg object. If this returns a new item the
  old item is substituted for a new one. After this the transformer
  is applied to the Item_ref object.

  @param transformer   the transformer callback function to be applied to
                       the nodes of the tree of the object
  @param argument      parameter to be passed to the transformer

  @return Item returned as the result of transformation of the Item_ref object
    @retval !NULL The transformation was successful
    @retval NULL  Out of memory error
*/

Item* Item_ref::transform(Item_transformer transformer, uchar *arg)
{
  DBUG_ASSERT(!current_thd->stmt_arena->is_stmt_prepare());
  DBUG_ASSERT((*ref) != NULL);

  /* Transform the object we are referencing. */
  Item *new_item= (*ref)->transform(transformer, arg);
  if (!new_item)
    return NULL;

  /*
    THD::change_item_tree() should be called only if the tree was
    really transformed, i.e. when a new item has been created.
    Otherwise we'll be allocating a lot of unnecessary memory for
    change records at each execution.
  */
  if (*ref != new_item)
    current_thd->change_item_tree(ref, new_item);

  /* Transform the item ref object. */
  return (this->*transformer)(arg);
}


/**
  Compile an Item_ref object with a processor and a transformer
  callback functions.

  First the function applies the analyzer to the Item_ref object. Then
  if the analizer succeeeds we first applies the compile method to the
  object the Item_ref object is referencing. If this returns a new
  item the old item is substituted for a new one.  After this the
  transformer is applied to the Item_ref object itself.
  The compile function is not called if the analyzer returns NULL
  in the parameter arg_p. 

  @param analyzer      the analyzer callback function to be applied to the
                       nodes of the tree of the object
  @param[in,out] arg_p parameter to be passed to the processor
  @param transformer   the transformer callback function to be applied to the
                       nodes of the tree of the object
  @param arg_t         parameter to be passed to the transformer

  @return Item returned as the result of transformation of the Item_ref object
*/

Item* Item_ref::compile(Item_analyzer analyzer, uchar **arg_p,
                        Item_transformer transformer, uchar *arg_t)
{
  /* Analyze this Item object. */
  if (!(this->*analyzer)(arg_p))
    return NULL;

  /* Compile the Item we are referencing. */
  DBUG_ASSERT((*ref) != NULL);
  if (*arg_p)
  {
    uchar *arg_v= *arg_p;
    Item *new_item= (*ref)->compile(analyzer, &arg_v, transformer, arg_t);
    if (new_item && *ref != new_item)
      current_thd->change_item_tree(ref, new_item);
  }

  /* Transform this Item object. */
  return (this->*transformer)(arg_t);
}


void Item_ref::print(String *str, enum_query_type query_type)
{
  if (ref)
  {
    if ((*ref)->type() != Item::CACHE_ITEM && ref_type() != VIEW_REF &&
        !table_name && name && alias_name_used)
    {
      THD *thd= current_thd;
      append_identifier(thd, str, (*ref)->real_item()->name,
                        strlen((*ref)->real_item()->name));
    }
    else
      (*ref)->print(str, query_type);
  }
  else
    Item_ident::print(str, query_type);
}


bool Item_ref::send(Protocol *prot, String *tmp)
{
  if (result_field)
    return prot->store(result_field);
  return (*ref)->send(prot, tmp);
}


double Item_ref::val_result()
{
  if (result_field)
  {
    if ((null_value= result_field->is_null()))
      return 0.0;
    return result_field->val_real();
  }
  return val_real();
}


bool Item_ref::is_null_result()
{
  if (result_field)
    return (null_value=result_field->is_null());

  return is_null();
}


longlong Item_ref::val_int_result()
{
  if (result_field)
  {
    if ((null_value= result_field->is_null()))
      return 0;
    return result_field->val_int();
  }
  return val_int();
}


String *Item_ref::str_result(String* str)
{
  if (result_field)
  {
    if ((null_value= result_field->is_null()))
      return 0;
    str->set_charset(str_value.charset());
    return result_field->val_str(str, &str_value);
  }
  return val_str(str);
}


my_decimal *Item_ref::val_decimal_result(my_decimal *decimal_value)
{
  if (result_field)
  {
    if ((null_value= result_field->is_null()))
      return 0;
    return result_field->val_decimal(decimal_value);
  }
  return val_decimal(decimal_value);
}


bool Item_ref::val_bool_result()
{
  if (result_field)
  {
    if ((null_value= result_field->is_null()))
      return 0;
    switch (result_field->result_type()) {
    case INT_RESULT:
      return result_field->val_int() != 0;
    case DECIMAL_RESULT:
    {
      my_decimal decimal_value;
      my_decimal *val= result_field->val_decimal(&decimal_value);
      if (val)
        return !my_decimal_is_zero(val);
      return 0;
    }
    case REAL_RESULT:
    case STRING_RESULT:
      return result_field->val_real() != 0.0;
    case ROW_RESULT:
    case TIME_RESULT:
    case IMPOSSIBLE_RESULT:
      DBUG_ASSERT(0);
    }
  }
  return val_bool();
}


void Item_ref::save_result(Field *to)
{
  if (result_field)
  {
    save_field_in_field(result_field, &null_value, to, TRUE);
    return;
  }
  (*ref)->save_result(to);
  null_value= (*ref)->null_value;
}


void Item_ref::save_val(Field *to)
{
  (*ref)->save_result(to);
  null_value= (*ref)->null_value;
}


double Item_ref::val_real()
{
  DBUG_ASSERT(fixed);
  double tmp=(*ref)->val_result();
  null_value=(*ref)->null_value;
  return tmp;
}


longlong Item_ref::val_int()
{
  DBUG_ASSERT(fixed);
  longlong tmp=(*ref)->val_int_result();
  null_value=(*ref)->null_value;
  return tmp;
}


bool Item_ref::val_bool()
{
  DBUG_ASSERT(fixed);
  bool tmp= (*ref)->val_bool_result();
  null_value= (*ref)->null_value;
  return tmp;
}


String *Item_ref::val_str(String* tmp)
{
  DBUG_ASSERT(fixed);
  tmp=(*ref)->str_result(tmp);
  null_value=(*ref)->null_value;
  return tmp;
}


bool Item_ref::is_null()
{
  DBUG_ASSERT(fixed);
  bool tmp=(*ref)->is_null_result();
  null_value=(*ref)->null_value;
  return tmp;
}


bool Item_ref::get_date(MYSQL_TIME *ltime,ulonglong fuzzydate)
{
  return (null_value=(*ref)->get_date_result(ltime,fuzzydate));
}


my_decimal *Item_ref::val_decimal(my_decimal *decimal_value)
{
  my_decimal *val= (*ref)->val_decimal_result(decimal_value);
  null_value= (*ref)->null_value;
  return val;
}

int Item_ref::save_in_field(Field *to, bool no_conversions)
{
  int res;
  if (result_field)
  {
    if (result_field->is_null())
    {
      null_value= 1;
      res= set_field_to_null_with_conversions(to, no_conversions);
      return res;
    }
    to->set_notnull();
    res= field_conv(to, result_field);
    null_value= 0;
    return res;
  }
  res= (*ref)->save_in_field(to, no_conversions);
  null_value= (*ref)->null_value;
  return res;
}


void Item_ref::save_org_in_field(Field *field)
{
  (*ref)->save_org_in_field(field);
}


void Item_ref::make_field(Send_field *field)
{
  (*ref)->make_field(field);
  /* Non-zero in case of a view */
  if (name)
    field->col_name= name;
  if (table_name)
    field->table_name= table_name;
  if (db_name)
    field->db_name= db_name;
  if (orig_field_name)
    field->org_col_name= orig_field_name;
  if (orig_table_name)
    field->org_table_name= orig_table_name;
}


Item *Item_ref::get_tmp_table_item(THD *thd)
{
  if (!result_field)
    return (*ref)->get_tmp_table_item(thd);

  Item_field *item= new Item_field(result_field);
  if (item)
  {
    item->table_name= table_name;
    item->db_name= db_name;
  }
  return item;
}


void Item_ref_null_helper::print(String *str, enum_query_type query_type)
{
  str->append(STRING_WITH_LEN("<ref_null_helper>("));
  if (ref)
    (*ref)->print(str, query_type);
  else
    str->append('?');
  str->append(')');
}


void Item_direct_ref::save_val(Field *to)
{
  (*ref)->save_val(to);
  null_value=(*ref)->null_value;
}


double Item_direct_ref::val_real()
{
  double tmp=(*ref)->val_real();
  null_value=(*ref)->null_value;
  return tmp;
}


longlong Item_direct_ref::val_int()
{
  longlong tmp=(*ref)->val_int();
  null_value=(*ref)->null_value;
  return tmp;
}


String *Item_direct_ref::val_str(String* tmp)
{
  tmp=(*ref)->val_str(tmp);
  null_value=(*ref)->null_value;
  return tmp;
}


my_decimal *Item_direct_ref::val_decimal(my_decimal *decimal_value)
{
  my_decimal *tmp= (*ref)->val_decimal(decimal_value);
  null_value=(*ref)->null_value;
  return tmp;
}


bool Item_direct_ref::val_bool()
{
  bool tmp= (*ref)->val_bool();
  null_value=(*ref)->null_value;
  return tmp;
}


bool Item_direct_ref::is_null()
{
  return (*ref)->is_null();
}


bool Item_direct_ref::get_date(MYSQL_TIME *ltime,ulonglong fuzzydate)
{
  return (null_value=(*ref)->get_date(ltime,fuzzydate));
}


Item_cache_wrapper::~Item_cache_wrapper()
{
  DBUG_ASSERT(expr_cache == 0);
}

Item_cache_wrapper::Item_cache_wrapper(Item *item_arg)
:orig_item(item_arg), expr_cache(NULL), expr_value(NULL)
{
  DBUG_ASSERT(orig_item->fixed);
  max_length= orig_item->max_length;
  maybe_null= orig_item->maybe_null;
  decimals=   orig_item->decimals;
  collation.set(orig_item->collation);
  with_sum_func= orig_item->with_sum_func;
  with_field= orig_item->with_field;
  unsigned_flag= orig_item->unsigned_flag;
  name= item_arg->name;
  name_length= item_arg->name_length;
  with_subselect=  orig_item->with_subselect;

  if ((expr_value= Item_cache::get_cache(orig_item)))
    expr_value->setup(orig_item);

  fixed= 1;
}


/**
  Initialize the cache if it is needed
*/

void Item_cache_wrapper::init_on_demand()
{
    if (!expr_cache->is_inited())
    {
      orig_item->get_cache_parameters(parameters);
      expr_cache->init();
    }
}


void Item_cache_wrapper::print(String *str, enum_query_type query_type)
{
  str->append(func_name());
  if (expr_cache)
  {
    init_on_demand();
    expr_cache->print(str, query_type);
  }
  else
    str->append(STRING_WITH_LEN("<<DISABLED>>"));
  str->append('(');
  orig_item->print(str, query_type);
  str->append(')');
}


/**
  Prepare the expression cache wrapper (do nothing)

  @retval FALSE OK
*/

bool Item_cache_wrapper::fix_fields(THD *thd  __attribute__((unused)),
                                    Item **it __attribute__((unused)))
{
  DBUG_ASSERT(orig_item->fixed);
  DBUG_ASSERT(fixed);
  return FALSE;
}

bool Item_cache_wrapper::send(Protocol *protocol, String *buffer)
{
  if (result_field)
    return protocol->store(result_field);
  return Item::send(protocol, buffer);
}

/**
  Clean the expression cache wrapper up before reusing it.
*/

void Item_cache_wrapper::cleanup()
{
  DBUG_ENTER("Item_cache_wrapper::cleanup");
  Item_result_field::cleanup();
  delete expr_cache;
  expr_cache= 0;
  /* expr_value is Item so it will be destroyed from list of Items */
  expr_value= 0;
  parameters.empty();
  DBUG_VOID_RETURN;
}


/**
  Create an expression cache that uses a temporary table

  @param thd           Thread handle
  @param depends_on    Parameters of the expression to create cache for

  @details
  The function takes 'depends_on' as the list of all parameters for
  the expression wrapped into this object and creates an expression
  cache in a temporary table containing the field for the parameters
  and the result of the expression.

  @retval FALSE OK
  @retval TRUE  Error
*/

bool Item_cache_wrapper::set_cache(THD *thd)
{
  DBUG_ENTER("Item_cache_wrapper::set_cache");
  DBUG_ASSERT(expr_cache == 0);
  expr_cache= new Expression_cache_tmptable(thd, parameters, expr_value);
  DBUG_RETURN(expr_cache == NULL);
}


/**
  Check if the current values of the parameters are in the expression cache

  @details
  The function checks whether the current set of the parameters of the
  referenced item can be found in the expression cache. If so the function
  returns the item by which the result of the expression can be easily
  extracted from the cache with the corresponding val_* method.

  @retval NULL    - parameters are not in the cache
  @retval <item*> - item providing the result of the expression found in cache
*/

Item *Item_cache_wrapper::check_cache()
{
  DBUG_ENTER("Item_cache_wrapper::check_cache");
  if (expr_cache)
  {
    Expression_cache_tmptable::result res;
    Item *cached_value;
    init_on_demand();
    res= expr_cache->check_value(&cached_value);
    if (res == Expression_cache_tmptable::HIT)
      DBUG_RETURN(cached_value);
  }
  DBUG_RETURN(NULL);
}


/**
  Get the value of the cached expression and put it in the cache
*/

inline void Item_cache_wrapper::cache()
{
  expr_value->store(orig_item);
  expr_value->cache_value();
  expr_cache->put_value(expr_value); // put in expr_cache
}


/**
  Get the value of the possibly cached item into the field.
*/

void Item_cache_wrapper::save_val(Field *to)
{
  Item *cached_value;
  DBUG_ENTER("Item_cache_wrapper::val_int");
  if (!expr_cache)
  {
    orig_item->save_val(to);
    null_value= orig_item->null_value;
    DBUG_VOID_RETURN;
  }

  if ((cached_value= check_cache()))
  {
    cached_value->save_val(to);
    null_value= cached_value->null_value;
    DBUG_VOID_RETURN;
  }
  cache();
  null_value= expr_value->null_value;
  expr_value->save_val(to);
  DBUG_VOID_RETURN;
}


/**
  Get the integer value of the possibly cached item.
*/

longlong Item_cache_wrapper::val_int()
{
  Item *cached_value;
  DBUG_ENTER("Item_cache_wrapper::val_int");
  if (!expr_cache)
  {
    longlong tmp= orig_item->val_int();
    null_value= orig_item->null_value;
    DBUG_RETURN(tmp);
  }

  if ((cached_value= check_cache()))
  {
    longlong tmp= cached_value->val_int();
    null_value= cached_value->null_value;
    DBUG_RETURN(tmp);
  }
  cache();
  null_value= expr_value->null_value;
  DBUG_RETURN(expr_value->val_int());
}


/**
  Get the real value of the possibly cached item
*/

double Item_cache_wrapper::val_real()
{
  Item *cached_value;
  DBUG_ENTER("Item_cache_wrapper::val_real");
  if (!expr_cache)
  {
    double tmp= orig_item->val_real();
    null_value= orig_item->null_value;
    DBUG_RETURN(tmp);
  }

  if ((cached_value= check_cache()))
  {
    double tmp= cached_value->val_real();
    null_value= cached_value->null_value;
    DBUG_RETURN(tmp);
  }
  cache();
  null_value= expr_value->null_value;
  DBUG_RETURN(expr_value->val_real());
}


/**
  Get the string value of the possibly cached item
*/

String *Item_cache_wrapper::val_str(String* str)
{
  Item *cached_value;
  DBUG_ENTER("Item_cache_wrapper::val_str");
  if (!expr_cache)
  {
    String *tmp= orig_item->val_str(str);
    null_value= orig_item->null_value;
    DBUG_RETURN(tmp);
  }

  if ((cached_value= check_cache()))
  {
    String *tmp= cached_value->val_str(str);
    null_value= cached_value->null_value;
    DBUG_RETURN(tmp);
  }
  cache();
  if ((null_value= expr_value->null_value))
    DBUG_RETURN(NULL);
  DBUG_RETURN(expr_value->val_str(str));
}


/**
  Get the decimal value of the possibly cached item
*/

my_decimal *Item_cache_wrapper::val_decimal(my_decimal* decimal_value)
{
  Item *cached_value;
  DBUG_ENTER("Item_cache_wrapper::val_decimal");
  if (!expr_cache)
  {
    my_decimal *tmp= orig_item->val_decimal(decimal_value);
    null_value= orig_item->null_value;
    DBUG_RETURN(tmp);
  }

  if ((cached_value= check_cache()))
  {
    my_decimal *tmp= cached_value->val_decimal(decimal_value);
    null_value= cached_value->null_value;
    DBUG_RETURN(tmp);
  }
  cache();
  if ((null_value= expr_value->null_value))
    DBUG_RETURN(NULL);
  DBUG_RETURN(expr_value->val_decimal(decimal_value));
}


/**
  Get the boolean value of the possibly cached item
*/

bool Item_cache_wrapper::val_bool()
{
  Item *cached_value;
  DBUG_ENTER("Item_cache_wrapper::val_bool");
  if (!expr_cache)
  {
    bool tmp= orig_item->val_bool();
    null_value= orig_item->null_value;
    DBUG_RETURN(tmp);
  }

  if ((cached_value= check_cache()))
  {
    bool tmp= cached_value->val_bool();
    null_value= cached_value->null_value;
    DBUG_RETURN(tmp);
  }
  cache();
  null_value= expr_value->null_value;
  DBUG_RETURN(expr_value->val_bool());
}


/**
  Check for NULL the value of the possibly cached item
*/

bool Item_cache_wrapper::is_null()
{
  Item *cached_value;
  DBUG_ENTER("Item_cache_wrapper::is_null");
  if (!expr_cache)
  {
    bool tmp= orig_item->is_null();
    null_value= orig_item->null_value;
    DBUG_RETURN(tmp);
  }

  if ((cached_value= check_cache()))
  {
    bool tmp= cached_value->is_null();
    null_value= cached_value->null_value;
    DBUG_RETURN(tmp);
  }
  cache();
  DBUG_RETURN((null_value= expr_value->null_value));
}


/**
  Get the date value of the possibly cached item
*/

bool Item_cache_wrapper::get_date(MYSQL_TIME *ltime, ulonglong fuzzydate)
{
  Item *cached_value;
  DBUG_ENTER("Item_cache_wrapper::get_date");
  if (!expr_cache)
    DBUG_RETURN((null_value= orig_item->get_date(ltime, fuzzydate)));

  if ((cached_value= check_cache()))
    DBUG_RETURN((null_value= cached_value->get_date(ltime, fuzzydate)));

  cache();
  DBUG_RETURN((null_value= expr_value->get_date(ltime, fuzzydate)));
}


int Item_cache_wrapper::save_in_field(Field *to, bool no_conversions)
{
  int res;
  DBUG_ASSERT(!result_field);
  res= orig_item->save_in_field(to, no_conversions);
  null_value= orig_item->null_value;
  return res;
}


Item* Item_cache_wrapper::get_tmp_table_item(THD *thd_arg)
{
  if (!orig_item->with_sum_func && !orig_item->const_item())
    return new Item_field(result_field);
  return copy_or_same(thd_arg);
}


bool Item_direct_view_ref::send(Protocol *protocol, String *buffer)
{
  if (check_null_ref())
    return protocol->store_null();
  return Item_direct_ref::send(protocol, buffer);
}

/**
  Prepare referenced field then call usual Item_direct_ref::fix_fields .

  @param thd         thread handler
  @param reference   reference on reference where this item stored

  @retval
    FALSE   OK
  @retval
    TRUE    Error
*/

bool Item_direct_view_ref::fix_fields(THD *thd, Item **reference)
{
  DBUG_ASSERT(1);
  /* view fild reference must be defined */
  DBUG_ASSERT(*ref);
  /* (*ref)->check_cols() will be made in Item_direct_ref::fix_fields */
  if ((*ref)->fixed)
  {
    Item *ref_item= (*ref)->real_item();
    if (ref_item->type() == Item::FIELD_ITEM)
    {
      /*
        In some cases we need to update table read set(see bug#47150).
        If ref item is FIELD_ITEM and fixed then field and table
        have proper values. So we can use them for update.
      */
      Field *fld= ((Item_field*) ref_item)->field;
      DBUG_ASSERT(fld && fld->table);
      if (thd->mark_used_columns == MARK_COLUMNS_READ)
        bitmap_set_bit(fld->table->read_set, fld->field_index);
    }
  }
  else if (!(*ref)->fixed &&
           ((*ref)->fix_fields(thd, ref)))
    return TRUE;

  if (Item_direct_ref::fix_fields(thd, reference))
    return TRUE;
  if (view->table && view->table->maybe_null)
    maybe_null= TRUE;
  set_null_ref_table();
  return FALSE;
}

/*
  Prepare referenced outer field then call usual Item_direct_ref::fix_fields

  SYNOPSIS
    Item_outer_ref::fix_fields()
    thd         thread handler
    reference   reference on reference where this item stored

  RETURN
    FALSE   OK
    TRUE    Error
*/

bool Item_outer_ref::fix_fields(THD *thd, Item **reference)
{
  bool err;
  /* outer_ref->check_cols() will be made in Item_direct_ref::fix_fields */
  if ((*ref) && !(*ref)->fixed && ((*ref)->fix_fields(thd, reference)))
    return TRUE;
  err= Item_direct_ref::fix_fields(thd, reference);
  if (!outer_ref)
    outer_ref= *ref;
  if ((*ref)->type() == Item::FIELD_ITEM)
    table_name= ((Item_field*)outer_ref)->table_name;
  return err;
}


void Item_outer_ref::fix_after_pullout(st_select_lex *new_parent, Item **ref)
{
  if (get_depended_from() == new_parent)
  {
    *ref= outer_ref;
    (*ref)->fix_after_pullout(new_parent, ref);
  }
}

void Item_ref::fix_after_pullout(st_select_lex *new_parent, Item **refptr)
{
  (*ref)->fix_after_pullout(new_parent, ref);
  if (get_depended_from() == new_parent)
    depended_from= NULL;
}


/**
  Mark references from inner selects used in group by clause

  The method is used by the walk method when called for the expressions
  from the group by clause. The callsare  occurred in the function
  fix_inner_refs invoked by JOIN::prepare.
  The parameter passed to Item_outer_ref::check_inner_refs_processor
  is the iterator over the list of inner references from the subselects
  of the select to be prepared. The function marks those references
  from this list whose occurrences are encountered in the group by 
  expressions passed to the walk method.  
 
  @param arg  pointer to the iterator over a list of inner references

  @return
    FALSE always
*/

bool Item_outer_ref::check_inner_refs_processor(uchar *arg)
{
  List_iterator_fast<Item_outer_ref> *it=
    ((List_iterator_fast<Item_outer_ref> *) arg);
  Item_outer_ref *ref;
  while ((ref= (*it)++))
  {
    if (ref == this)
    {
      ref->found_in_group_by= 1;
      break;
    }
  }
  (*it).rewind();
  return FALSE;
}


/**
  Compare two view column references for equality.

  A view column reference is considered equal to another column
  reference if the second one is a view column and if both column
  references resolve to the same item. It is assumed that both
  items are of the same type.

  @param item        item to compare with
  @param binary_cmp  make binary comparison

  @retval
    TRUE    Referenced item is equal to given item
  @retval
    FALSE   otherwise
*/

bool Item_direct_view_ref::eq(const Item *item, bool binary_cmp) const
{
  if (item->type() == REF_ITEM)
  {
    Item_ref *item_ref= (Item_ref*) item;
    if (item_ref->ref_type() == VIEW_REF)
    {
      Item *item_ref_ref= *(item_ref->ref);
      return ((*ref)->real_item() == item_ref_ref->real_item());
    }
  }
  return FALSE;
}


Item_equal *Item_direct_view_ref::find_item_equal(COND_EQUAL *cond_equal)
{
  Item* field_item= real_item();
  if (field_item->type() != FIELD_ITEM)
    return NULL;
  return ((Item_field *) field_item)->find_item_equal(cond_equal);  
}


/**
  Check whether a reference to field item can be substituted for an equal item

  @details
  The function checks whether a substitution of a reference to field item for
  an equal item is valid.

  @param arg   *arg != NULL <-> the reference is in the context
               where substitution for an equal item is valid

  @note
    See also the note for Item_field::subst_argument_checker

  @retval
    TRUE   substitution is valid
  @retval
    FALSE  otherwise
*/
bool Item_direct_view_ref::subst_argument_checker(uchar **arg)
{
  bool res= FALSE;
  if (*arg)
  { 
    Item *item= real_item();
    if (item->type() == FIELD_ITEM &&
        (*arg == (uchar *) Item::ANY_SUBST || 
         result_type() != STRING_RESULT ||
         (((Item_field *) item)->field->flags & BINARY_FLAG)))
      res= TRUE;
  }
  /* Block any substitution into the wrapped object */
  if (*arg)
    *arg= NULL; 
  return res; 
}


/**
  Set a pointer to the multiple equality the view field reference belongs to
  (if any).

  @details
  The function looks for a multiple equality containing this item of the type
  Item_direct_view_ref among those referenced by arg.
  In the case such equality exists the function does the following.
  If the found multiple equality contains a constant, then the item
  is substituted for this constant, otherwise the function sets a pointer
  to the multiple equality in the item.

  @param arg    reference to list of multiple equalities where
                the item (this object) is to be looked for

  @note
    This function is supposed to be called as a callback parameter in calls
    of the compile method.

  @note 
    The function calls Item_field::equal_fields_propagator for the field item
    this->real_item() to do the job. Then it takes the pointer to equal_item
    from this field item and assigns it to this->item_equal.

  @return
    - pointer to the replacing constant item, if the field item was substituted
    - pointer to the field item, otherwise.
*/

Item *Item_direct_view_ref::equal_fields_propagator(uchar *arg)
{
  Item *field_item= real_item();
  if (field_item->type() != FIELD_ITEM)
    return this;
  Item *item= field_item->equal_fields_propagator(arg);
  set_item_equal(field_item->get_item_equal());
  field_item->set_item_equal(NULL);
  if (item != field_item)
    return item;
  return this;
}


/**
  Replace an Item_direct_view_ref for an equal Item_field evaluated earlier
  (if any).

  @details
  If this->item_equal points to some item and coincides with arg then
  the function returns a pointer to a field item that is referred to by the 
  first element of the item_equal list which the Item_direct_view_ref
  object belongs to unless item_equal contains  a constant item. In this
  case the function returns this constant item (if the substitution does
   not require conversion).   
  If the Item_direct_view_item object does not refer any Item_equal object
  'this' is returned .

  @param arg   NULL or points to so some item of the Item_equal type  

  @note
    This function is supposed to be called as a callback parameter in calls
    of the transformer method.

  @note 
    The function calls Item_field::replace_equal_field for the field item
    this->real_item() to do the job.

  @return
    - pointer to a replacement Item_field if there is a better equal item or
      a pointer to a constant equal item;
    - this - otherwise.
*/

Item *Item_direct_view_ref::replace_equal_field(uchar *arg)
{
  Item *field_item= real_item();
  if (field_item->type() != FIELD_ITEM)
    return this;
  field_item->set_item_equal(item_equal);
  Item *item= field_item->replace_equal_field(arg);
  field_item->set_item_equal(0);
  return item != field_item ? item : this;
}


bool Item_default_value::eq(const Item *item, bool binary_cmp) const
{
  return item->type() == DEFAULT_VALUE_ITEM && 
    ((Item_default_value *)item)->arg->eq(arg, binary_cmp);
}


bool Item_default_value::fix_fields(THD *thd, Item **items)
{
  Item *real_arg;
  Item_field *field_arg;
  Field *def_field;
  DBUG_ASSERT(fixed == 0);

  if (!arg)
  {
    fixed= 1;
    return FALSE;
  }
  if (!arg->fixed && arg->fix_fields(thd, &arg))
    goto error;


  real_arg= arg->real_item();
  if (real_arg->type() != FIELD_ITEM)
  {
    my_error(ER_NO_DEFAULT_FOR_FIELD, MYF(0), arg->name);
    goto error;
  }

  field_arg= (Item_field *)real_arg;
  if (field_arg->field->flags & NO_DEFAULT_VALUE_FLAG)
  {
    my_error(ER_NO_DEFAULT_FOR_FIELD, MYF(0), field_arg->field->field_name);
    goto error;
  }
  if (!(def_field= (Field*) sql_alloc(field_arg->field->size_of())))
    goto error;
  memcpy((void *)def_field, (void *)field_arg->field, field_arg->field->size_of());
  def_field->move_field_offset((my_ptrdiff_t)
                               (def_field->table->s->default_values -
                                def_field->table->record[0]));
  set_field(def_field);
  return FALSE;

error:
  context->process_error(thd);
  return TRUE;
}


void Item_default_value::print(String *str, enum_query_type query_type)
{
  if (!arg)
  {
    str->append(STRING_WITH_LEN("default"));
    return;
  }
  str->append(STRING_WITH_LEN("default("));
  arg->print(str, query_type);
  str->append(')');
}


int Item_default_value::save_in_field(Field *field_arg, bool no_conversions)
{
  if (!arg)
  {
    if (field_arg->flags & NO_DEFAULT_VALUE_FLAG &&
        field_arg->real_type() != MYSQL_TYPE_ENUM)
    {
      if (field_arg->reset())
      {
        my_message(ER_CANT_CREATE_GEOMETRY_OBJECT,
                   ER(ER_CANT_CREATE_GEOMETRY_OBJECT), MYF(0));
        return -1;
      }

      if (context->error_processor == &view_error_processor)
      {
        TABLE_LIST *view= field_arg->table->pos_in_table_list->top_table();
        push_warning_printf(field_arg->table->in_use,
                            MYSQL_ERROR::WARN_LEVEL_WARN,
                            ER_NO_DEFAULT_FOR_VIEW_FIELD,
                            ER(ER_NO_DEFAULT_FOR_VIEW_FIELD),
                            view->view_db.str,
                            view->view_name.str);
      }
      else
      {
        push_warning_printf(field_arg->table->in_use,
                            MYSQL_ERROR::WARN_LEVEL_WARN,
                            ER_NO_DEFAULT_FOR_FIELD,
                            ER(ER_NO_DEFAULT_FOR_FIELD),
                            field_arg->field_name);
      }
      return 1;
    }
    field_arg->set_default();
    return 0;
  }
  return Item_field::save_in_field(field_arg, no_conversions);
}


/**
  This method like the walk method traverses the item tree, but at the
  same time it can replace some nodes in the tree.
*/ 

Item *Item_default_value::transform(Item_transformer transformer, uchar *args)
{
  DBUG_ASSERT(!current_thd->stmt_arena->is_stmt_prepare());

  /*
    If the value of arg is NULL, then this object represents a constant,
    so further transformation is unnecessary (and impossible).
  */
  if (!arg)
    return 0;

  Item *new_item= arg->transform(transformer, args);
  if (!new_item)
    return 0;

  /*
    THD::change_item_tree() should be called only if the tree was
    really transformed, i.e. when a new item has been created.
    Otherwise we'll be allocating a lot of unnecessary memory for
    change records at each execution.
  */
  if (arg != new_item)
    current_thd->change_item_tree(&arg, new_item);
  return (this->*transformer)(args);
}


bool Item_insert_value::eq(const Item *item, bool binary_cmp) const
{
  return item->type() == INSERT_VALUE_ITEM &&
    ((Item_default_value *)item)->arg->eq(arg, binary_cmp);
}


bool Item_insert_value::fix_fields(THD *thd, Item **items)
{
  DBUG_ASSERT(fixed == 0);
  /* We should only check that arg is in first table */
  if (!arg->fixed)
  {
    bool res;
    TABLE_LIST *orig_next_table= context->last_name_resolution_table;
    context->last_name_resolution_table= context->first_name_resolution_table;
    res= arg->fix_fields(thd, &arg);
    context->last_name_resolution_table= orig_next_table;
    if (res)
      return TRUE;
  }

  if (arg->type() == REF_ITEM)
    arg= static_cast<Item_ref *>(arg)->ref[0];
  if (arg->type() != FIELD_ITEM)
  {
    my_error(ER_BAD_FIELD_ERROR, MYF(0), "", "VALUES() function");
    return TRUE;
  }

  Item_field *field_arg= (Item_field *)arg;

  if (field_arg->field->table->insert_values)
  {
    Field *def_field= (Field*) sql_alloc(field_arg->field->size_of());
    if (!def_field)
      return TRUE;
    memcpy((void *)def_field, (void *)field_arg->field, field_arg->field->size_of());
    def_field->move_field_offset((my_ptrdiff_t)
                                 (def_field->table->insert_values -
                                  def_field->table->record[0]));
    set_field(def_field);
  }
  else
  {
    Field *tmp_field= field_arg->field;
    /* charset doesn't matter here, it's to avoid sigsegv only */
    tmp_field= new Field_null(0, 0, Field::NONE, field_arg->field->field_name,
                          &my_charset_bin);
    if (tmp_field)
    {
      tmp_field->init(field_arg->field->table);
      set_field(tmp_field);
      // the index is important when read bits set
      tmp_field->field_index= field_arg->field->field_index;
    }
  }
  return FALSE;
}

void Item_insert_value::print(String *str, enum_query_type query_type)
{
  str->append(STRING_WITH_LEN("values("));
  arg->print(str, query_type);
  str->append(')');
}


/**
  Find index of Field object which will be appropriate for item
  representing field of row being changed in trigger.

  @param thd     current thread context
  @param table   table of trigger (and where we looking for fields)
  @param table_grant_info   GRANT_INFO of the subject table

  @note
    This function does almost the same as fix_fields() for Item_field
    but is invoked right after trigger definition parsing. Since at
    this stage we can't say exactly what Field object (corresponding
    to TABLE::record[0] or TABLE::record[1]) should be bound to this
    Item, we only find out index of the Field and then select concrete
    Field object in fix_fields() (by that time Table_trigger_list::old_field/
    new_field should point to proper array of Fields).
    It also binds Item_trigger_field to Table_triggers_list object for
    table of trigger which uses this item.
*/

void Item_trigger_field::setup_field(THD *thd, TABLE *table,
                                     GRANT_INFO *table_grant_info)
{
  /*
    It is too early to mark fields used here, because before execution
    of statement that will invoke trigger other statements may use same
    TABLE object, so all such mark-up will be wiped out.
    So instead we do it in Table_triggers_list::mark_fields_used()
    method which is called during execution of these statements.
  */
  enum_mark_columns save_mark_used_columns= thd->mark_used_columns;
  thd->mark_used_columns= MARK_COLUMNS_NONE;
  /*
    Try to find field by its name and if it will be found
    set field_idx properly.
  */
  (void)find_field_in_table(thd, table, field_name, (uint) strlen(field_name),
                            0, &field_idx);
  thd->mark_used_columns= save_mark_used_columns;
  triggers= table->triggers;
  table_grants= table_grant_info;
}


bool Item_trigger_field::eq(const Item *item, bool binary_cmp) const
{
  return item->type() == TRIGGER_FIELD_ITEM &&
         row_version == ((Item_trigger_field *)item)->row_version &&
         !my_strcasecmp(system_charset_info, field_name,
                        ((Item_trigger_field *)item)->field_name);
}


void Item_trigger_field::set_required_privilege(bool rw)
{
  /*
    Require SELECT and UPDATE privilege if this field will be read and
    set, and only UPDATE privilege for setting the field.
  */
  want_privilege= (rw ? SELECT_ACL | UPDATE_ACL : UPDATE_ACL);
}


bool Item_trigger_field::set_value(THD *thd, sp_rcontext * /*ctx*/, Item **it)
{
  Item *item= sp_prepare_func_item(thd, it);

  if (!item)
    return true;

  if (!fixed)
  {
    if (fix_fields(thd, NULL))
      return true;
  }

  // NOTE: field->table->copy_blobs should be false here, but let's
  // remember the value at runtime to avoid subtle bugs.
  bool copy_blobs_saved= field->table->copy_blobs;

  field->table->copy_blobs= true;

  int err_code= item->save_in_field(field, 0);

  field->table->copy_blobs= copy_blobs_saved;

  return err_code < 0;
}


bool Item_trigger_field::fix_fields(THD *thd, Item **items)
{
  /*
    Since trigger is object tightly associated with TABLE object most
    of its set up can be performed during trigger loading i.e. trigger
    parsing! So we have little to do in fix_fields. :)
  */

  DBUG_ASSERT(fixed == 0);

  /* Set field. */

  if (field_idx != (uint)-1)
  {
#ifndef NO_EMBEDDED_ACCESS_CHECKS
    /*
      Check access privileges for the subject table. We check privileges only
      in runtime.
    */

    if (table_grants)
    {
      table_grants->want_privilege= want_privilege;

      if (check_grant_column(thd, table_grants, triggers->trigger_table->s->db.str,
                             triggers->trigger_table->s->table_name.str, field_name,
                             strlen(field_name), thd->security_ctx))
        return TRUE;
    }
#endif // NO_EMBEDDED_ACCESS_CHECKS

    field= (row_version == OLD_ROW) ? triggers->old_field[field_idx] :
                                      triggers->new_field[field_idx];
    set_field(field);
    fixed= 1;
    return FALSE;
  }

  my_error(ER_BAD_FIELD_ERROR, MYF(0), field_name,
           (row_version == NEW_ROW) ? "NEW" : "OLD");
  return TRUE;
}


void Item_trigger_field::print(String *str, enum_query_type query_type)
{
  str->append((row_version == NEW_ROW) ? "NEW" : "OLD", 3);
  str->append('.');
  str->append(field_name);
}


void Item_trigger_field::cleanup()
{
  want_privilege= original_privilege;
  /*
    Since special nature of Item_trigger_field we should not do most of
    things from Item_field::cleanup() or Item_ident::cleanup() here.
  */
  Item::cleanup();
}


Item_result item_cmp_type(Item_result a,Item_result b)
{
  if (a == STRING_RESULT && b == STRING_RESULT)
    return STRING_RESULT;
  if (a == INT_RESULT && b == INT_RESULT)
    return INT_RESULT;
  else if (a == ROW_RESULT || b == ROW_RESULT)
    return ROW_RESULT;
  else if (a == TIME_RESULT || b == TIME_RESULT)
    return TIME_RESULT;
  if ((a == INT_RESULT || a == DECIMAL_RESULT) &&
      (b == INT_RESULT || b == DECIMAL_RESULT))
    return DECIMAL_RESULT;
  return REAL_RESULT;
}


void resolve_const_item(THD *thd, Item **ref, Item *comp_item)
{
  Item *item= *ref;
  Item *new_item= NULL;
  if (item->basic_const_item())
    return;                                     // Can't be better
  Item_result res_type=item_cmp_type(comp_item->cmp_type(), item->cmp_type());
  char *name=item->name;			// Alloced by sql_alloc

  switch (res_type) {
  case TIME_RESULT:
  {
    bool is_null;
    Item **ref_copy= ref;
    /* the following call creates a constant and puts it in new_item */
    get_datetime_value(thd, &ref_copy, &new_item, comp_item, &is_null);
    if (is_null)
      new_item= new Item_null(name);
    break;
  }
  case STRING_RESULT:
  {
    char buff[MAX_FIELD_WIDTH];
    String tmp(buff,sizeof(buff),&my_charset_bin),*result;
    result=item->val_str(&tmp);
    if (item->null_value)
      new_item= new Item_null(name);
    else
    {
      uint length= result->length();
      char *tmp_str= sql_strmake(result->ptr(), length);
      new_item= new Item_string(name, tmp_str, length, result->charset());
    }
    break;
  }
  case INT_RESULT:
  {
    longlong result=item->val_int();
    uint length=item->max_length;
    bool null_value=item->null_value;
    new_item= (null_value ? (Item*) new Item_null(name) :
               (Item*) new Item_int(name, result, length));
    break;
  }
  case ROW_RESULT:
  if (item->type() == Item::ROW_ITEM && comp_item->type() == Item::ROW_ITEM)
  {
    /*
      Substitute constants only in Item_rows. Don't affect other Items
      with ROW_RESULT (eg Item_singlerow_subselect).

      For such Items more optimal is to detect if it is constant and replace
      it with Item_row. This would optimize queries like this:
      SELECT * FROM t1 WHERE (a,b) = (SELECT a,b FROM t2 LIMIT 1);
    */
    Item_row *item_row= (Item_row*) item;
    Item_row *comp_item_row= (Item_row*) comp_item;
    uint col;
    new_item= 0;
    /*
      If item and comp_item are both Item_rows and have same number of cols
      then process items in Item_row one by one.
      We can't ignore NULL values here as this item may be used with <=>, in
      which case NULL's are significant.
    */
    DBUG_ASSERT(item->result_type() == comp_item->result_type());
    DBUG_ASSERT(item_row->cols() == comp_item_row->cols());
    col= item_row->cols();
    while (col-- > 0)
      resolve_const_item(thd, item_row->addr(col),
                         comp_item_row->element_index(col));
    break;
  }
  /* Fallthrough */
  case REAL_RESULT:
  {						// It must REAL_RESULT
    double result= item->val_real();
    uint length=item->max_length,decimals=item->decimals;
    bool null_value=item->null_value;
    new_item= (null_value ? (Item*) new Item_null(name) : (Item*)
               new Item_float(name, result, decimals, length));
    break;
  }
  case DECIMAL_RESULT:
  {
    my_decimal decimal_value;
    my_decimal *result= item->val_decimal(&decimal_value);
    uint length= item->max_length, decimals= item->decimals;
    bool null_value= item->null_value;
    new_item= (null_value ?
               (Item*) new Item_null(name) :
               (Item*) new Item_decimal(name, result, length, decimals));
    break;
  }
  case IMPOSSIBLE_RESULT:
    DBUG_ASSERT(0);
    break;
  }
  if (new_item)
    thd->change_item_tree(ref, new_item);
}

/**
  Compare the value stored in field with the expression from the query.

  @param field   Field which the Item is stored in after conversion
  @param item    Original expression from query

  @return Returns an integer greater than, equal to, or less than 0 if
          the value stored in the field is greater than, equal to,
          or less than the original Item. A 0 may also be returned if 
          out of memory.          

  @note We use this in the range optimizer/partition pruning,
        because in some cases we can't store the value in the field
        without some precision/character loss.

        We similarly use it to verify that expressions like
        BIGINT_FIELD <cmp> <literal value>
        is done correctly (as int/decimal/float according to literal type).

  @todo rewrite it to use Arg_comparator (currently it's a simplified and
        incomplete version of it)
*/

int stored_field_cmp_to_item(THD *thd, Field *field, Item *item)
{
  Item_result res_type=item_cmp_type(field->result_type(),
				     item->result_type());
  if (res_type == STRING_RESULT)
  {
    char item_buff[MAX_FIELD_WIDTH];
    char field_buff[MAX_FIELD_WIDTH];
    
    String item_tmp(item_buff,sizeof(item_buff),&my_charset_bin);
    String field_tmp(field_buff,sizeof(field_buff),&my_charset_bin);
    String *item_result= item->val_str(&item_tmp);
    /*
      Some implementations of Item::val_str(String*) actually modify
      the field Item::null_value, hence we can't check it earlier.
    */
    if (item->null_value)
      return 0;
    String *field_result= field->val_str(&field_tmp);

    enum_field_types field_type= field->type();

    if (field_type == MYSQL_TYPE_DATE || field_type == MYSQL_TYPE_DATETIME ||
        field_type == MYSQL_TYPE_TIMESTAMP)
    {
      enum_mysql_timestamp_type type= MYSQL_TIMESTAMP_ERROR;

      if (field_type == MYSQL_TYPE_DATE)
        type= MYSQL_TIMESTAMP_DATE;
      else
        type= MYSQL_TIMESTAMP_DATETIME;
        
      const char *field_name= field->field_name;
      MYSQL_TIME field_time, item_time;
      get_mysql_time_from_str(thd, field_result, type, field_name, &field_time);
      get_mysql_time_from_str(thd, item_result, type, field_name,  &item_time);

      return my_time_compare(&field_time, &item_time);
    }
    return sortcmp(field_result, item_result, field->charset());
  }
  if (res_type == INT_RESULT)
    return 0;					// Both are of type int
  if (res_type == DECIMAL_RESULT)
  {
    my_decimal item_buf, *item_val,
               field_buf, *field_val;
    item_val= item->val_decimal(&item_buf);
    if (item->null_value)
      return 0;
    field_val= field->val_decimal(&field_buf);
    return my_decimal_cmp(field_val, item_val);
  }
  /*
    We have to check field->cmp_type() instead of res_type,
    as result_type() - and thus res_type - can never be TIME_RESULT (yet).
  */
  if (field->cmp_type() == TIME_RESULT)
  {
    MYSQL_TIME field_time, item_time;
    if (field->type() == MYSQL_TYPE_TIME)
    {
      field->get_time(&field_time);
      item->get_time(&item_time);
    }
    else
    {
      field->get_date(&field_time, TIME_INVALID_DATES);
      item->get_date(&item_time, TIME_INVALID_DATES);
    }
    return my_time_compare(&field_time, &item_time);
  }
  /*
    The patch for Bug#13463415 started using this function for comparing
    BIGINTs. That uncovered a bug in Visual Studio 32bit optimized mode.
    Prefixing the auto variables with volatile fixes the problem....
  */
  volatile double result= item->val_real();
  if (item->null_value)
    return 0;
  volatile double field_result= field->val_real();
  if (field_result < result)
    return -1;
  else if (field_result > result)
    return 1;
  return 0;
}

Item_cache* Item_cache::get_cache(const Item *item)
{
  return get_cache(item, item->cmp_type());
}


/**
  Get a cache item of given type.

  @param item         value to be cached
  @param type         required type of cache

  @return cache item
*/

Item_cache* Item_cache::get_cache(const Item *item, const Item_result type)
{
  switch (type) {
  case INT_RESULT:
    return new Item_cache_int(item->field_type());
  case REAL_RESULT:
    return new Item_cache_real();
  case DECIMAL_RESULT:
    return new Item_cache_decimal();
  case STRING_RESULT:
    return new Item_cache_str(item);
  case ROW_RESULT:
    return new Item_cache_row();
  case TIME_RESULT:
    return new Item_cache_temporal(item->field_type());
  case IMPOSSIBLE_RESULT:
    DBUG_ASSERT(0);
    break;
  }
  return 0;                                     // Impossible
}

void Item_cache::store(Item *item)
{
  example= item;
  if (!item)
    null_value= TRUE;
  value_cached= FALSE;
}

void Item_cache::print(String *str, enum_query_type query_type)
{
  if (value_cached)
  {
    print_value(str);
    return;
  }
  str->append(STRING_WITH_LEN("<cache>("));
  if (example)
    example->print(str, query_type);
  else
    Item::print(str, query_type);
  str->append(')');
}

/**
  Assign to this cache NULL value if it is possible
*/

void Item_cache::set_null()
{
  if (maybe_null)
  {
    null_value= TRUE;
    value_cached= TRUE;
  }
}


bool  Item_cache_int::cache_value()
{
  if (!example)
    return FALSE;
  value_cached= TRUE;
  value= example->val_int_result();
  null_value= example->null_value;
  unsigned_flag= example->unsigned_flag;
  return TRUE;
}


String *Item_cache_int::val_str(String *str)
{
  DBUG_ASSERT(fixed == 1);
  if (!has_value())
    return NULL;
  str->set_int(value, unsigned_flag, default_charset());
  return str;
}


my_decimal *Item_cache_int::val_decimal(my_decimal *decimal_val)
{
  DBUG_ASSERT(fixed == 1);
  if (!has_value())
    return NULL;
  int2my_decimal(E_DEC_FATAL_ERROR, value, unsigned_flag, decimal_val);
  return decimal_val;
}

double Item_cache_int::val_real()
{
  DBUG_ASSERT(fixed == 1);
  if (!has_value())
    return 0.0;
  return (double) value;
}

longlong Item_cache_int::val_int()
{
  DBUG_ASSERT(fixed == 1);
  if (!has_value())
    return 0;
  return value;
}

int Item_cache_int::save_in_field(Field *field, bool no_conversions)
{
  int error;
  if (!has_value())
    return set_field_to_null_with_conversions(field, no_conversions);

  field->set_notnull();
  error= field->store(value, unsigned_flag);

  return error ? error : field->table->in_use->is_error() ? 1 : 0;
}


Item_cache_temporal::Item_cache_temporal(enum_field_types field_type_arg):
  Item_cache_int(field_type_arg)
{
  if (mysql_type_to_time_type(cached_field_type) == MYSQL_TIMESTAMP_ERROR)
    cached_field_type= MYSQL_TYPE_DATETIME;
}


longlong Item_cache_temporal::val_temporal_packed()
{
  DBUG_ASSERT(fixed == 1);
  if ((!value_cached && !cache_value()) || null_value)
  {
    null_value= TRUE;
    return 0;
  }
  return value;
}


String *Item_cache_temporal::val_str(String *str)
{
  DBUG_ASSERT(fixed == 1);
  if (!has_value())
  {
    null_value= true;
    return NULL;
  }
  return val_string_from_date(str);
}


my_decimal *Item_cache_temporal::val_decimal(my_decimal *decimal_value)
{
  DBUG_ASSERT(fixed == 1);
  if ((!value_cached && !cache_value()) || null_value)
  {
    null_value= true;
    return NULL;
  }
  return val_decimal_from_date(decimal_value);
}


longlong Item_cache_temporal::val_int()
{
  DBUG_ASSERT(fixed == 1);
  if ((!value_cached && !cache_value()) || null_value)
  {
    null_value= true;
    return 0;
  }
  return val_int_from_date();
}


double Item_cache_temporal::val_real()
{
  DBUG_ASSERT(fixed == 1);
  if ((!value_cached && !cache_value()) || null_value)
  {
    null_value= true;
    return 0;
  }
  return val_real_from_date();
}


bool  Item_cache_temporal::cache_value()
{
  if (!example)
    return false;

  value_cached= true;
 
  MYSQL_TIME ltime;
  if (example->get_date_result(&ltime, 0))
    value=0;
  else
    value= pack_time(&ltime);
  null_value= example->null_value;
  return true;
}


bool Item_cache_temporal::get_date(MYSQL_TIME *ltime, ulonglong fuzzydate)
{
  ErrConvInteger str(value);

  if (!has_value())
  {
    bzero((char*) ltime,sizeof(*ltime));
    return 1;
  }

  unpack_time(value, ltime);
  ltime->time_type= mysql_type_to_time_type(field_type());
  if (ltime->time_type == MYSQL_TIMESTAMP_TIME)
  {
    ltime->hour+= (ltime->month*32+ltime->day)*24;
    ltime->month= ltime->day= 0;
  }
  return 0;
 
}


int Item_cache_temporal::save_in_field(Field *field, bool no_conversions)
{
  MYSQL_TIME ltime;
  if (get_date(&ltime, 0))
    return set_field_to_null_with_conversions(field, no_conversions);
  field->set_notnull();
  int error= field->store_time_dec(&ltime, decimals);
  return error ? error : field->table->in_use->is_error() ? 1 : 0;
}


void Item_cache_temporal::store_packed(longlong val_arg, Item *example)
{
  /* An explicit values is given, save it. */
  store(example);
  value_cached= true;
  value= val_arg;
  null_value= false;
}


bool Item_cache_real::cache_value()
{
  if (!example)
    return FALSE;
  value_cached= TRUE;
  value= example->val_result();
  null_value= example->null_value;
  return TRUE;
}


double Item_cache_real::val_real()
{
  DBUG_ASSERT(fixed == 1);
  if (!has_value())
    return 0.0;
  return value;
}

longlong Item_cache_real::val_int()
{
  DBUG_ASSERT(fixed == 1);
  if (!has_value())
    return 0;
  return (longlong) rint(value);
}


String* Item_cache_real::val_str(String *str)
{
  DBUG_ASSERT(fixed == 1);
  if (!has_value())
    return NULL;
  str->set_real(value, decimals, default_charset());
  return str;
}


my_decimal *Item_cache_real::val_decimal(my_decimal *decimal_val)
{
  DBUG_ASSERT(fixed == 1);
  if (!has_value())
    return NULL;
  double2my_decimal(E_DEC_FATAL_ERROR, value, decimal_val);
  return decimal_val;
}


bool Item_cache_decimal::cache_value()
{
  if (!example)
    return FALSE;
  value_cached= TRUE;
  my_decimal *val= example->val_decimal_result(&decimal_value);
  if (!(null_value= example->null_value) && val != &decimal_value)
    my_decimal2decimal(val, &decimal_value);
  return TRUE;
}

double Item_cache_decimal::val_real()
{
  DBUG_ASSERT(fixed);
  double res;
  if (!has_value())
    return 0.0;
  my_decimal2double(E_DEC_FATAL_ERROR, &decimal_value, &res);
  return res;
}

longlong Item_cache_decimal::val_int()
{
  DBUG_ASSERT(fixed);
  longlong res;
  if (!has_value())
    return 0;
  my_decimal2int(E_DEC_FATAL_ERROR, &decimal_value, unsigned_flag, &res);
  return res;
}

String* Item_cache_decimal::val_str(String *str)
{
  DBUG_ASSERT(fixed);
  if (!has_value())
    return NULL;
  my_decimal_round(E_DEC_FATAL_ERROR, &decimal_value, decimals, FALSE,
                   &decimal_value);
  my_decimal2string(E_DEC_FATAL_ERROR, &decimal_value, 0, 0, 0, str);
  return str;
}

my_decimal *Item_cache_decimal::val_decimal(my_decimal *val)
{
  DBUG_ASSERT(fixed);
  if (!has_value())
    return NULL;
  return &decimal_value;
}


bool Item_cache_str::cache_value()
{
  if (!example)
    return FALSE;
  value_cached= TRUE;
  value_buff.set(buffer, sizeof(buffer), example->collation.collation);
  value= example->str_result(&value_buff);
  if ((null_value= example->null_value))
    value= 0;
  else if (value != &value_buff)
  {
    /*
      We copy string value to avoid changing value if 'item' is table field
      in queries like following (where t1.c is varchar):
      select a, 
             (select a,b,c from t1 where t1.a=t2.a) = ROW(a,2,'a'),
             (select c from t1 where a=t2.a)
        from t2;
    */
    value_buff.copy(*value);
    value= &value_buff;
  }
  return TRUE;
}

double Item_cache_str::val_real()
{
  DBUG_ASSERT(fixed == 1);
  int err_not_used;
  char *end_not_used;
  if (!has_value())
    return 0.0;
  if (value)
    return my_strntod(value->charset(), (char*) value->ptr(),
		      value->length(), &end_not_used, &err_not_used);
  return (double) 0;
}


longlong Item_cache_str::val_int()
{
  DBUG_ASSERT(fixed == 1);
  int err;
  if (!has_value())
    return 0;
  if (value)
    return my_strntoll(value->charset(), value->ptr(),
		       value->length(), 10, (char**) 0, &err);
  else
    return (longlong)0;
}


String* Item_cache_str::val_str(String *str)
{
  DBUG_ASSERT(fixed == 1);
  if (!has_value())
    return 0;
  return value;
}


my_decimal *Item_cache_str::val_decimal(my_decimal *decimal_val)
{
  DBUG_ASSERT(fixed == 1);
  if (!has_value())
    return NULL;
  if (value)
    string2my_decimal(E_DEC_FATAL_ERROR, value, decimal_val);
  else
    decimal_val= 0;
  return decimal_val;
}


int Item_cache_str::save_in_field(Field *field, bool no_conversions)
{
  if (!has_value())
    return set_field_to_null_with_conversions(field, no_conversions);
  int res= Item_cache::save_in_field(field, no_conversions);
  return (is_varbinary && field->type() == MYSQL_TYPE_STRING &&
          value->length() < field->field_length) ? 1 : res;
}


bool Item_cache_row::allocate(uint num)
{
  item_count= num;
  THD *thd= current_thd;
  return (!(values= 
	    (Item_cache **) thd->calloc(sizeof(Item_cache *)*item_count)));
}


bool Item_cache_row::setup(Item * item)
{
  example= item;
  if (!values && allocate(item->cols()))
    return 1;
  for (uint i= 0; i < item_count; i++)
  {
    Item *el= item->element_index(i);
    Item_cache *tmp;
    if (!(tmp= values[i]= Item_cache::get_cache(el)))
      return 1;
    tmp->setup(el);
  }
  return 0;
}


void Item_cache_row::store(Item * item)
{
  example= item;
  if (!item)
  {
    null_value= TRUE;
    return;
  }
  for (uint i= 0; i < item_count; i++)
    values[i]->store(item->element_index(i));
}


bool Item_cache_row::cache_value()
{
  if (!example)
    return FALSE;
  value_cached= TRUE;
  null_value= 0;
  example->bring_value();
  for (uint i= 0; i < item_count; i++)
  {
    values[i]->cache_value();
    null_value|= values[i]->null_value;
  }
  return TRUE;
}


void Item_cache_row::illegal_method_call(const char *method)
{
  DBUG_ENTER("Item_cache_row::illegal_method_call");
  DBUG_PRINT("error", ("!!! %s method was called for row item", method));
  DBUG_ASSERT(0);
  my_error(ER_OPERAND_COLUMNS, MYF(0), 1);
  DBUG_VOID_RETURN;
}


bool Item_cache_row::check_cols(uint c)
{
  if (c != item_count)
  {
    my_error(ER_OPERAND_COLUMNS, MYF(0), c);
    return 1;
  }
  return 0;
}


bool Item_cache_row::null_inside()
{
  for (uint i= 0; i < item_count; i++)
  {
    if (values[i]->cols() > 1)
    {
      if (values[i]->null_inside())
	return 1;
    }
    else
    {
      values[i]->update_null_value();
      if (values[i]->null_value)
	return 1;
    }
  }
  return 0;
}


void Item_cache_row::bring_value()
{
  if (!example)
    return;
  example->bring_value();
  null_value= example->null_value;
  for (uint i= 0; i < item_count; i++)
    values[i]->bring_value();
}


/**
  Assign to this cache NULL value if it is possible
*/

void Item_cache_row::set_null()
{
  Item_cache::set_null();
  if (!values)
    return;
  for (uint i= 0; i < item_count; i++)
    values[i]->set_null();
};


Item_type_holder::Item_type_holder(THD *thd, Item *item)
  :Item(thd, item), enum_set_typelib(0), fld_type(get_real_type(item))
{
  DBUG_ASSERT(item->fixed);
  maybe_null= item->maybe_null;
  collation.set(item->collation);
  get_full_info(item);
  /* fix variable decimals which always is NOT_FIXED_DEC */
  if (Field::result_merge_type(fld_type) == INT_RESULT)
    decimals= 0;
  prev_decimal_int_part= item->decimal_int_part();
#ifdef HAVE_SPATIAL
  if (item->field_type() == MYSQL_TYPE_GEOMETRY)
    geometry_type= item->get_geometry_type();
#endif /* HAVE_SPATIAL */
}


/**
  Return expression type of Item_type_holder.

  @return
    Item_result (type of internal MySQL expression result)
*/

Item_result Item_type_holder::result_type() const
{
  return Field::result_merge_type(fld_type);
}


/**
  Find real field type of item.

  @return
    type of field which should be created to store item value
*/

enum_field_types Item_type_holder::get_real_type(Item *item)
{
  if (item->type() == REF_ITEM)
    item= item->real_item();
  switch(item->type())
  {
  case FIELD_ITEM:
  {
    /*
      Item_field::field_type ask Field_type() but sometimes field return
      a different type, like for enum/set, so we need to ask real type.
    */
    Field *field= ((Item_field *) item)->field;
    enum_field_types type= field->real_type();
    if (field->is_created_from_null_item)
      return MYSQL_TYPE_NULL;
    /* work around about varchar type field detection */
    if (type == MYSQL_TYPE_STRING && field->type() == MYSQL_TYPE_VAR_STRING)
      return MYSQL_TYPE_VAR_STRING;
    return type;
  }
  case SUM_FUNC_ITEM:
  {
    /*
      Argument of aggregate function sometimes should be asked about field
      type
    */
    Item_sum *item_sum= (Item_sum *) item;
    if (item_sum->keep_field_type())
      return get_real_type(item_sum->get_arg(0));
    break;
  }
  case FUNC_ITEM:
    if (((Item_func *) item)->functype() == Item_func::GUSERVAR_FUNC)
    {
      /*
        There are work around of problem with changing variable type on the
        fly and variable always report "string" as field type to get
        acceptable information for client in send_field, so we make field
        type from expression type.
      */
      switch (item->result_type()) {
      case STRING_RESULT:
        return MYSQL_TYPE_VAR_STRING;
      case INT_RESULT:
        return MYSQL_TYPE_LONGLONG;
      case REAL_RESULT:
        return MYSQL_TYPE_DOUBLE;
      case DECIMAL_RESULT:
        return MYSQL_TYPE_NEWDECIMAL;
      case ROW_RESULT:
      case TIME_RESULT:
      case IMPOSSIBLE_RESULT:
        DBUG_ASSERT(0);
        return MYSQL_TYPE_VAR_STRING;
      }
    }
    break;
  default:
    break;
  }
  return item->field_type();
}

/**
  Find field type which can carry current Item_type_holder type and
  type of given Item.

  @param thd     thread handler
  @param item    given item to join its parameters with this item ones

  @retval
    TRUE   error - types are incompatible
  @retval
    FALSE  OK
*/

bool Item_type_holder::join_types(THD *thd, Item *item)
{
  uint max_length_orig= max_length;
  uint decimals_orig= decimals;
  DBUG_ENTER("Item_type_holder::join_types");
  DBUG_PRINT("info:", ("was type %d len %d, dec %d name %s",
                       fld_type, max_length, decimals,
                       (name ? name : "<NULL>")));
  DBUG_PRINT("info:", ("in type %d len %d, dec %d",
                       get_real_type(item),
                       item->max_length, item->decimals));
  fld_type= Field::field_type_merge(fld_type, get_real_type(item));
  {
    uint item_decimals= item->decimals;
    /* fix variable decimals which always is NOT_FIXED_DEC */
    if (Field::result_merge_type(fld_type) == INT_RESULT)
      item_decimals= 0;
    decimals= max(decimals, item_decimals);
  }

  if (fld_type == FIELD_TYPE_GEOMETRY)
    geometry_type=
      Field_geom::geometry_type_merge(geometry_type, item->get_geometry_type());

  if (Field::result_merge_type(fld_type) == DECIMAL_RESULT)
  {
    decimals= min(max(decimals, item->decimals), DECIMAL_MAX_SCALE);
    int item_int_part= item->decimal_int_part();
    int item_prec = max(prev_decimal_int_part, item_int_part) + decimals;
    int precision= min(item_prec, DECIMAL_MAX_PRECISION);
    unsigned_flag&= item->unsigned_flag;
    max_length= my_decimal_precision_to_length_no_truncation(precision,
                                                             decimals,
                                                             unsigned_flag);
  }

  switch (Field::result_merge_type(fld_type))
  {
  case STRING_RESULT:
  {
    const char *old_cs, *old_derivation;
    uint32 old_max_chars= max_length / collation.collation->mbmaxlen;
    old_cs= collation.collation->name;
    old_derivation= collation.derivation_name();
    if (collation.aggregate(item->collation, MY_COLL_ALLOW_CONV))
    {
      my_error(ER_CANT_AGGREGATE_2COLLATIONS, MYF(0),
	       old_cs, old_derivation,
	       item->collation.collation->name,
	       item->collation.derivation_name(),
	       "UNION");
      DBUG_RETURN(TRUE);
    }
    /*
      To figure out max_length, we have to take into account possible
      expansion of the size of the values because of character set
      conversions.
     */
    if (collation.collation != &my_charset_bin)
    {
      max_length= max(old_max_chars * collation.collation->mbmaxlen,
                      display_length(item) /
                      item->collation.collation->mbmaxlen *
                      collation.collation->mbmaxlen);
    }
    else
      set_if_bigger(max_length, display_length(item));
    break;
  }
  case REAL_RESULT:
  {
    if (decimals != NOT_FIXED_DEC)
    {
      /*
        For FLOAT(M,D)/DOUBLE(M,D) do not change precision
         if both fields have the same M and D
      */
      if (item->max_length != max_length_orig ||
          item->decimals != decimals_orig)
      {
        int delta1= max_length_orig - decimals_orig;
        int delta2= item->max_length - item->decimals;
        max_length= max(delta1, delta2) + decimals;
        if (fld_type == MYSQL_TYPE_FLOAT && max_length > FLT_DIG + 2)
        {
          max_length= MAX_FLOAT_STR_LENGTH;
          decimals= NOT_FIXED_DEC;
        } 
        else if (fld_type == MYSQL_TYPE_DOUBLE && max_length > DBL_DIG + 2)
        {
          max_length= MAX_DOUBLE_STR_LENGTH;
          decimals= NOT_FIXED_DEC;
        }
      }
    }
    else
      max_length= (fld_type == MYSQL_TYPE_FLOAT) ? FLT_DIG+6 : DBL_DIG+7;
    break;
  }
  default:
    max_length= max(max_length, display_length(item));
  };
  maybe_null|= item->maybe_null;
  get_full_info(item);

  /* Remember decimal integer part to be used in DECIMAL_RESULT handleng */
  prev_decimal_int_part= decimal_int_part();
  DBUG_PRINT("info", ("become type: %d  len: %u  dec: %u",
                      (int) fld_type, max_length, (uint) decimals));
  DBUG_RETURN(FALSE);
}

/**
  Calculate lenth for merging result for given Item type.

  @param item  Item for length detection

  @return
    length
*/

uint32 Item_type_holder::display_length(Item *item)
{
  if (item->type() == Item::FIELD_ITEM)
    return ((Item_field *)item)->max_disp_length();

  switch (item->field_type())
  {
  case MYSQL_TYPE_DECIMAL:
  case MYSQL_TYPE_TIMESTAMP:
  case MYSQL_TYPE_DATE:
  case MYSQL_TYPE_TIME:
  case MYSQL_TYPE_DATETIME:
  case MYSQL_TYPE_YEAR:
  case MYSQL_TYPE_NEWDATE:
  case MYSQL_TYPE_VARCHAR:
  case MYSQL_TYPE_BIT:
  case MYSQL_TYPE_NEWDECIMAL:
  case MYSQL_TYPE_ENUM:
  case MYSQL_TYPE_SET:
  case MYSQL_TYPE_TINY_BLOB:
  case MYSQL_TYPE_MEDIUM_BLOB:
  case MYSQL_TYPE_LONG_BLOB:
  case MYSQL_TYPE_BLOB:
  case MYSQL_TYPE_VAR_STRING:
  case MYSQL_TYPE_STRING:
  case MYSQL_TYPE_GEOMETRY:
    return item->max_length;
  case MYSQL_TYPE_TINY:
    return 4;
  case MYSQL_TYPE_SHORT:
    return 6;
  case MYSQL_TYPE_LONG:
    return MY_INT32_NUM_DECIMAL_DIGITS;
  case MYSQL_TYPE_FLOAT:
    return 25;
  case MYSQL_TYPE_DOUBLE:
    return 53;
  case MYSQL_TYPE_NULL:
    return 0;
  case MYSQL_TYPE_LONGLONG:
    return 20;
  case MYSQL_TYPE_INT24:
    return 8;
  default:
    DBUG_ASSERT(0); // we should never go there
    return 0;
  }
}


/**
  Make temporary table field according collected information about type
  of UNION result.

  @param table  temporary table for which we create fields

  @return
    created field
*/

Field *Item_type_holder::make_field_by_type(TABLE *table)
{
  /*
    The field functions defines a field to be not null if null_ptr is not 0
  */
  uchar *null_ptr= maybe_null ? (uchar*) "" : 0;
  Field *field;

  switch (fld_type) {
  case MYSQL_TYPE_ENUM:
    DBUG_ASSERT(enum_set_typelib);
    field= new Field_enum((uchar *) 0, max_length, null_ptr, 0,
                          Field::NONE, name,
                          get_enum_pack_length(enum_set_typelib->count),
                          enum_set_typelib, collation.collation);
    if (field)
      field->init(table);
    return field;
  case MYSQL_TYPE_SET:
    DBUG_ASSERT(enum_set_typelib);
    field= new Field_set((uchar *) 0, max_length, null_ptr, 0,
                         Field::NONE, name,
                         get_set_pack_length(enum_set_typelib->count),
                         enum_set_typelib, collation.collation);
    if (field)
      field->init(table);
    return field;
  case MYSQL_TYPE_NULL:
    return make_string_field(table);
  default:
    break;
  }
  return tmp_table_field_from_field_type(table, 0);
}


/**
  Get full information from Item about enum/set fields to be able to create
  them later.

  @param item    Item for information collection
*/
void Item_type_holder::get_full_info(Item *item)
{
  if (fld_type == MYSQL_TYPE_ENUM ||
      fld_type == MYSQL_TYPE_SET)
  {
    if (item->type() == Item::SUM_FUNC_ITEM &&
        (((Item_sum*)item)->sum_func() == Item_sum::MAX_FUNC ||
         ((Item_sum*)item)->sum_func() == Item_sum::MIN_FUNC))
      item = ((Item_sum*)item)->get_arg(0);
    /*
      We can have enum/set type after merging only if we have one enum|set
      field (or MIN|MAX(enum|set field)) and number of NULL fields
    */
    DBUG_ASSERT((enum_set_typelib &&
                 get_real_type(item) == MYSQL_TYPE_NULL) ||
                (!enum_set_typelib &&
                 item->real_item()->type() == Item::FIELD_ITEM &&
                 (get_real_type(item->real_item()) == MYSQL_TYPE_ENUM ||
                  get_real_type(item->real_item()) == MYSQL_TYPE_SET) &&
                 ((Field_enum*)((Item_field *) item->real_item())->field)->typelib));
    if (!enum_set_typelib)
    {
      enum_set_typelib= ((Field_enum*)((Item_field *) item->real_item())->field)->typelib;
    }
  }
}


double Item_type_holder::val_real()
{
  DBUG_ASSERT(0); // should never be called
  return 0.0;
}


longlong Item_type_holder::val_int()
{
  DBUG_ASSERT(0); // should never be called
  return 0;
}

my_decimal *Item_type_holder::val_decimal(my_decimal *)
{
  DBUG_ASSERT(0); // should never be called
  return 0;
}

String *Item_type_holder::val_str(String*)
{
  DBUG_ASSERT(0); // should never be called
  return 0;
}

void Item_result_field::cleanup()
{
  DBUG_ENTER("Item_result_field::cleanup()");
  Item::cleanup();
  result_field= 0;
  DBUG_VOID_RETURN;
}

/**
  Dummy error processor used by default by Name_resolution_context.

  @note
    do nothing
*/

void dummy_error_processor(THD *thd, void *data)
{}

/**
  Wrapper of hide_view_error call for Name_resolution_context error
  processor.

  @note
    hide view underlying tables details in error messages
*/

void view_error_processor(THD *thd, void *data)
{
  ((TABLE_LIST *)data)->hide_view_error(thd);
}


st_select_lex *Item_ident::get_depended_from() const
{
  st_select_lex *dep;
  if ((dep= depended_from))
    for ( ; dep->merged_into; dep= dep->merged_into) ;
  return dep;
}


table_map Item_ref::used_tables() const		
{
  return get_depended_from() ? OUTER_REF_TABLE_BIT : (*ref)->used_tables(); 
}


void Item_ref::update_used_tables()
{
  if (!get_depended_from())
    (*ref)->update_used_tables();
}

void Item_direct_view_ref::update_used_tables()
{
  set_null_ref_table();
  Item_direct_ref::update_used_tables();
}


table_map Item_direct_view_ref::used_tables() const
{
  DBUG_ASSERT(null_ref_table);

  if (get_depended_from())
    return OUTER_REF_TABLE_BIT;

  if (view->is_merged_derived() || view->merged || !view->table)
  {
    table_map used= (*ref)->used_tables();
    return (used ?
            used :
            ((null_ref_table != NO_NULL_TABLE) ?
             null_ref_table->map :
             (table_map)0 ));
  }
  return view->table->map;
}

table_map Item_direct_view_ref::not_null_tables() const
{
  return get_depended_from() ?
         0 :
         ((view->is_merged_derived() || view->merged || !view->table) ?
          (*ref)->not_null_tables() :
          view->table->map);
}

/*
  we add RAND_TABLE_BIT to prevent moving this item from HAVING to WHERE
*/
table_map Item_ref_null_helper::used_tables() const
{
  return (get_depended_from() ?
          OUTER_REF_TABLE_BIT :
          (*ref)->used_tables() | RAND_TABLE_BIT);
}


#ifndef DBUG_OFF

/* Debugger help function */
static char dbug_item_print_buf[256];

const char *dbug_print_item(Item *item)
{
  char *buf= dbug_item_print_buf;
  String str(buf, sizeof(dbug_item_print_buf), &my_charset_bin);
  str.length(0);
  if (!item)
    return "(Item*)NULL";
  item->print(&str ,QT_ORDINARY);
  if (str.c_ptr() == buf)
    return buf;
  else
    return "Couldn't fit into buffer";
}

#endif /*DBUG_OFF*/

/*****************************************************************************
** Instantiate templates
*****************************************************************************/

#ifdef HAVE_EXPLICIT_TEMPLATE_INSTANTIATION
template class List<Item>;
template class List_iterator<Item>;
template class List_iterator_fast<Item>;
template class List_iterator_fast<Item_field>;
template class List<List_item>;
#endif<|MERGE_RESOLUTION|>--- conflicted
+++ resolved
@@ -1,10 +1,6 @@
 /*
-<<<<<<< HEAD
    Copyright (c) 2000, 2016, Oracle and/or its affiliates.
-   Copyright (c) 2010, 2016, MariaDB
-=======
-   Copyright (c) 2000, 2017, Oracle and/or its affiliates. All rights reserved.
->>>>>>> 34cd74e5
+   Copyright (c) 2010, 2017, MariaDB Corporation
 
    This program is free software; you can redistribute it and/or modify
    it under the terms of the GNU General Public License as published by
@@ -2334,9 +2330,6 @@
    item_equal(0), no_const_subst(0),
    have_privileges(0), any_privileges(0)
 {
-  if (f->table->pos_in_table_list != NULL)
-    context= &(f->table->pos_in_table_list->select_lex->context);
-
   set_field(f);
   /*
     field_name and table_name should not point to garbage
