/* Copyright (c) 2000, 2015, Oracle and/or its affiliates.
   Copyright (c) 2008, 2016, MariaDB

   This program is free software; you can redistribute it and/or modify
   it under the terms of the GNU General Public License as published by
   the Free Software Foundation; version 2 of the License.

   This program is distributed in the hope that it will be useful,
   but WITHOUT ANY WARRANTY; without even the implied warranty of
   MERCHANTABILITY or FITNESS FOR A PARTICULAR PURPOSE.  See the
   GNU General Public License for more details.

   You should have received a copy of the GNU General Public License
   along with this program; if not, write to the Free Software
   Foundation, Inc., 51 Franklin Street, Fifth Floor, Boston, MA  02110-1301, USA */

#include "sql_plugin.h"                         // Includes my_global.h
#include "sql_priv.h"
#include "unireg.h"
#include <signal.h>
#ifndef __WIN__
#include <netdb.h>        // getservbyname, servent
#endif
#include "sql_parse.h"    // test_if_data_home_dir
#include "sql_cache.h"    // query_cache, query_cache_*
#include "sql_locale.h"   // MY_LOCALES, my_locales, my_locale_by_name
#include "sql_show.h"     // free_status_vars, add_status_vars,
                          // reset_status_vars
#include "strfunc.h"      // find_set_from_flags
#include "parse_file.h"   // File_parser_dummy_hook
#include "sql_db.h"       // my_dboptions_cache_free
                          // my_dboptions_cache_init
#include "sql_table.h"    // release_ddl_log, execute_ddl_log_recovery
#include "sql_connect.h"  // free_max_user_conn, init_max_user_conn,
                          // handle_one_connection
#include "sql_time.h"     // known_date_time_formats,
                          // get_date_time_format_str,
                          // date_time_format_make
#include "tztime.h"       // my_tz_free, my_tz_init, my_tz_SYSTEM
#include "hostname.h"     // hostname_cache_free, hostname_cache_init
#include "sql_acl.h"      // acl_free, grant_free, acl_init,
                          // grant_init
#include "sql_base.h"
#include "sql_test.h"     // mysql_print_status
#include "item_create.h"  // item_create_cleanup, item_create_init
#include "sql_servers.h"  // servers_free, servers_init
#include "init.h"         // unireg_init
#include "derror.h"       // init_errmessage
#include "derror.h"       // init_errmessage
#include "des_key_file.h" // load_des_key_file
#include "sql_manager.h"  // stop_handle_manager, start_handle_manager
#include "sql_expression_cache.h" // subquery_cache_miss, subquery_cache_hit
#include "sys_vars_shared.h"

#include <m_ctype.h>
#include <my_dir.h>
#include <my_bit.h>
#include "slave.h"
#include "rpl_mi.h"
#include "sql_repl.h"
#include "rpl_filter.h"
#include "client_settings.h"
#include "repl_failsafe.h"
#include <sql_common.h>
#include <my_stacktrace.h>
#include "mysqld_suffix.h"
#include "mysys_err.h"
#include "events.h"
#include "sql_audit.h"
#include "probes_mysql.h"
#include "scheduler.h"
#include <waiting_threads.h>
#include "debug_sync.h"
#include "sql_callback.h"
#include "threadpool.h"

#ifdef WITH_PERFSCHEMA_STORAGE_ENGINE
#include "../storage/perfschema/pfs_server.h"
#endif /* WITH_PERFSCHEMA_STORAGE_ENGINE */
#include <mysql/psi/mysql_idle.h>
#include <mysql/psi/mysql_socket.h>
#include <mysql/psi/mysql_statement.h>
#include "mysql_com_server.h"

#include "keycaches.h"
#include "../storage/myisam/ha_myisam.h"
#include "set_var.h"

#include "rpl_injector.h"

#include "rpl_handler.h"

#ifdef HAVE_SYS_PRCTL_H
#include <sys/prctl.h>
#endif

#include <thr_alarm.h>
#include <ft_global.h>
#include <errmsg.h>
#include "sp_rcontext.h"
#include "sp_cache.h"
#include "sql_reload.h"  // reload_acl_and_cache

#ifdef HAVE_POLL_H
#include <poll.h>
#endif

#define mysqld_charset &my_charset_latin1

/* We have HAVE_valgrind below as this speeds up the shutdown of MySQL */

#if defined(SIGNALS_DONT_BREAK_READ) || defined(HAVE_valgrind) && defined(__linux__)
#define HAVE_CLOSE_SERVER_SOCK 1
#endif

extern "C" {					// Because of SCO 3.2V4.2
#include <sys/stat.h>
#ifndef __GNU_LIBRARY__
#define __GNU_LIBRARY__				// Skip warnings in getopt.h
#endif
#include <my_getopt.h>
#ifdef HAVE_SYSENT_H
#include <sysent.h>
#endif
#ifdef HAVE_PWD_H
#include <pwd.h>				// For getpwent
#endif
#ifdef HAVE_GRP_H
#include <grp.h>
#endif
#include <my_net.h>

#if !defined(__WIN__)
#include <sys/resource.h>
#ifdef HAVE_SYS_UN_H
#include <sys/un.h>
#endif
#ifdef HAVE_SELECT_H
#include <select.h>
#endif
#ifdef HAVE_SYS_SELECT_H
#include <sys/select.h>
#endif
#include <sys/utsname.h>
#endif /* __WIN__ */

#include <my_libwrap.h>

#ifdef HAVE_SYS_MMAN_H
#include <sys/mman.h>
#endif

#ifdef __WIN__ 
#include <crtdbg.h>
#endif

#ifdef HAVE_SOLARIS_LARGE_PAGES
#include <sys/mman.h>
#if defined(__sun__) && defined(__GNUC__) && defined(__cplusplus) \
    && defined(_XOPEN_SOURCE)
extern int getpagesizes(size_t *, int);
extern int getpagesizes2(size_t *, int);
extern int memcntl(caddr_t, size_t, int, caddr_t, int, int);
#endif /* __sun__ ... */
#endif /* HAVE_SOLARIS_LARGE_PAGES */

#ifdef _AIX41
int initgroups(const char *,unsigned int);
#endif

#if defined(__FreeBSD__) && defined(HAVE_IEEEFP_H) && !defined(HAVE_FEDISABLEEXCEPT)
#include <ieeefp.h>
#ifdef HAVE_FP_EXCEPT				// Fix type conflict
typedef fp_except fp_except_t;
#endif
#endif /* __FreeBSD__ && HAVE_IEEEFP_H && !HAVE_FEDISABLEEXCEPT */
#ifdef HAVE_SYS_FPU_H
/* for IRIX to use set_fpc_csr() */
#include <sys/fpu.h>
#endif
#ifdef HAVE_FPU_CONTROL_H
#include <fpu_control.h>
#endif
#if defined(__i386__) && !defined(HAVE_FPU_CONTROL_H)
# define fpu_control_t unsigned int
# define _FPU_EXTENDED 0x300
# define _FPU_DOUBLE 0x200
# if defined(__GNUC__) || (defined(__SUNPRO_CC) && __SUNPRO_CC >= 0x590)
#  define _FPU_GETCW(cw) asm volatile ("fnstcw %0" : "=m" (*&cw))
#  define _FPU_SETCW(cw) asm volatile ("fldcw %0" : : "m" (*&cw))
# else
#  define _FPU_GETCW(cw) (cw= 0)
#  define _FPU_SETCW(cw)
# endif
#endif

#ifndef HAVE_FCNTL
#define fcntl(X,Y,Z) 0
#endif

extern "C" my_bool reopen_fstreams(const char *filename,
                                   FILE *outstream, FILE *errstream);

inline void setup_fpu()
{
#if defined(__FreeBSD__) && defined(HAVE_IEEEFP_H) && !defined(HAVE_FEDISABLEEXCEPT)
  /* We can't handle floating point exceptions with threads, so disable
     this on freebsd
     Don't fall for overflow, underflow,divide-by-zero or loss of precision.
     fpsetmask() is deprecated in favor of fedisableexcept() in C99.
  */
#if defined(FP_X_DNML)
  fpsetmask(~(FP_X_INV | FP_X_DNML | FP_X_OFL | FP_X_UFL | FP_X_DZ |
	      FP_X_IMP));
#else
  fpsetmask(~(FP_X_INV |             FP_X_OFL | FP_X_UFL | FP_X_DZ |
              FP_X_IMP));
#endif /* FP_X_DNML */
#endif /* __FreeBSD__ && HAVE_IEEEFP_H && !HAVE_FEDISABLEEXCEPT */

#ifdef HAVE_FEDISABLEEXCEPT
  fedisableexcept(FE_ALL_EXCEPT);
#endif

#ifdef HAVE_FESETROUND
    /* Set FPU rounding mode to "round-to-nearest" */
  fesetround(FE_TONEAREST);
#endif /* HAVE_FESETROUND */

  /*
    x86 (32-bit) requires FPU precision to be explicitly set to 64 bit
    (double precision) for portable results of floating point operations.
    However, there is no need to do so if compiler is using SSE2 for floating
    point, double values will be stored and processed in 64 bits anyway.
  */
#if defined(__i386__) && !defined(__SSE2_MATH__)
#if defined(_WIN32)
#if !defined(_WIN64)
  _control87(_PC_53, MCW_PC);
#endif /* !_WIN64 */
#else /* !_WIN32 */
  fpu_control_t cw;
  _FPU_GETCW(cw);
  cw= (cw & ~_FPU_EXTENDED) | _FPU_DOUBLE;
  _FPU_SETCW(cw);
#endif /* _WIN32 && */
#endif /* __i386__ */

#if defined(__sgi) && defined(HAVE_SYS_FPU_H)
  /* Enable denormalized DOUBLE values support for IRIX */
  union fpc_csr n;
  n.fc_word = get_fpc_csr();
  n.fc_struct.flush = 0;
  set_fpc_csr(n.fc_word);
#endif
}

} /* cplusplus */

#define MYSQL_KILL_SIGNAL SIGTERM

#include <my_pthread.h>			// For thr_setconcurency()

#ifdef SOLARIS
extern "C" int gethostname(char *name, int namelen);
#endif

extern "C" sig_handler handle_fatal_signal(int sig);

#if defined(__linux__)
#define ENABLE_TEMP_POOL 1
#else
#define ENABLE_TEMP_POOL 0
#endif

/* Constants */

#include <welcome_copyright_notice.h> // ORACLE_WELCOME_COPYRIGHT_NOTICE

const char *show_comp_option_name[]= {"YES", "NO", "DISABLED"};

static const char *tc_heuristic_recover_names[]=
{
  "OFF", "COMMIT", "ROLLBACK", NullS
};
static TYPELIB tc_heuristic_recover_typelib=
{
  array_elements(tc_heuristic_recover_names)-1,"",
  tc_heuristic_recover_names, NULL
};

const char *first_keyword= "first", *binary_keyword= "BINARY";
const char *my_localhost= "localhost", *delayed_user= "DELAYED";

bool opt_large_files= sizeof(my_off_t) > 4;
static my_bool opt_autocommit; ///< for --autocommit command-line option

/*
  Used with --help for detailed option
*/
static my_bool opt_verbose= 0;

arg_cmp_func Arg_comparator::comparator_matrix[6][2] =
{{&Arg_comparator::compare_string,     &Arg_comparator::compare_e_string},
 {&Arg_comparator::compare_real,       &Arg_comparator::compare_e_real},
 {&Arg_comparator::compare_int_signed, &Arg_comparator::compare_e_int},
 {&Arg_comparator::compare_row,        &Arg_comparator::compare_e_row},
 {&Arg_comparator::compare_decimal,    &Arg_comparator::compare_e_decimal},
 {&Arg_comparator::compare_datetime,   &Arg_comparator::compare_e_datetime}};

/* static variables */

#ifdef HAVE_PSI_INTERFACE
#if (defined(_WIN32) || defined(HAVE_SMEM)) && !defined(EMBEDDED_LIBRARY)
static PSI_thread_key key_thread_handle_con_namedpipes;
static PSI_cond_key key_COND_handler_count;
#endif /* _WIN32 || HAVE_SMEM && !EMBEDDED_LIBRARY */

#if defined(HAVE_SMEM) && !defined(EMBEDDED_LIBRARY)
static PSI_thread_key key_thread_handle_con_sharedmem;
#endif /* HAVE_SMEM && !EMBEDDED_LIBRARY */

#if (defined(_WIN32) || defined(HAVE_SMEM)) && !defined(EMBEDDED_LIBRARY)
static PSI_thread_key key_thread_handle_con_sockets;
#endif /* _WIN32 || HAVE_SMEM && !EMBEDDED_LIBRARY */

#ifdef __WIN__
static PSI_thread_key key_thread_handle_shutdown;
#endif /* __WIN__ */

#if defined (HAVE_OPENSSL) && !defined(HAVE_YASSL)
static PSI_rwlock_key key_rwlock_openssl;
#endif
#endif /* HAVE_PSI_INTERFACE */

#ifdef HAVE_NPTL
volatile sig_atomic_t ld_assume_kernel_is_set= 0;
#endif

/**
  Statement instrumentation key for replication.
*/
#ifdef HAVE_PSI_STATEMENT_INTERFACE
PSI_statement_info stmt_info_rpl;
#endif

/* the default log output is log tables */
static bool lower_case_table_names_used= 0;
static bool max_long_data_size_used= false;
static bool volatile select_thread_in_use, signal_thread_in_use;
static volatile bool ready_to_exit;
static my_bool opt_debugging= 0, opt_external_locking= 0, opt_console= 0;
static my_bool opt_short_log_format= 0;
static uint kill_cached_threads, wake_thread;
ulong max_used_connections;
static volatile ulong cached_thread_count= 0;
static char *mysqld_user, *mysqld_chroot;
static char *default_character_set_name;
static char *character_set_filesystem_name;
static char *lc_messages;
static char *lc_time_names_name;
static char *my_bind_addr_str;
static char *default_collation_name;
char *default_storage_engine;
static char compiled_default_collation_name[]= MYSQL_DEFAULT_COLLATION_NAME;
static I_List<THD> thread_cache;
static bool binlog_format_used= false;
LEX_STRING opt_init_connect, opt_init_slave;
static mysql_cond_t COND_thread_cache, COND_flush_thread_cache;
mysql_cond_t COND_slave_init;
static DYNAMIC_ARRAY all_options;

/* Global variables */

bool opt_bin_log, opt_bin_log_used=0, opt_ignore_builtin_innodb= 0;
my_bool opt_log, opt_slow_log, debug_assert_if_crashed_table= 0, opt_help= 0;
static my_bool opt_abort;
ulonglong log_output_options;
my_bool opt_userstat_running;
my_bool opt_log_queries_not_using_indexes= 0;
bool opt_error_log= IF_WIN(1,0);
bool opt_disable_networking=0, opt_skip_show_db=0;
bool opt_skip_name_resolve=0;
my_bool opt_character_set_client_handshake= 1;
bool server_id_supplied = 0;
bool opt_endinfo, using_udf_functions;
my_bool locked_in_memory;
bool opt_using_transactions;
bool volatile abort_loop;
bool volatile shutdown_in_progress;
uint volatile global_disable_checkpoint;
#if defined(_WIN32) && !defined(EMBEDDED_LIBRARY)
ulong slow_start_timeout;
#endif
/*
  True if the bootstrap thread is running. Protected by LOCK_thread_count,
  just like thread_count.
  Used in bootstrap() function to determine if the bootstrap thread
  has completed. Note, that we can't use 'thread_count' instead,
  since in 5.1, in presence of the Event Scheduler, there may be
  event threads running in parallel, so it's impossible to know
  what value of 'thread_count' is a sign of completion of the
  bootstrap thread.

  At the same time, we can't start the event scheduler after
  bootstrap either, since we want to be able to process event-related
  SQL commands in the init file and in --bootstrap mode.
*/
bool in_bootstrap= FALSE;
/**
   @brief 'grant_option' is used to indicate if privileges needs
   to be checked, in which case the lock, LOCK_grant, is used
   to protect access to the grant table.
   @note This flag is dropped in 5.1
   @see grant_init()
 */
bool volatile grant_option;

my_bool opt_skip_slave_start = 0; ///< If set, slave is not autostarted
my_bool opt_reckless_slave = 0;
my_bool opt_enable_named_pipe= 0;
my_bool opt_local_infile, opt_slave_compressed_protocol;
my_bool opt_safe_user_create = 0;
my_bool opt_show_slave_auth_info;
my_bool opt_log_slave_updates= 0;
my_bool opt_replicate_annotate_row_events= 0;
char *opt_slave_skip_errors;

/*
  Legacy global handlerton. These will be removed (please do not add more).
*/
handlerton *heap_hton;
handlerton *myisam_hton;
handlerton *partition_hton;

my_bool read_only= 0, opt_readonly= 0;
my_bool use_temp_pool, relay_log_purge;
my_bool relay_log_recovery;
my_bool opt_sync_frm, opt_allow_suspicious_udfs;
my_bool opt_secure_auth= 0;
char* opt_secure_file_priv;
my_bool opt_log_slow_admin_statements= 0;
my_bool opt_log_slow_slave_statements= 0;
my_bool lower_case_file_system= 0;
my_bool opt_large_pages= 0;
my_bool opt_super_large_pages= 0;
my_bool opt_myisam_use_mmap= 0;
uint   opt_large_page_size= 0;
#if defined(ENABLED_DEBUG_SYNC)
MYSQL_PLUGIN_IMPORT uint    opt_debug_sync_timeout= 0;
#endif /* defined(ENABLED_DEBUG_SYNC) */
my_bool opt_old_style_user_limits= 0, trust_function_creators= 0;
ulong opt_replicate_events_marked_for_skip;

/*
  True if there is at least one per-hour limit for some user, so we should
  check them before each query (and possibly reset counters when hour is
  changed). False otherwise.
*/
volatile bool mqh_used = 0;
my_bool opt_noacl;
my_bool sp_automatic_privileges= 1;

ulong opt_binlog_rows_event_max_size;
my_bool opt_master_verify_checksum= 0;
my_bool opt_slave_sql_verify_checksum= 1;
const char *binlog_format_names[]= {"MIXED", "STATEMENT", "ROW", NullS};
#ifdef HAVE_INITGROUPS
volatile sig_atomic_t calling_initgroups= 0; /**< Used in SIGSEGV handler. */
#endif
uint mysqld_port, test_flags, select_errors, dropping_tables, ha_open_options;
uint mysqld_extra_port;
uint mysqld_port_timeout;
ulong delay_key_write_options;
uint protocol_version;
uint lower_case_table_names;
ulong tc_heuristic_recover= 0;
int32 thread_count, service_thread_count;
int32 thread_running;
int32 slave_open_temp_tables;
ulong thread_created;
ulong back_log, connect_timeout, concurrency, server_id;
ulong what_to_log;
ulong slow_launch_time;
ulong open_files_limit, max_binlog_size;
ulong slave_trans_retries;
uint  slave_net_timeout;
ulong slave_exec_mode_options;
#ifdef RBR_TRIGGERS
ulong slave_run_triggers_for_rbr= 0;
#endif //RBR_TRIGGERS
ulong slave_ddl_exec_mode_options= SLAVE_EXEC_MODE_IDEMPOTENT;
ulonglong slave_type_conversions_options;
ulong thread_cache_size=0;
ulonglong binlog_cache_size=0;
ulonglong max_binlog_cache_size=0;
ulong slave_max_allowed_packet= 0;
ulonglong binlog_stmt_cache_size=0;
ulonglong  max_binlog_stmt_cache_size=0;
ulonglong query_cache_size=0;
ulong query_cache_limit=0;
ulong executed_events=0;
query_id_t global_query_id;
my_atomic_rwlock_t global_query_id_lock;
my_atomic_rwlock_t thread_running_lock;
my_atomic_rwlock_t thread_count_lock;
my_atomic_rwlock_t statistics_lock;
my_atomic_rwlock_t slave_executed_entries_lock;
ulong aborted_threads, aborted_connects;
ulong delayed_insert_timeout, delayed_insert_limit, delayed_queue_size;
ulong delayed_insert_threads, delayed_insert_writes, delayed_rows_in_use;
ulong delayed_insert_errors,flush_time;
ulong specialflag=0;
ulong binlog_cache_use= 0, binlog_cache_disk_use= 0;
ulong binlog_stmt_cache_use= 0, binlog_stmt_cache_disk_use= 0;
ulong max_connections, max_connect_errors;
ulong extra_max_connections;
ulong max_digest_length= 0;
ulong slave_retried_transactions;
ulong feature_files_opened_with_delayed_keys;
ulonglong denied_connections;
my_decimal decimal_zero;

/*
  Maximum length of parameter value which can be set through
  mysql_send_long_data() call.
*/
ulong max_long_data_size;

/* Limits for internal temporary tables (MyISAM or Aria) */
uint internal_tmp_table_max_key_length;
uint internal_tmp_table_max_key_segments;

bool max_user_connections_checking=0;
/**
  Limit of the total number of prepared statements in the server.
  Is necessary to protect the server against out-of-memory attacks.
*/
ulong max_prepared_stmt_count;
/**
  Current total number of prepared statements in the server. This number
  is exact, and therefore may not be equal to the difference between
  `com_stmt_prepare' and `com_stmt_close' (global status variables), as
  the latter ones account for all registered attempts to prepare
  a statement (including unsuccessful ones).  Prepared statements are
  currently connection-local: if the same SQL query text is prepared in
  two different connections, this counts as two distinct prepared
  statements.
*/
ulong prepared_stmt_count=0;
ulong thread_id=1L,current_pid;
ulong slow_launch_threads = 0;
uint sync_binlog_period= 0, sync_relaylog_period= 0,
     sync_relayloginfo_period= 0, sync_masterinfo_period= 0;
ulong expire_logs_days = 0;
ulong rpl_recovery_rank=0;
/**
  Soft upper limit for number of sp_head objects that can be stored
  in the sp_cache for one connection.
*/
ulong stored_program_cache_size= 0;

ulong opt_slave_parallel_threads= 0;
ulong opt_slave_domain_parallel_threads= 0;
ulong opt_binlog_commit_wait_count= 0;
ulong opt_binlog_commit_wait_usec= 0;
ulong opt_slave_parallel_max_queued= 131072;
my_bool opt_gtid_ignore_duplicates= FALSE;

const double log_10[] = {
  1e000, 1e001, 1e002, 1e003, 1e004, 1e005, 1e006, 1e007, 1e008, 1e009,
  1e010, 1e011, 1e012, 1e013, 1e014, 1e015, 1e016, 1e017, 1e018, 1e019,
  1e020, 1e021, 1e022, 1e023, 1e024, 1e025, 1e026, 1e027, 1e028, 1e029,
  1e030, 1e031, 1e032, 1e033, 1e034, 1e035, 1e036, 1e037, 1e038, 1e039,
  1e040, 1e041, 1e042, 1e043, 1e044, 1e045, 1e046, 1e047, 1e048, 1e049,
  1e050, 1e051, 1e052, 1e053, 1e054, 1e055, 1e056, 1e057, 1e058, 1e059,
  1e060, 1e061, 1e062, 1e063, 1e064, 1e065, 1e066, 1e067, 1e068, 1e069,
  1e070, 1e071, 1e072, 1e073, 1e074, 1e075, 1e076, 1e077, 1e078, 1e079,
  1e080, 1e081, 1e082, 1e083, 1e084, 1e085, 1e086, 1e087, 1e088, 1e089,
  1e090, 1e091, 1e092, 1e093, 1e094, 1e095, 1e096, 1e097, 1e098, 1e099,
  1e100, 1e101, 1e102, 1e103, 1e104, 1e105, 1e106, 1e107, 1e108, 1e109,
  1e110, 1e111, 1e112, 1e113, 1e114, 1e115, 1e116, 1e117, 1e118, 1e119,
  1e120, 1e121, 1e122, 1e123, 1e124, 1e125, 1e126, 1e127, 1e128, 1e129,
  1e130, 1e131, 1e132, 1e133, 1e134, 1e135, 1e136, 1e137, 1e138, 1e139,
  1e140, 1e141, 1e142, 1e143, 1e144, 1e145, 1e146, 1e147, 1e148, 1e149,
  1e150, 1e151, 1e152, 1e153, 1e154, 1e155, 1e156, 1e157, 1e158, 1e159,
  1e160, 1e161, 1e162, 1e163, 1e164, 1e165, 1e166, 1e167, 1e168, 1e169,
  1e170, 1e171, 1e172, 1e173, 1e174, 1e175, 1e176, 1e177, 1e178, 1e179,
  1e180, 1e181, 1e182, 1e183, 1e184, 1e185, 1e186, 1e187, 1e188, 1e189,
  1e190, 1e191, 1e192, 1e193, 1e194, 1e195, 1e196, 1e197, 1e198, 1e199,
  1e200, 1e201, 1e202, 1e203, 1e204, 1e205, 1e206, 1e207, 1e208, 1e209,
  1e210, 1e211, 1e212, 1e213, 1e214, 1e215, 1e216, 1e217, 1e218, 1e219,
  1e220, 1e221, 1e222, 1e223, 1e224, 1e225, 1e226, 1e227, 1e228, 1e229,
  1e230, 1e231, 1e232, 1e233, 1e234, 1e235, 1e236, 1e237, 1e238, 1e239,
  1e240, 1e241, 1e242, 1e243, 1e244, 1e245, 1e246, 1e247, 1e248, 1e249,
  1e250, 1e251, 1e252, 1e253, 1e254, 1e255, 1e256, 1e257, 1e258, 1e259,
  1e260, 1e261, 1e262, 1e263, 1e264, 1e265, 1e266, 1e267, 1e268, 1e269,
  1e270, 1e271, 1e272, 1e273, 1e274, 1e275, 1e276, 1e277, 1e278, 1e279,
  1e280, 1e281, 1e282, 1e283, 1e284, 1e285, 1e286, 1e287, 1e288, 1e289,
  1e290, 1e291, 1e292, 1e293, 1e294, 1e295, 1e296, 1e297, 1e298, 1e299,
  1e300, 1e301, 1e302, 1e303, 1e304, 1e305, 1e306, 1e307, 1e308
};

time_t server_start_time, flush_status_time;

char mysql_home[FN_REFLEN], pidfile_name[FN_REFLEN], system_time_zone[30];
char *default_tz_name;
char log_error_file[FN_REFLEN], glob_hostname[FN_REFLEN], *opt_log_basename;
char mysql_real_data_home[FN_REFLEN],
     lc_messages_dir[FN_REFLEN], reg_ext[FN_EXTLEN],
     mysql_charsets_dir[FN_REFLEN],
     *opt_init_file, *opt_tc_log_file;
char *lc_messages_dir_ptr= lc_messages_dir, *log_error_file_ptr;
char mysql_unpacked_real_data_home[FN_REFLEN];
int mysql_unpacked_real_data_home_len;
uint mysql_real_data_home_len, mysql_data_home_len= 1;
uint reg_ext_length;
const key_map key_map_empty(0);
key_map key_map_full(0);                        // Will be initialized later

DATE_TIME_FORMAT global_date_format, global_datetime_format, global_time_format;
Time_zone *default_tz;

const char *mysql_real_data_home_ptr= mysql_real_data_home;
char server_version[SERVER_VERSION_LENGTH];
char *mysqld_unix_port, *opt_mysql_tmpdir;
ulong thread_handling;

/** name of reference on left expression in rewritten IN subquery */
const char *in_left_expr_name= "<left expr>";
/** name of additional condition */
const char *in_additional_cond= "<IN COND>";
const char *in_having_cond= "<IN HAVING>";

/** Number of connection errors when selecting on the listening port */
ulong connection_errors_select= 0;
/** Number of connection errors when accepting sockets in the listening port. */
ulong connection_errors_accept= 0;
/** Number of connection errors from TCP wrappers. */
ulong connection_errors_tcpwrap= 0;
/** Number of connection errors from internal server errors. */
ulong connection_errors_internal= 0;
/** Number of connection errors from the server max_connection limit. */
ulong connection_errors_max_connection= 0;
/** Number of errors when reading the peer address. */
ulong connection_errors_peer_addr= 0;

/* classes for comparation parsing/processing */
Eq_creator eq_creator;
Ne_creator ne_creator;
Gt_creator gt_creator;
Lt_creator lt_creator;
Ge_creator ge_creator;
Le_creator le_creator;

MYSQL_FILE *bootstrap_file;
int bootstrap_error;

I_List<THD> threads;
Rpl_filter* cur_rpl_filter;
Rpl_filter* global_rpl_filter;
Rpl_filter* binlog_filter;

THD *first_global_thread()
{
  if (threads.is_empty())
    return NULL;
  return threads.head();
}

THD *next_global_thread(THD *thd)
{
  if (threads.is_last(thd))
    return NULL;
  struct ilink *next= thd->next;
  return static_cast<THD*>(next);
}

struct system_variables global_system_variables;
struct system_variables max_system_variables;
struct system_status_var global_status_var;

MY_TMPDIR mysql_tmpdir_list;
MY_BITMAP temp_pool;

CHARSET_INFO *system_charset_info, *files_charset_info ;
CHARSET_INFO *national_charset_info, *table_alias_charset;
CHARSET_INFO *character_set_filesystem;
CHARSET_INFO *error_message_charset_info;

MY_LOCALE *my_default_lc_messages;
MY_LOCALE *my_default_lc_time_names;

SHOW_COMP_OPTION have_ssl, have_symlink, have_dlopen, have_query_cache;
SHOW_COMP_OPTION have_geometry, have_rtree_keys;
SHOW_COMP_OPTION have_crypt, have_compress;
SHOW_COMP_OPTION have_profiling;
SHOW_COMP_OPTION have_openssl;

/* Thread specific variables */

pthread_key(MEM_ROOT**,THR_MALLOC);
pthread_key(THD*, THR_THD);
mysql_mutex_t LOCK_thread_count, LOCK_thread_cache;
mysql_mutex_t
  LOCK_status, LOCK_show_status, LOCK_error_log, LOCK_short_uuid_generator,
  LOCK_delayed_insert, LOCK_delayed_status, LOCK_delayed_create,
  LOCK_crypt,
  LOCK_global_system_variables,
  LOCK_user_conn, LOCK_slave_list, LOCK_active_mi,
  LOCK_connection_count, LOCK_error_messages, LOCK_slave_init;

mysql_mutex_t LOCK_stats, LOCK_global_user_client_stats,
              LOCK_global_table_stats, LOCK_global_index_stats;

/**
  The below lock protects access to two global server variables:
  max_prepared_stmt_count and prepared_stmt_count. These variables
  set the limit and hold the current total number of prepared statements
  in the server, respectively. As PREPARE/DEALLOCATE rate in a loaded
  server may be fairly high, we need a dedicated lock.
*/
mysql_mutex_t LOCK_prepared_stmt_count;
#ifdef HAVE_OPENSSL
mysql_mutex_t LOCK_des_key_file;
#endif
mysql_rwlock_t LOCK_grant, LOCK_sys_init_connect, LOCK_sys_init_slave;
mysql_rwlock_t LOCK_system_variables_hash;
mysql_cond_t COND_thread_count;
pthread_t signal_thread;
pthread_attr_t connection_attrib;
mysql_mutex_t LOCK_server_started;
mysql_cond_t COND_server_started;

int mysqld_server_started=0, mysqld_server_initialized= 0;
File_parser_dummy_hook file_parser_dummy_hook;

/* replication parameters, if master_host is not NULL, we are a slave */
uint report_port= 0;
ulong master_retry_count=0;
char *master_info_file;
char *relay_log_info_file, *report_user, *report_password, *report_host;
char *opt_relay_logname = 0, *opt_relaylog_index_name=0;
char *opt_logname, *opt_slow_logname, *opt_bin_logname;

/* Static variables */

static volatile sig_atomic_t kill_in_progress;
my_bool opt_stack_trace;
my_bool opt_expect_abort= 0, opt_bootstrap= 0;
static my_bool opt_myisam_log;
static int cleanup_done;
static ulong opt_specialflag;
static char *opt_binlog_index_name;
char *mysql_home_ptr, *pidfile_name_ptr;
/** Initial command line arguments (count), after load_defaults().*/
static int defaults_argc;
/**
  Initial command line arguments (arguments), after load_defaults().
  This memory is allocated by @c load_defaults() and should be freed
  using @c free_defaults().
  Do not modify defaults_argc / defaults_argv,
  use remaining_argc / remaining_argv instead to parse the command
  line arguments in multiple steps.
*/
static char **defaults_argv;
/** Remaining command line arguments (count), filtered by handle_options().*/
static int remaining_argc;
/** Remaining command line arguments (arguments), filtered by handle_options().*/
static char **remaining_argv;

int orig_argc;
char **orig_argv;

static struct my_option pfs_early_options[]=
{
#ifdef WITH_PERFSCHEMA_STORAGE_ENGINE
  {"performance_schema_instrument", OPT_PFS_INSTRUMENT,
    "Default startup value for a performance schema instrument.",
    &pfs_param.m_pfs_instrument, &pfs_param.m_pfs_instrument, 0, GET_STR,
    OPT_ARG, 0, 0, 0, 0, 0, 0},
  {"performance_schema_consumer_events_stages_current", 0,
    "Default startup value for the events_stages_current consumer.",
    &pfs_param.m_consumer_events_stages_current_enabled,
    &pfs_param.m_consumer_events_stages_current_enabled, 0, GET_BOOL,
    OPT_ARG, FALSE, 0, 0, 0, 0, 0},
  {"performance_schema_consumer_events_stages_history", 0,
    "Default startup value for the events_stages_history consumer.",
    &pfs_param.m_consumer_events_stages_history_enabled,
    &pfs_param.m_consumer_events_stages_history_enabled, 0,
    GET_BOOL, OPT_ARG, FALSE, 0, 0, 0, 0, 0},
  {"performance_schema_consumer_events_stages_history_long", 0,
    "Default startup value for the events_stages_history_long consumer.",
    &pfs_param.m_consumer_events_stages_history_long_enabled,
    &pfs_param.m_consumer_events_stages_history_long_enabled, 0,
    GET_BOOL, OPT_ARG, FALSE, 0, 0, 0, 0, 0},
  {"performance_schema_consumer_events_statements_current", 0,
    "Default startup value for the events_statements_current consumer.",
    &pfs_param.m_consumer_events_statements_current_enabled,
    &pfs_param.m_consumer_events_statements_current_enabled, 0,
    GET_BOOL, OPT_ARG, TRUE, 0, 0, 0, 0, 0},
  {"performance_schema_consumer_events_statements_history", 0,
    "Default startup value for the events_statements_history consumer.",
    &pfs_param.m_consumer_events_statements_history_enabled,
    &pfs_param.m_consumer_events_statements_history_enabled, 0,
    GET_BOOL, OPT_ARG, FALSE, 0, 0, 0, 0, 0},
  {"performance_schema_consumer_events_statements_history_long", 0,
    "Default startup value for the events_statements_history_long consumer.",
    &pfs_param.m_consumer_events_statements_history_long_enabled,
    &pfs_param.m_consumer_events_statements_history_long_enabled, 0,
    GET_BOOL, OPT_ARG, FALSE, 0, 0, 0, 0, 0},
  {"performance_schema_consumer_events_waits_current", 0,
    "Default startup value for the events_waits_current consumer.",
    &pfs_param.m_consumer_events_waits_current_enabled,
    &pfs_param.m_consumer_events_waits_current_enabled, 0,
    GET_BOOL, OPT_ARG, FALSE, 0, 0, 0, 0, 0},
  {"performance_schema_consumer_events_waits_history", 0,
    "Default startup value for the events_waits_history consumer.",
    &pfs_param.m_consumer_events_waits_history_enabled,
    &pfs_param.m_consumer_events_waits_history_enabled, 0,
    GET_BOOL, OPT_ARG, FALSE, 0, 0, 0, 0, 0},
  {"performance_schema_consumer_events_waits_history_long", 0,
    "Default startup value for the events_waits_history_long consumer.",
    &pfs_param.m_consumer_events_waits_history_long_enabled,
    &pfs_param.m_consumer_events_waits_history_long_enabled, 0,
    GET_BOOL, OPT_ARG, FALSE, 0, 0, 0, 0, 0},
  {"performance_schema_consumer_global_instrumentation", 0,
    "Default startup value for the global_instrumentation consumer.",
    &pfs_param.m_consumer_global_instrumentation_enabled,
    &pfs_param.m_consumer_global_instrumentation_enabled, 0,
    GET_BOOL, OPT_ARG, TRUE, 0, 0, 0, 0, 0},
  {"performance_schema_consumer_thread_instrumentation", 0,
    "Default startup value for the thread_instrumentation consumer.",
    &pfs_param.m_consumer_thread_instrumentation_enabled,
    &pfs_param.m_consumer_thread_instrumentation_enabled, 0,
    GET_BOOL, OPT_ARG, TRUE, 0, 0, 0, 0, 0},
  {"performance_schema_consumer_statements_digest", 0,
    "Default startup value for the statements_digest consumer.",
    &pfs_param.m_consumer_statement_digest_enabled,
    &pfs_param.m_consumer_statement_digest_enabled, 0,
    GET_BOOL, OPT_ARG, TRUE, 0, 0, 0, 0, 0}
#endif /* WITH_PERFSCHEMA_STORAGE_ENGINE */
};

#ifdef HAVE_PSI_INTERFACE
#ifdef HAVE_MMAP
PSI_mutex_key key_PAGE_lock, key_LOCK_sync, key_LOCK_active, key_LOCK_pool,
  key_LOCK_pending_checkpoint;
#endif /* HAVE_MMAP */

#ifdef HAVE_OPENSSL
PSI_mutex_key key_LOCK_des_key_file;
#endif /* HAVE_OPENSSL */

PSI_mutex_key key_BINLOG_LOCK_index, key_BINLOG_LOCK_xid_list,
  key_BINLOG_LOCK_binlog_background_thread,
  key_delayed_insert_mutex, key_hash_filo_lock, key_LOCK_active_mi,
  key_LOCK_connection_count, key_LOCK_crypt, key_LOCK_delayed_create,
  key_LOCK_delayed_insert, key_LOCK_delayed_status, key_LOCK_error_log,
  key_LOCK_gdl, key_LOCK_global_system_variables,
  key_LOCK_manager,
  key_LOCK_prepared_stmt_count,
  key_LOCK_rpl_status, key_LOCK_server_started,
  key_LOCK_status, key_LOCK_show_status,
  key_LOCK_system_variables_hash, key_LOCK_thd_data,
  key_LOCK_user_conn, key_LOCK_uuid_short_generator, key_LOG_LOCK_log,
  key_master_info_data_lock, key_master_info_run_lock,
  key_master_info_sleep_lock,
  key_mutex_slave_reporting_capability_err_lock, key_relay_log_info_data_lock,
  key_rpl_group_info_sleep_lock,
  key_relay_log_info_log_space_lock, key_relay_log_info_run_lock,
  key_structure_guard_mutex, key_TABLE_SHARE_LOCK_ha_data,
  key_LOCK_error_messages, key_LOG_INFO_lock,
  key_LOCK_thread_count, key_LOCK_thread_cache,
  key_PARTITION_LOCK_auto_inc;
PSI_mutex_key key_RELAYLOG_LOCK_index;
PSI_mutex_key key_LOCK_slave_state, key_LOCK_binlog_state,
  key_LOCK_rpl_thread, key_LOCK_rpl_thread_pool, key_LOCK_parallel_entry;

PSI_mutex_key key_LOCK_stats,
  key_LOCK_global_user_client_stats, key_LOCK_global_table_stats,
  key_LOCK_global_index_stats,
  key_LOCK_wakeup_ready, key_LOCK_wait_commit;
PSI_mutex_key key_LOCK_gtid_waiting;

PSI_mutex_key key_LOCK_prepare_ordered, key_LOCK_commit_ordered,
  key_LOCK_slave_init;
PSI_mutex_key key_TABLE_SHARE_LOCK_share;

static PSI_mutex_info all_server_mutexes[]=
{
#ifdef HAVE_MMAP
  { &key_PAGE_lock, "PAGE::lock", 0},
  { &key_LOCK_sync, "TC_LOG_MMAP::LOCK_sync", 0},
  { &key_LOCK_active, "TC_LOG_MMAP::LOCK_active", 0},
  { &key_LOCK_pool, "TC_LOG_MMAP::LOCK_pool", 0},
  { &key_LOCK_pool, "TC_LOG_MMAP::LOCK_pending_checkpoint", 0},
#endif /* HAVE_MMAP */

#ifdef HAVE_OPENSSL
  { &key_LOCK_des_key_file, "LOCK_des_key_file", PSI_FLAG_GLOBAL},
#endif /* HAVE_OPENSSL */

  { &key_BINLOG_LOCK_index, "MYSQL_BIN_LOG::LOCK_index", 0},
  { &key_BINLOG_LOCK_xid_list, "MYSQL_BIN_LOG::LOCK_xid_list", 0},
  { &key_BINLOG_LOCK_binlog_background_thread, "MYSQL_BIN_LOG::LOCK_binlog_background_thread", 0},
  { &key_RELAYLOG_LOCK_index, "MYSQL_RELAY_LOG::LOCK_index", 0},
  { &key_delayed_insert_mutex, "Delayed_insert::mutex", 0},
  { &key_hash_filo_lock, "hash_filo::lock", 0},
  { &key_LOCK_active_mi, "LOCK_active_mi", PSI_FLAG_GLOBAL},
  { &key_LOCK_connection_count, "LOCK_connection_count", PSI_FLAG_GLOBAL},
  { &key_LOCK_crypt, "LOCK_crypt", PSI_FLAG_GLOBAL},
  { &key_LOCK_delayed_create, "LOCK_delayed_create", PSI_FLAG_GLOBAL},
  { &key_LOCK_delayed_insert, "LOCK_delayed_insert", PSI_FLAG_GLOBAL},
  { &key_LOCK_delayed_status, "LOCK_delayed_status", PSI_FLAG_GLOBAL},
  { &key_LOCK_error_log, "LOCK_error_log", PSI_FLAG_GLOBAL},
  { &key_LOCK_gdl, "LOCK_gdl", PSI_FLAG_GLOBAL},
  { &key_LOCK_global_system_variables, "LOCK_global_system_variables", PSI_FLAG_GLOBAL},
  { &key_LOCK_manager, "LOCK_manager", PSI_FLAG_GLOBAL},
  { &key_LOCK_prepared_stmt_count, "LOCK_prepared_stmt_count", PSI_FLAG_GLOBAL},
  { &key_LOCK_rpl_status, "LOCK_rpl_status", PSI_FLAG_GLOBAL},
  { &key_LOCK_server_started, "LOCK_server_started", PSI_FLAG_GLOBAL},
  { &key_LOCK_status, "LOCK_status", PSI_FLAG_GLOBAL},
  { &key_LOCK_show_status, "LOCK_show_status", PSI_FLAG_GLOBAL},
  { &key_LOCK_system_variables_hash, "LOCK_system_variables_hash", PSI_FLAG_GLOBAL},
  { &key_LOCK_stats, "LOCK_stats", PSI_FLAG_GLOBAL},
  { &key_LOCK_global_user_client_stats, "LOCK_global_user_client_stats", PSI_FLAG_GLOBAL},
  { &key_LOCK_global_table_stats, "LOCK_global_table_stats", PSI_FLAG_GLOBAL},
  { &key_LOCK_global_index_stats, "LOCK_global_index_stats", PSI_FLAG_GLOBAL},
  { &key_LOCK_wakeup_ready, "THD::LOCK_wakeup_ready", 0},
  { &key_LOCK_wait_commit, "wait_for_commit::LOCK_wait_commit", 0},
  { &key_LOCK_gtid_waiting, "gtid_waiting::LOCK_gtid_waiting", 0},
  { &key_LOCK_thd_data, "THD::LOCK_thd_data", 0},
  { &key_LOCK_user_conn, "LOCK_user_conn", PSI_FLAG_GLOBAL},
  { &key_LOCK_uuid_short_generator, "LOCK_uuid_short_generator", PSI_FLAG_GLOBAL},
  { &key_LOG_LOCK_log, "LOG::LOCK_log", 0},
  { &key_master_info_data_lock, "Master_info::data_lock", 0},
  { &key_master_info_run_lock, "Master_info::run_lock", 0},
  { &key_master_info_sleep_lock, "Master_info::sleep_lock", 0},
  { &key_mutex_slave_reporting_capability_err_lock, "Slave_reporting_capability::err_lock", 0},
  { &key_relay_log_info_data_lock, "Relay_log_info::data_lock", 0},
  { &key_relay_log_info_log_space_lock, "Relay_log_info::log_space_lock", 0},
  { &key_relay_log_info_run_lock, "Relay_log_info::run_lock", 0},
  { &key_rpl_group_info_sleep_lock, "Rpl_group_info::sleep_lock", 0},
  { &key_structure_guard_mutex, "Query_cache::structure_guard_mutex", 0},
  { &key_TABLE_SHARE_LOCK_ha_data, "TABLE_SHARE::LOCK_ha_data", 0},
  { &key_TABLE_SHARE_LOCK_share, "TABLE_SHARE::LOCK_share", 0},
  { &key_LOCK_error_messages, "LOCK_error_messages", PSI_FLAG_GLOBAL},
  { &key_LOCK_prepare_ordered, "LOCK_prepare_ordered", PSI_FLAG_GLOBAL},
  { &key_LOCK_commit_ordered, "LOCK_commit_ordered", PSI_FLAG_GLOBAL},
  { &key_LOCK_slave_init, "LOCK_slave_init", PSI_FLAG_GLOBAL},
  { &key_LOG_INFO_lock, "LOG_INFO::lock", 0},
  { &key_LOCK_thread_count, "LOCK_thread_count", PSI_FLAG_GLOBAL},
  { &key_LOCK_thread_cache, "LOCK_thread_cache", PSI_FLAG_GLOBAL},
  { &key_PARTITION_LOCK_auto_inc, "HA_DATA_PARTITION::LOCK_auto_inc", 0},
  { &key_LOCK_slave_state, "LOCK_slave_state", 0},
  { &key_LOCK_binlog_state, "LOCK_binlog_state", 0},
  { &key_LOCK_rpl_thread, "LOCK_rpl_thread", 0},
  { &key_LOCK_rpl_thread_pool, "LOCK_rpl_thread_pool", 0},
  { &key_LOCK_parallel_entry, "LOCK_parallel_entry", 0}
};

PSI_rwlock_key key_rwlock_LOCK_grant, key_rwlock_LOCK_logger,
  key_rwlock_LOCK_sys_init_connect, key_rwlock_LOCK_sys_init_slave,
  key_rwlock_LOCK_system_variables_hash, key_rwlock_query_cache_query_lock;

static PSI_rwlock_info all_server_rwlocks[]=
{
#if defined (HAVE_OPENSSL) && !defined(HAVE_YASSL)
  { &key_rwlock_openssl, "CRYPTO_dynlock_value::lock", 0},
#endif
  { &key_rwlock_LOCK_grant, "LOCK_grant", PSI_FLAG_GLOBAL},
  { &key_rwlock_LOCK_logger, "LOGGER::LOCK_logger", 0},
  { &key_rwlock_LOCK_sys_init_connect, "LOCK_sys_init_connect", PSI_FLAG_GLOBAL},
  { &key_rwlock_LOCK_sys_init_slave, "LOCK_sys_init_slave", PSI_FLAG_GLOBAL},
  { &key_rwlock_LOCK_system_variables_hash, "LOCK_system_variables_hash", PSI_FLAG_GLOBAL},
  { &key_rwlock_query_cache_query_lock, "Query_cache_query::lock", 0}
};

#ifdef HAVE_MMAP
PSI_cond_key key_PAGE_cond, key_COND_active, key_COND_pool;
#endif /* HAVE_MMAP */

PSI_cond_key key_BINLOG_COND_xid_list, key_BINLOG_update_cond,
  key_BINLOG_COND_binlog_background_thread,
  key_BINLOG_COND_binlog_background_thread_end,
  key_COND_cache_status_changed, key_COND_manager,
  key_COND_rpl_status, key_COND_server_started,
  key_delayed_insert_cond, key_delayed_insert_cond_client,
  key_item_func_sleep_cond, key_master_info_data_cond,
  key_master_info_start_cond, key_master_info_stop_cond,
  key_master_info_sleep_cond,
  key_relay_log_info_data_cond, key_relay_log_info_log_space_cond,
  key_relay_log_info_start_cond, key_relay_log_info_stop_cond,
  key_rpl_group_info_sleep_cond,
  key_TABLE_SHARE_cond, key_user_level_lock_cond,
  key_COND_thread_count, key_COND_thread_cache, key_COND_flush_thread_cache,
  key_BINLOG_COND_queue_busy;
PSI_cond_key key_RELAYLOG_update_cond, key_COND_wakeup_ready,
  key_COND_wait_commit;
PSI_cond_key key_RELAYLOG_COND_queue_busy;
PSI_cond_key key_TC_LOG_MMAP_COND_queue_busy;
PSI_cond_key key_COND_rpl_thread_queue, key_COND_rpl_thread,
  key_COND_rpl_thread_stop, key_COND_rpl_thread_pool,
  key_COND_parallel_entry, key_COND_group_commit_orderer,
  key_COND_prepare_ordered, key_COND_slave_init;
PSI_cond_key key_COND_wait_gtid, key_COND_gtid_ignore_duplicates;

static PSI_cond_info all_server_conds[]=
{
#if (defined(_WIN32) || defined(HAVE_SMEM)) && !defined(EMBEDDED_LIBRARY)
  { &key_COND_handler_count, "COND_handler_count", PSI_FLAG_GLOBAL},
#endif /* _WIN32 || HAVE_SMEM && !EMBEDDED_LIBRARY */
#ifdef HAVE_MMAP
  { &key_PAGE_cond, "PAGE::cond", 0},
  { &key_COND_active, "TC_LOG_MMAP::COND_active", 0},
  { &key_COND_pool, "TC_LOG_MMAP::COND_pool", 0},
  { &key_TC_LOG_MMAP_COND_queue_busy, "TC_LOG_MMAP::COND_queue_busy", 0},
#endif /* HAVE_MMAP */
  { &key_BINLOG_COND_xid_list, "MYSQL_BIN_LOG::COND_xid_list", 0},
  { &key_BINLOG_update_cond, "MYSQL_BIN_LOG::update_cond", 0},
  { &key_BINLOG_COND_binlog_background_thread, "MYSQL_BIN_LOG::COND_binlog_background_thread", 0},
  { &key_BINLOG_COND_binlog_background_thread_end, "MYSQL_BIN_LOG::COND_binlog_background_thread_end", 0},
  { &key_BINLOG_COND_queue_busy, "MYSQL_BIN_LOG::COND_queue_busy", 0},
  { &key_RELAYLOG_update_cond, "MYSQL_RELAY_LOG::update_cond", 0},
  { &key_RELAYLOG_COND_queue_busy, "MYSQL_RELAY_LOG::COND_queue_busy", 0},
  { &key_COND_wakeup_ready, "THD::COND_wakeup_ready", 0},
  { &key_COND_wait_commit, "wait_for_commit::COND_wait_commit", 0},
  { &key_COND_cache_status_changed, "Query_cache::COND_cache_status_changed", 0},
  { &key_COND_manager, "COND_manager", PSI_FLAG_GLOBAL},
  { &key_COND_server_started, "COND_server_started", PSI_FLAG_GLOBAL},
  { &key_delayed_insert_cond, "Delayed_insert::cond", 0},
  { &key_delayed_insert_cond_client, "Delayed_insert::cond_client", 0},
  { &key_item_func_sleep_cond, "Item_func_sleep::cond", 0},
  { &key_master_info_data_cond, "Master_info::data_cond", 0},
  { &key_master_info_start_cond, "Master_info::start_cond", 0},
  { &key_master_info_stop_cond, "Master_info::stop_cond", 0},
  { &key_master_info_sleep_cond, "Master_info::sleep_cond", 0},
  { &key_relay_log_info_data_cond, "Relay_log_info::data_cond", 0},
  { &key_relay_log_info_log_space_cond, "Relay_log_info::log_space_cond", 0},
  { &key_relay_log_info_start_cond, "Relay_log_info::start_cond", 0},
  { &key_relay_log_info_stop_cond, "Relay_log_info::stop_cond", 0},
  { &key_rpl_group_info_sleep_cond, "Rpl_group_info::sleep_cond", 0},
  { &key_TABLE_SHARE_cond, "TABLE_SHARE::cond", 0},
  { &key_user_level_lock_cond, "User_level_lock::cond", 0},
  { &key_COND_thread_count, "COND_thread_count", PSI_FLAG_GLOBAL},
  { &key_COND_thread_cache, "COND_thread_cache", PSI_FLAG_GLOBAL},
  { &key_COND_flush_thread_cache, "COND_flush_thread_cache", PSI_FLAG_GLOBAL},
  { &key_COND_rpl_thread, "COND_rpl_thread", 0},
  { &key_COND_rpl_thread_queue, "COND_rpl_thread_queue", 0},
  { &key_COND_rpl_thread_stop, "COND_rpl_thread_stop", 0},
  { &key_COND_rpl_thread_pool, "COND_rpl_thread_pool", 0},
  { &key_COND_parallel_entry, "COND_parallel_entry", 0},
  { &key_COND_group_commit_orderer, "COND_group_commit_orderer", 0},
  { &key_COND_prepare_ordered, "COND_prepare_ordered", 0},
  { &key_COND_slave_init, "COND_slave_init", 0},
  { &key_COND_wait_gtid, "COND_wait_gtid", 0},
  { &key_COND_gtid_ignore_duplicates, "COND_gtid_ignore_duplicates", 0}
};

PSI_thread_key key_thread_bootstrap, key_thread_delayed_insert,
  key_thread_handle_manager, key_thread_main,
  key_thread_one_connection, key_thread_signal_hand,
  key_thread_slave_init, key_rpl_parallel_thread;

static PSI_thread_info all_server_threads[]=
{
#if (defined(_WIN32) || defined(HAVE_SMEM)) && !defined(EMBEDDED_LIBRARY)
  { &key_thread_handle_con_namedpipes, "con_named_pipes", PSI_FLAG_GLOBAL},
#endif /* _WIN32 || HAVE_SMEM && !EMBEDDED_LIBRARY */

#if defined(HAVE_SMEM) && !defined(EMBEDDED_LIBRARY)
  { &key_thread_handle_con_sharedmem, "con_shared_mem", PSI_FLAG_GLOBAL},
#endif /* HAVE_SMEM && !EMBEDDED_LIBRARY */

#if (defined(_WIN32) || defined(HAVE_SMEM)) && !defined(EMBEDDED_LIBRARY)
  { &key_thread_handle_con_sockets, "con_sockets", PSI_FLAG_GLOBAL},
#endif /* _WIN32 || HAVE_SMEM && !EMBEDDED_LIBRARY */

#ifdef __WIN__
  { &key_thread_handle_shutdown, "shutdown", PSI_FLAG_GLOBAL},
#endif /* __WIN__ */

  { &key_thread_bootstrap, "bootstrap", PSI_FLAG_GLOBAL},
  { &key_thread_delayed_insert, "delayed_insert", 0},
  { &key_thread_handle_manager, "manager", PSI_FLAG_GLOBAL},
  { &key_thread_main, "main", PSI_FLAG_GLOBAL},
  { &key_thread_one_connection, "one_connection", 0},
  { &key_thread_signal_hand, "signal_handler", PSI_FLAG_GLOBAL},
  { &key_thread_slave_init, "slave_init", PSI_FLAG_GLOBAL},
  { &key_rpl_parallel_thread, "rpl_parallel_thread", 0}
};

#ifdef HAVE_MMAP
PSI_file_key key_file_map;
#endif /* HAVE_MMAP */

PSI_file_key key_file_binlog, key_file_binlog_index, key_file_casetest,
  key_file_dbopt, key_file_des_key_file, key_file_ERRMSG, key_select_to_file,
  key_file_fileparser, key_file_frm, key_file_global_ddl_log, key_file_load,
  key_file_loadfile, key_file_log_event_data, key_file_log_event_info,
  key_file_master_info, key_file_misc, key_file_partition,
  key_file_pid, key_file_relay_log_info, key_file_send_file, key_file_tclog,
  key_file_trg, key_file_trn, key_file_init;
PSI_file_key key_file_query_log, key_file_slow_log;
PSI_file_key key_file_relaylog, key_file_relaylog_index;
PSI_file_key key_file_binlog_state;

#endif /* HAVE_PSI_INTERFACE */

#ifdef HAVE_PSI_STATEMENT_INTERFACE
PSI_statement_info stmt_info_new_packet;
#endif

#ifndef EMBEDDED_LIBRARY
void net_before_header_psi(struct st_net *net, void *user_data, size_t /* unused: count */)
{
  THD *thd;
  thd= static_cast<THD*> (user_data);
  DBUG_ASSERT(thd != NULL);

  /*
    We only come where when the server is IDLE, waiting for the next command.
    Technically, it is a wait on a socket, which may take a long time,
    because the call is blocking.
    Disable the socket instrumentation, to avoid recording a SOCKET event.
    Instead, start explicitly an IDLE event.
  */
  MYSQL_SOCKET_SET_STATE(net->vio->mysql_socket, PSI_SOCKET_STATE_IDLE);
  MYSQL_START_IDLE_WAIT(thd->m_idle_psi, &thd->m_idle_state);
}

void net_after_header_psi(struct st_net *net, void *user_data,
                          size_t /* unused: count */, my_bool rc)
{
  THD *thd;
  thd= static_cast<THD*> (user_data);
  DBUG_ASSERT(thd != NULL);

  /*
    The server just got data for a network packet header,
    from the network layer.
    The IDLE event is now complete, since we now have a message to process.
    We need to:
    - start a new STATEMENT event
    - start a new STAGE event, within this statement,
    - start recording SOCKET WAITS events, within this stage.
    The proper order is critical to get events numbered correctly,
    and nested in the proper parent.
  */
  MYSQL_END_IDLE_WAIT(thd->m_idle_psi);

  if (! rc)
  {
    thd->m_statement_psi= MYSQL_START_STATEMENT(&thd->m_statement_state,
                                                stmt_info_new_packet.m_key,
                                                thd->db, thd->db_length,
                                                thd->charset());

    THD_STAGE_INFO(thd, stage_init);
  }

  /*
    TODO: consider recording a SOCKET event for the bytes just read,
    by also passing count here.
  */
  MYSQL_SOCKET_SET_STATE(net->vio->mysql_socket, PSI_SOCKET_STATE_ACTIVE);
}


void init_net_server_extension(THD *thd)
{
  /* Start with a clean state for connection events. */
  thd->m_idle_psi= NULL;
  thd->m_statement_psi= NULL;
  /* Hook up the NET_SERVER callback in the net layer. */
  thd->m_net_server_extension.m_user_data= thd;
  thd->m_net_server_extension.m_before_header= net_before_header_psi;
  thd->m_net_server_extension.m_after_header= net_after_header_psi;
  /* Activate this private extension for the mysqld server. */
  thd->net.extension= & thd->m_net_server_extension;
}
#endif /* EMBEDDED_LIBRARY */

/**
  A log message for the error log, buffered in memory.
  Log messages are temporarily buffered when generated before the error log
  is initialized, and then printed once the error log is ready.
*/
class Buffered_log : public Sql_alloc
{
public:
  Buffered_log(enum loglevel level, const char *message);

  ~Buffered_log()
  {}

  void print(void);

private:
  /** Log message level. */
  enum loglevel m_level;
  /** Log message text. */
  String m_message;
};

/**
  Constructor.
  @param level          the message log level
  @param message        the message text
*/
Buffered_log::Buffered_log(enum loglevel level, const char *message)
  : m_level(level), m_message()
{
  m_message.copy(message, strlen(message), &my_charset_latin1);
}

/**
  Print a buffered log to the real log file.
*/
void Buffered_log::print()
{
  /*
    Since messages are buffered, they can be printed out
    of order with other entries in the log.
    Add "Buffered xxx" to the message text to prevent confusion.
  */
  switch(m_level)
  {
  case ERROR_LEVEL:
    sql_print_error("Buffered error: %s\n", m_message.c_ptr_safe());
    break;
  case WARNING_LEVEL:
    sql_print_warning("Buffered warning: %s\n", m_message.c_ptr_safe());
    break;
  case INFORMATION_LEVEL:
    /*
      Messages printed as "information" still end up in the mysqld *error* log,
      but with a [Note] tag instead of an [ERROR] tag.
      While this is probably fine for a human reading the log,
      it is upsetting existing automated scripts used to parse logs,
      because such scripts are likely to not already handle [Note] properly.
      INFORMATION_LEVEL messages are simply silenced, on purpose,
      to avoid un needed verbosity.
    */
    break;
  }
}

/**
  Collection of all the buffered log messages.
*/
class Buffered_logs
{
public:
  Buffered_logs()
  {}

  ~Buffered_logs()
  {}

  void init();
  void cleanup();

  void buffer(enum loglevel m_level, const char *msg);
  void print();
private:
  /**
    Memory root to use to store buffered logs.
    This memory root lifespan is between init and cleanup.
    Once the buffered logs are printed, they are not needed anymore,
    and all the memory used is reclaimed.
  */
  MEM_ROOT m_root;
  /** List of buffered log messages. */
  List<Buffered_log> m_list;
};

void Buffered_logs::init()
{
  init_alloc_root(&m_root, 1024, 0, MYF(0));
}

void Buffered_logs::cleanup()
{
  m_list.delete_elements();
  free_root(&m_root, MYF(0));
}

/**
  Add a log message to the buffer.
*/
void Buffered_logs::buffer(enum loglevel level, const char *msg)
{
  /*
    Do not let Sql_alloc::operator new(size_t) allocate memory,
    there is no memory root associated with the main() thread.
    Give explicitly the proper memory root to use to
    Sql_alloc::operator new(size_t, MEM_ROOT *) instead.
  */
  Buffered_log *log= new (&m_root) Buffered_log(level, msg);
  if (log)
    m_list.push_back(log, &m_root);
}

/**
  Print buffered log messages.
*/
void Buffered_logs::print()
{
  Buffered_log *log;
  List_iterator_fast<Buffered_log> it(m_list);
  while ((log= it++))
    log->print();
}

/** Logs reported before a logger is available. */
static Buffered_logs buffered_logs;

static MYSQL_SOCKET unix_sock, base_ip_sock, extra_ip_sock;
struct my_rnd_struct sql_rand; ///< used by sql_class.cc:THD::THD()

#ifndef EMBEDDED_LIBRARY
/**
  Error reporter that buffer log messages.
  @param level          log message level
  @param format         log message format string
*/
C_MODE_START
static void buffered_option_error_reporter(enum loglevel level,
                                           const char *format, ...)
{
  va_list args;
  char buffer[1024];

  va_start(args, format);
  my_vsnprintf(buffer, sizeof(buffer), format, args);
  va_end(args);
  buffered_logs.buffer(level, buffer);
}


/**
  Character set and collation error reporter that prints to sql error log.
  @param level          log message level
  @param format         log message format string

  This routine is used to print character set and collation
  warnings and errors inside an already running mysqld server,
  e.g. when a character set or collation is requested for the very first time
  and its initialization does not go well for some reasons.

  Note: At early mysqld initialization stage,
  when error log is not yet available,
  we use buffered_option_error_reporter() instead,
  to print general character set subsystem initialization errors,
  such as Index.xml syntax problems, bad XML tag hierarchy, etc.
*/
static void charset_error_reporter(enum loglevel level,
                                   const char *format, ...)
{
  va_list args;
  va_start(args, format);
  vprint_msg_to_log(level, format, args);
  va_end(args);                      
}
C_MODE_END

struct passwd *user_info;
static pthread_t select_thread;
#endif

/* OS specific variables */

#ifdef __WIN__
#undef	 getpid
#include <process.h>

static mysql_cond_t COND_handler_count;
static uint handler_count;
static bool start_mode=0, use_opt_args;
static int opt_argc;
static char **opt_argv;

#if !defined(EMBEDDED_LIBRARY)
static HANDLE hEventShutdown;
static char shutdown_event_name[40];
#include "nt_servc.h"
static	 NTService  Service;	      ///< Service object for WinNT
#endif /* EMBEDDED_LIBRARY */
#endif /* __WIN__ */

#ifdef _WIN32
static char pipe_name[512];
static SECURITY_ATTRIBUTES saPipeSecurity;
static SECURITY_DESCRIPTOR sdPipeDescriptor;
static HANDLE hPipe = INVALID_HANDLE_VALUE;
#endif

#ifndef EMBEDDED_LIBRARY
bool mysqld_embedded=0;
#else
bool mysqld_embedded=1;
#endif

static my_bool plugins_are_initialized= FALSE;

#ifndef DBUG_OFF
static const char* default_dbug_option;
#endif
static const char *current_dbug_option="disabled";
#ifdef HAVE_LIBWRAP
const char *libwrapName= NULL;
int allow_severity = LOG_INFO;
int deny_severity = LOG_WARNING;
#endif
#ifdef HAVE_QUERY_CACHE
ulong query_cache_min_res_unit= QUERY_CACHE_MIN_RESULT_DATA_SIZE;
Query_cache query_cache;
#endif
#ifdef HAVE_SMEM
char *shared_memory_base_name= default_shared_memory_base_name;
my_bool opt_enable_shared_memory;
HANDLE smem_event_connect_request= 0;
#endif

my_bool opt_use_ssl  = 0;
char *opt_ssl_ca= NULL, *opt_ssl_capath= NULL, *opt_ssl_cert= NULL,
  *opt_ssl_cipher= NULL, *opt_ssl_key= NULL, *opt_ssl_crl= NULL,
  *opt_ssl_crlpath= NULL;


static scheduler_functions thread_scheduler_struct, extra_thread_scheduler_struct;
scheduler_functions *thread_scheduler= &thread_scheduler_struct,
                    *extra_thread_scheduler= &extra_thread_scheduler_struct;

#ifdef HAVE_OPENSSL
#include <openssl/crypto.h>
#ifndef HAVE_YASSL
typedef struct CRYPTO_dynlock_value
{
  mysql_rwlock_t lock;
} openssl_lock_t;

static openssl_lock_t *openssl_stdlocks;
static openssl_lock_t *openssl_dynlock_create(const char *, int);
static void openssl_dynlock_destroy(openssl_lock_t *, const char *, int);
static void openssl_lock_function(int, int, const char *, int);
static void openssl_lock(int, openssl_lock_t *, const char *, int);
#endif
char *des_key_file;
#ifndef EMBEDDED_LIBRARY
struct st_VioSSLFd *ssl_acceptor_fd;
#endif
#endif /* HAVE_OPENSSL */

/**
  Number of currently active user connections. The variable is protected by
  LOCK_connection_count.
*/
uint connection_count= 0, extra_connection_count= 0;

my_bool opt_gtid_strict_mode= FALSE;


/* Function declarations */

pthread_handler_t signal_hand(void *arg);
static int mysql_init_variables(void);
static int get_options(int *argc_ptr, char ***argv_ptr);
static bool add_terminator(DYNAMIC_ARRAY *options);
static bool add_many_options(DYNAMIC_ARRAY *, my_option *, size_t);
extern "C" my_bool mysqld_get_one_option(int, const struct my_option *, char *);
static int init_thread_environment();
static char *get_relative_path(const char *path);
static int fix_paths(void);
void handle_connections_sockets();
#ifdef _WIN32
pthread_handler_t handle_connections_sockets_thread(void *arg);
#endif
pthread_handler_t kill_server_thread(void *arg);
static void bootstrap(MYSQL_FILE *file);
static bool read_init_file(char *file_name);
#ifdef _WIN32
pthread_handler_t handle_connections_namedpipes(void *arg);
#endif
#ifdef HAVE_SMEM
pthread_handler_t handle_connections_shared_memory(void *arg);
#endif
pthread_handler_t handle_slave(void *arg);
static void clean_up(bool print_message);
static int test_if_case_insensitive(const char *dir_name);

#ifndef EMBEDDED_LIBRARY
static bool pid_file_created= false;
static void usage(void);
static void start_signal_handler(void);
static void close_server_sock();
static void clean_up_mutexes(void);
static void wait_for_signal_thread_to_end(void);
static void create_pid_file();
static void mysqld_exit(int exit_code) __attribute__((noreturn));
#endif
static void delete_pid_file(myf flags);
static void end_ssl();


#ifndef EMBEDDED_LIBRARY
/****************************************************************************
** Code to end mysqld
****************************************************************************/

static void close_connections(void)
{
#ifdef EXTRA_DEBUG
  int count=0;
#endif
  DBUG_ENTER("close_connections");

  /* Clear thread cache */
  kill_cached_threads++;
  flush_thread_cache();

  /* kill connection thread */
#if !defined(__WIN__)
  DBUG_PRINT("quit", ("waiting for select thread: 0x%lx",
                      (ulong) select_thread));
  mysql_mutex_lock(&LOCK_thread_count);

  while (select_thread_in_use)
  {
    struct timespec abstime;
    int error;
    LINT_INIT(error);
    DBUG_PRINT("info",("Waiting for select thread"));

#ifndef DONT_USE_THR_ALARM
    if (pthread_kill(select_thread, thr_client_alarm))
      break;					// allready dead
#endif
    set_timespec(abstime, 2);
    for (uint tmp=0 ; tmp < 10 && select_thread_in_use; tmp++)
    {
      error= mysql_cond_timedwait(&COND_thread_count, &LOCK_thread_count,
                                  &abstime);
      if (error != EINTR)
	break;
    }
#ifdef EXTRA_DEBUG
    if (error != 0 && error != ETIMEDOUT && !count++)
      sql_print_error("Got error %d from mysql_cond_timedwait", error);
#endif
    close_server_sock();
  }
  mysql_mutex_unlock(&LOCK_thread_count);
#endif /* __WIN__ */


  /* Abort listening to new connections */
  DBUG_PRINT("quit",("Closing sockets"));
  if (!opt_disable_networking )
  {
    if (mysql_socket_getfd(base_ip_sock) != INVALID_SOCKET)
    {
      (void) mysql_socket_shutdown(base_ip_sock, SHUT_RDWR);
      (void) mysql_socket_close(base_ip_sock);
      base_ip_sock= MYSQL_INVALID_SOCKET;
    }
    if (mysql_socket_getfd(extra_ip_sock) != INVALID_SOCKET)
    {
      (void) mysql_socket_shutdown(extra_ip_sock, SHUT_RDWR);
      (void) mysql_socket_close(extra_ip_sock);
      extra_ip_sock= MYSQL_INVALID_SOCKET;
    }
  }
#ifdef _WIN32
  if (hPipe != INVALID_HANDLE_VALUE && opt_enable_named_pipe)
  {
    HANDLE temp;
    DBUG_PRINT("quit", ("Closing named pipes") );

    /* Create connection to the handle named pipe handler to break the loop */
    if ((temp = CreateFile(pipe_name,
			   GENERIC_READ | GENERIC_WRITE,
			   0,
			   NULL,
			   OPEN_EXISTING,
			   0,
			   NULL )) != INVALID_HANDLE_VALUE)
    {
      WaitNamedPipe(pipe_name, 1000);
      DWORD dwMode = PIPE_READMODE_BYTE | PIPE_WAIT;
      SetNamedPipeHandleState(temp, &dwMode, NULL, NULL);
      CancelIo(temp);
      DisconnectNamedPipe(temp);
      CloseHandle(temp);
    }
  }
#endif
#ifdef HAVE_SYS_UN_H
  if (mysql_socket_getfd(unix_sock) != INVALID_SOCKET)
  {
    (void) mysql_socket_shutdown(unix_sock, SHUT_RDWR);
    (void) mysql_socket_close(unix_sock);
    (void) unlink(mysqld_unix_port);
    unix_sock= MYSQL_INVALID_SOCKET;
  }
#endif
  end_thr_alarm(0);			 // Abort old alarms.

  /*
    First signal all threads that it's time to die
    This will give the threads some time to gracefully abort their
    statements and inform their clients that the server is about to die.
  */

  THD *tmp;
  mysql_mutex_lock(&LOCK_thread_count); // For unlink from list

  I_List_iterator<THD> it(threads);
  while ((tmp=it++))
  {
    DBUG_PRINT("quit",("Informing thread %ld that it's time to die",
		       tmp->thread_id));
    /* We skip slave threads & scheduler on this first loop through. */
    if (tmp->slave_thread)
      continue;

    tmp->killed= KILL_SERVER_HARD;
    MYSQL_CALLBACK(thread_scheduler, post_kill_notification, (tmp));
    mysql_mutex_lock(&tmp->LOCK_thd_data);
    if (tmp->mysys_var)
    {
      tmp->mysys_var->abort=1;
      mysql_mutex_lock(&tmp->mysys_var->mutex);
      if (tmp->mysys_var->current_cond)
      {
        uint i;
        for (i=0; i < 2; i++)
        {
          int ret= mysql_mutex_trylock(tmp->mysys_var->current_mutex);
          mysql_cond_broadcast(tmp->mysys_var->current_cond);
          if (!ret)
          {
            /* Thread has surely got the signal, unlock and abort */
            mysql_mutex_unlock(tmp->mysys_var->current_mutex);
            break;
          }
          sleep(1);
        }
      }
      mysql_mutex_unlock(&tmp->mysys_var->mutex);
    }
    mysql_mutex_unlock(&tmp->LOCK_thd_data);
  }
  mysql_mutex_unlock(&LOCK_thread_count); // For unlink from list

  Events::deinit();
  end_slave();

  /*
    Give threads time to die.

    In 5.5, this was waiting 100 rounds @ 20 milliseconds/round, so as little
    as 2 seconds, depending on thread scheduling.

    From 10.0, we increase this to 1000 rounds / 20 seconds. The rationale is
    that on a server with heavy I/O load, it is quite possible for eg. an
    fsync() of the binlog or whatever to cause something like LOCK_log to be
    held for more than 2 seconds. We do not want to force kill threads in
    such cases, if it can be avoided. Note that normally, the wait will be
    much smaller than even 2 seconds, this is only a safety fallback against
    stuck threads so server shutdown is not held up forever.
  */
  for (int i= 0; *(volatile int32*) &thread_count && i < 1000; i++)
    my_sleep(20000);

  /*
    Force remaining threads to die by closing the connection to the client
    This will ensure that threads that are waiting for a command from the
    client on a blocking read call are aborted.
  */

  for (;;)
  {
    DBUG_PRINT("quit",("Locking LOCK_thread_count"));
    mysql_mutex_lock(&LOCK_thread_count); // For unlink from list
    if (!(tmp=threads.get()))
    {
      DBUG_PRINT("quit",("Unlocking LOCK_thread_count"));
      mysql_mutex_unlock(&LOCK_thread_count);
      break;
    }
#ifndef __bsdi__				// Bug in BSDI kernel
    if (tmp->vio_ok())
    {
      if (global_system_variables.log_warnings)
        sql_print_warning(ER_DEFAULT(ER_FORCING_CLOSE),my_progname,
                          tmp->thread_id,
                          (tmp->main_security_ctx.user ?
                           tmp->main_security_ctx.user : ""));
      close_connection(tmp,ER_SERVER_SHUTDOWN);
    }
#endif
    DBUG_PRINT("quit",("Unlocking LOCK_thread_count"));
    mysql_mutex_unlock(&LOCK_thread_count);
  }
  /* All threads has now been aborted */
  DBUG_PRINT("quit",("Waiting for threads to die (count=%u)",thread_count));
  mysql_mutex_lock(&LOCK_thread_count);
  while (thread_count || service_thread_count)
  {
    mysql_cond_wait(&COND_thread_count, &LOCK_thread_count);
    DBUG_PRINT("quit",("One thread died (count=%u)",thread_count));
  }
  mysql_mutex_unlock(&LOCK_thread_count);

  DBUG_PRINT("quit",("close_connections thread"));
  DBUG_VOID_RETURN;
}


#ifdef HAVE_CLOSE_SERVER_SOCK
static void close_socket(MYSQL_SOCKET sock, const char *info)
{
  DBUG_ENTER("close_socket");

  if (mysql_socket_getfd(sock) != INVALID_SOCKET)
  {
    DBUG_PRINT("info", ("calling shutdown on %s socket", info));
    (void) mysql_socket_shutdown(sock, SHUT_RDWR);
  }
  DBUG_VOID_RETURN;
}
#endif


static void close_server_sock()
{
#ifdef HAVE_CLOSE_SERVER_SOCK
  DBUG_ENTER("close_server_sock");

  close_socket(base_ip_sock, "TCP/IP");
  close_socket(extra_ip_sock, "TCP/IP");
  close_socket(unix_sock, "unix/IP");

  if (mysql_socket_getfd(unix_sock) != INVALID_SOCKET)
    (void) unlink(mysqld_unix_port);
  base_ip_sock= extra_ip_sock= unix_sock= MYSQL_INVALID_SOCKET;

  DBUG_VOID_RETURN;
#endif
}

#endif /*EMBEDDED_LIBRARY*/


void kill_mysql(void)
{
  DBUG_ENTER("kill_mysql");

#if defined(SIGNALS_DONT_BREAK_READ) && !defined(EMBEDDED_LIBRARY)
  abort_loop=1;					// Break connection loops
  close_server_sock();				// Force accept to wake up
#endif

#if defined(__WIN__)
#if !defined(EMBEDDED_LIBRARY)
  {
    if (!SetEvent(hEventShutdown))
    {
      DBUG_PRINT("error",("Got error: %ld from SetEvent",GetLastError()));
    }
    /*
      or:
      HANDLE hEvent=OpenEvent(0, FALSE, "MySqlShutdown");
      SetEvent(hEventShutdown);
      CloseHandle(hEvent);
    */
  }
#endif
#elif defined(HAVE_PTHREAD_KILL)
  if (pthread_kill(signal_thread, MYSQL_KILL_SIGNAL))
  {
    DBUG_PRINT("error",("Got error %d from pthread_kill",errno)); /* purecov: inspected */
  }
#elif !defined(SIGNALS_DONT_BREAK_READ)
  kill(current_pid, MYSQL_KILL_SIGNAL);
#endif
  DBUG_PRINT("quit",("After pthread_kill"));
  shutdown_in_progress=1;			// Safety if kill didn't work
#ifdef SIGNALS_DONT_BREAK_READ
  if (!kill_in_progress)
  {
    pthread_t tmp;
    int error;
    abort_loop=1;
    if ((error= mysql_thread_create(0, /* Not instrumented */
                                    &tmp, &connection_attrib,
                                    kill_server_thread, (void*) 0)))
      sql_print_error("Can't create thread to kill server (errno= %d).", error);
  }
#endif
  DBUG_VOID_RETURN;
}

/**
  Force server down. Kill all connections and threads and exit.

  @param  sig_ptr       Signal number that caused kill_server to be called.

  @note
    A signal number of 0 mean that the function was not called
    from a signal handler and there is thus no signal to block
    or stop, we just want to kill the server.
*/

#if !defined(__WIN__)
static void *kill_server(void *sig_ptr)
#define RETURN_FROM_KILL_SERVER return 0
#else
static void __cdecl kill_server(int sig_ptr)
#define RETURN_FROM_KILL_SERVER return
#endif
{
  DBUG_ENTER("kill_server");
#ifndef EMBEDDED_LIBRARY
  int sig=(int) (long) sig_ptr;			// This is passed a int
  // if there is a signal during the kill in progress, ignore the other
  if (kill_in_progress)				// Safety
  {
    DBUG_LEAVE;
    RETURN_FROM_KILL_SERVER;
  }
  kill_in_progress=TRUE;
  abort_loop=1;					// This should be set
  if (sig != 0) // 0 is not a valid signal number
    my_sigset(sig, SIG_IGN);                    /* purify inspected */
  if (sig == MYSQL_KILL_SIGNAL || sig == 0)
    sql_print_information(ER_DEFAULT(ER_NORMAL_SHUTDOWN),my_progname);
  else
    sql_print_error(ER_DEFAULT(ER_GOT_SIGNAL),my_progname,sig); /* purecov: inspected */

#ifdef HAVE_SMEM
  /*
    Send event to smem_event_connect_request for aborting
  */
  if (opt_enable_shared_memory)
  {
    if (!SetEvent(smem_event_connect_request))
    {
      DBUG_PRINT("error",
                 ("Got error: %ld from SetEvent of smem_event_connect_request",
                  GetLastError()));
    }
  }
#endif

  close_connections();
  if (sig != MYSQL_KILL_SIGNAL &&
      sig != 0)
    unireg_abort(1);				/* purecov: inspected */
  else
    unireg_end();

  /* purecov: begin deadcode */
  DBUG_LEAVE;                                   // Must match DBUG_ENTER()
  my_thread_end();
  pthread_exit(0);
  /* purecov: end */

  RETURN_FROM_KILL_SERVER;                      // Avoid compiler warnings

#else /* EMBEDDED_LIBRARY*/

  DBUG_LEAVE;
  RETURN_FROM_KILL_SERVER;

#endif /* EMBEDDED_LIBRARY */
}


#if defined(USE_ONE_SIGNAL_HAND)
pthread_handler_t kill_server_thread(void *arg __attribute__((unused)))
{
  my_thread_init();				// Initialize new thread
  kill_server(0);
  /* purecov: begin deadcode */
  my_thread_end();
  pthread_exit(0);
  return 0;
  /* purecov: end */
}
#endif


extern "C" sig_handler print_signal_warning(int sig)
{
  if (global_system_variables.log_warnings)
    sql_print_warning("Got signal %d from thread %ld", sig,my_thread_id());
#ifdef SIGNAL_HANDLER_RESET_ON_DELIVERY
  my_sigset(sig,print_signal_warning);		/* int. thread system calls */
#endif
#if !defined(__WIN__)
  if (sig == SIGALRM)
    alarm(2);					/* reschedule alarm */
#endif
}

#ifndef EMBEDDED_LIBRARY

static void init_error_log_mutex()
{
  mysql_mutex_init(key_LOCK_error_log, &LOCK_error_log, MY_MUTEX_INIT_FAST);
}


static void clean_up_error_log_mutex()
{
  mysql_mutex_destroy(&LOCK_error_log);
}


/**
  cleanup all memory and end program nicely.

    If SIGNALS_DONT_BREAK_READ is defined, this function is called
    by the main thread. To get MySQL to shut down nicely in this case
    (Mac OS X) we have to call exit() instead if pthread_exit().

  @note
    This function never returns.
*/
void unireg_end(void)
{
  clean_up(1);
  my_thread_end();
#if defined(SIGNALS_DONT_BREAK_READ)
  exit(0);
#else
  pthread_exit(0);				// Exit is in main thread
#endif
}


extern "C" void unireg_abort(int exit_code)
{
  DBUG_ENTER("unireg_abort");

  if (opt_help)
    usage();
  if (exit_code)
    sql_print_error("Aborting\n");
  clean_up(!opt_abort && (exit_code || !opt_bootstrap)); /* purecov: inspected */
  DBUG_PRINT("quit",("done with cleanup in unireg_abort"));
  mysqld_exit(exit_code);
}

static void mysqld_exit(int exit_code)
{
  DBUG_ENTER("mysqld_exit");
  /*
    Important note: we wait for the signal thread to end,
    but if a kill -15 signal was sent, the signal thread did
    spawn the kill_server_thread thread, which is running concurrently.
  */
  rpl_deinit_gtid_waiting();
  rpl_deinit_gtid_slave_state();
  wait_for_signal_thread_to_end();
  mysql_audit_finalize();
  clean_up_mutexes();
  clean_up_error_log_mutex();
  my_end((opt_endinfo ? MY_CHECK_ERROR | MY_GIVE_INFO : 0));
#ifdef WITH_PERFSCHEMA_STORAGE_ENGINE
  shutdown_performance_schema();        // we do it as late as possible
#endif
  DBUG_LEAVE;
  exit(exit_code); /* purecov: inspected */
}

#endif /* !EMBEDDED_LIBRARY */

void clean_up(bool print_message)
{
  DBUG_PRINT("exit",("clean_up"));
  if (cleanup_done++)
    return; /* purecov: inspected */

#ifdef HAVE_REPLICATION
  // We must call end_slave() as clean_up may have been called during startup
  end_slave();
  if (use_slave_mask)
    my_bitmap_free(&slave_error_mask);
#endif
  stop_handle_manager();
  release_ddl_log();

  /*
    make sure that handlers finish up
    what they have that is dependent on the binlog
  */
  ha_binlog_end(current_thd);

  logger.cleanup_base();

  injector::free_instance();
  mysql_bin_log.cleanup();

  my_tz_free();
  my_dboptions_cache_free();
  ignore_db_dirs_free();
  servers_free(1);
#ifndef NO_EMBEDDED_ACCESS_CHECKS
  acl_free(1);
  grant_free();
#endif
  query_cache_destroy();
  hostname_cache_free();
  item_func_sleep_free();
  lex_free();				/* Free some memory */
  item_create_cleanup();
  tdc_start_shutdown();
  plugin_shutdown();
  udf_free();
  ha_end();
  if (tc_log)
    tc_log->close();
  delegates_destroy();
  xid_cache_free();
  tdc_deinit();
  mdl_destroy();
  key_caches.delete_elements((void (*)(const char*, uchar*)) free_key_cache);
  wt_end();
  multi_keycache_free();
  sp_cache_end();
  free_status_vars();
  end_thr_alarm(1);			/* Free allocated memory */
  my_free_open_file_info();
  if (defaults_argv)
    free_defaults(defaults_argv);
  free_tmpdir(&mysql_tmpdir_list);
  my_bitmap_free(&temp_pool);
  free_max_user_conn();
  free_global_user_stats();
  free_global_client_stats();
  free_global_table_stats();
  free_global_index_stats();
  delete_dynamic(&all_options);
  free_all_rpl_filters();
#ifdef HAVE_REPLICATION
  end_slave_list();
#endif
  my_uuid_end();
  delete binlog_filter;
  delete global_rpl_filter;
  end_ssl();
#ifndef EMBEDDED_LIBRARY
  vio_end();
#endif /*!EMBEDDED_LIBRARY*/
#if defined(ENABLED_DEBUG_SYNC)
  /* End the debug sync facility. See debug_sync.cc. */
  debug_sync_end();
#endif /* defined(ENABLED_DEBUG_SYNC) */

  delete_pid_file(MYF(0));

  if (print_message && my_default_lc_messages && server_start_time)
    sql_print_information(ER_DEFAULT(ER_SHUTDOWN_COMPLETE),my_progname);
  cleanup_errmsgs();
  MYSQL_CALLBACK(thread_scheduler, end, ());
  mysql_library_end();
  finish_client_errs();
  (void) my_error_unregister(ER_ERROR_FIRST, ER_ERROR_LAST); // finish server errs
  DBUG_PRINT("quit", ("Error messages freed"));
  /* Tell main we are ready */
  logger.cleanup_end();
  sys_var_end();
  my_atomic_rwlock_destroy(&global_query_id_lock);
  my_atomic_rwlock_destroy(&thread_running_lock);
  my_atomic_rwlock_destroy(&thread_count_lock);
  my_atomic_rwlock_destroy(&statistics_lock); 
  my_atomic_rwlock_destroy(&slave_executed_entries_lock);
  free_charsets();
  mysql_mutex_lock(&LOCK_thread_count);
  DBUG_PRINT("quit", ("got thread count lock"));
  ready_to_exit=1;
  /* do the broadcast inside the lock to ensure that my_end() is not called */
  mysql_cond_broadcast(&COND_thread_count);
  mysql_mutex_unlock(&LOCK_thread_count);

  free_list(opt_plugin_load_list_ptr);

  if (THR_THD)
    (void) pthread_key_delete(THR_THD);

  if (THR_MALLOC)
    (void) pthread_key_delete(THR_MALLOC);

  /*
    The following lines may never be executed as the main thread may have
    killed us
  */
  DBUG_PRINT("quit", ("done with cleanup"));
} /* clean_up */


#ifndef EMBEDDED_LIBRARY

/**
  This is mainly needed when running with purify, but it's still nice to
  know that all child threads have died when mysqld exits.
*/
static void wait_for_signal_thread_to_end()
{
  uint i;
  /*
    Wait up to 10 seconds for signal thread to die. We use this mainly to
    avoid getting warnings that my_thread_end has not been called
  */
  for (i= 0 ; i < 100 && signal_thread_in_use; i++)
  {
    if (pthread_kill(signal_thread, MYSQL_KILL_SIGNAL) == ESRCH)
      break;
    my_sleep(100);				// Give it time to die
  }
}
#endif /*EMBEDDED_LIBRARY*/

static void clean_up_mutexes()
{
  DBUG_ENTER("clean_up_mutexes");
  mysql_rwlock_destroy(&LOCK_grant);
  mysql_mutex_destroy(&LOCK_thread_count);
  mysql_mutex_destroy(&LOCK_thread_cache);
  mysql_mutex_destroy(&LOCK_status);
  mysql_mutex_destroy(&LOCK_show_status);
  mysql_mutex_destroy(&LOCK_delayed_insert);
  mysql_mutex_destroy(&LOCK_delayed_status);
  mysql_mutex_destroy(&LOCK_delayed_create);
  mysql_mutex_destroy(&LOCK_crypt);
  mysql_mutex_destroy(&LOCK_user_conn);
  mysql_mutex_destroy(&LOCK_connection_count);
  mysql_mutex_destroy(&LOCK_stats);
  mysql_mutex_destroy(&LOCK_global_user_client_stats);
  mysql_mutex_destroy(&LOCK_global_table_stats);
  mysql_mutex_destroy(&LOCK_global_index_stats);
#ifdef HAVE_OPENSSL
  mysql_mutex_destroy(&LOCK_des_key_file);
#ifndef HAVE_YASSL
  for (int i= 0; i < CRYPTO_num_locks(); ++i)
    mysql_rwlock_destroy(&openssl_stdlocks[i].lock);
  OPENSSL_free(openssl_stdlocks);
#endif /* HAVE_YASSL */
#endif /* HAVE_OPENSSL */
#ifdef HAVE_REPLICATION
  mysql_mutex_destroy(&LOCK_rpl_status);
#endif /* HAVE_REPLICATION */
  mysql_mutex_destroy(&LOCK_active_mi);
  mysql_rwlock_destroy(&LOCK_sys_init_connect);
  mysql_rwlock_destroy(&LOCK_sys_init_slave);
  mysql_mutex_destroy(&LOCK_global_system_variables);
  mysql_rwlock_destroy(&LOCK_system_variables_hash);
  mysql_mutex_destroy(&LOCK_short_uuid_generator);
  mysql_mutex_destroy(&LOCK_prepared_stmt_count);
  mysql_mutex_destroy(&LOCK_error_messages);
  mysql_cond_destroy(&COND_thread_count);
  mysql_cond_destroy(&COND_thread_cache);
  mysql_cond_destroy(&COND_flush_thread_cache);
  mysql_mutex_destroy(&LOCK_server_started);
  mysql_cond_destroy(&COND_server_started);
  mysql_mutex_destroy(&LOCK_prepare_ordered);
  mysql_cond_destroy(&COND_prepare_ordered);
  mysql_mutex_destroy(&LOCK_commit_ordered);
  mysql_mutex_destroy(&LOCK_slave_init);
  mysql_cond_destroy(&COND_slave_init);
  DBUG_VOID_RETURN;
}


/****************************************************************************
** Init IP and UNIX socket
****************************************************************************/

#ifndef EMBEDDED_LIBRARY
static void set_ports()
{
  char	*env;
  if (!mysqld_port && !opt_disable_networking)
  {					// Get port if not from commandline
    mysqld_port= MYSQL_PORT;

    /*
      if builder specifically requested a default port, use that
      (even if it coincides with our factory default).
      only if they didn't do we check /etc/services (and, failing
      on that, fall back to the factory default of 3306).
      either default can be overridden by the environment variable
      MYSQL_TCP_PORT, which in turn can be overridden with command
      line options.
    */

#if MYSQL_PORT_DEFAULT == 0
    struct  servent *serv_ptr;
    if ((serv_ptr= getservbyname("mysql", "tcp")))
      mysqld_port= ntohs((u_short) serv_ptr->s_port); /* purecov: inspected */
#endif
    if ((env = getenv("MYSQL_TCP_PORT")))
      mysqld_port= (uint) atoi(env);		/* purecov: inspected */
  }
  if (!mysqld_unix_port)
  {
#ifdef __WIN__
    mysqld_unix_port= (char*) MYSQL_NAMEDPIPE;
#else
    mysqld_unix_port= (char*) MYSQL_UNIX_ADDR;
#endif
    if ((env = getenv("MYSQL_UNIX_PORT")))
      mysqld_unix_port= env;			/* purecov: inspected */
  }
}

/* Change to run as another user if started with --user */

static struct passwd *check_user(const char *user)
{
#if !defined(__WIN__)
  struct passwd *tmp_user_info;
  uid_t user_id= geteuid();

  // Don't bother if we aren't superuser
  if (user_id)
  {
    if (user)
    {
      /* Don't give a warning, if real user is same as given with --user */
      /* purecov: begin tested */
      tmp_user_info= getpwnam(user);
      if ((!tmp_user_info || user_id != tmp_user_info->pw_uid) &&
	  global_system_variables.log_warnings)
        sql_print_warning(
                    "One can only use the --user switch if running as root\n");
      /* purecov: end */
    }
    return NULL;
  }
  if (!user)
  {
    if (!opt_bootstrap && !opt_help)
    {
      sql_print_error("Fatal error: Please consult the Knowledge Base "
                      "to find out how to run mysqld as root!\n");
      unireg_abort(1);
    }
    return NULL;
  }
  /* purecov: begin tested */
  if (!strcmp(user,"root"))
    return NULL;                        // Avoid problem with dynamic libraries

  if (!(tmp_user_info= getpwnam(user)))
  {
    // Allow a numeric uid to be used
    const char *pos;
    for (pos= user; my_isdigit(mysqld_charset,*pos); pos++) ;
    if (*pos)                                   // Not numeric id
      goto err;
    if (!(tmp_user_info= getpwuid(atoi(user))))
      goto err;
  }

  return tmp_user_info;
  /* purecov: end */

err:
  sql_print_error("Fatal error: Can't change to run as user '%s' ;  Please check that the user exists!\n",user);
  unireg_abort(1);
#endif
  return NULL;
}

static inline void allow_coredumps()
{
#ifdef PR_SET_DUMPABLE
  if (test_flags & TEST_CORE_ON_SIGNAL)
  {
    /* inform kernel that process is dumpable */
    (void) prctl(PR_SET_DUMPABLE, 1);
  }
#endif
}


static void set_user(const char *user, struct passwd *user_info_arg)
{
  /* purecov: begin tested */
#if !defined(__WIN__)
  DBUG_ASSERT(user_info_arg != 0);
#ifdef HAVE_INITGROUPS
  /*
    We can get a SIGSEGV when calling initgroups() on some systems when NSS
    is configured to use LDAP and the server is statically linked.  We set
    calling_initgroups as a flag to the SIGSEGV handler that is then used to
    output a specific message to help the user resolve this problem.
  */
  calling_initgroups= 1;
  initgroups((char*) user, user_info_arg->pw_gid);
  calling_initgroups= 0;
#endif
  if (setgid(user_info_arg->pw_gid) == -1)
  {
    sql_perror("setgid");
    unireg_abort(1);
  }
  if (setuid(user_info_arg->pw_uid) == -1)
  {
    sql_perror("setuid");
    unireg_abort(1);
  }
  allow_coredumps();
#endif
  /* purecov: end */
}


static void set_effective_user(struct passwd *user_info_arg)
{
#if !defined(__WIN__)
  DBUG_ASSERT(user_info_arg != 0);
  if (setregid((gid_t)-1, user_info_arg->pw_gid) == -1)
  {
    sql_perror("setregid");
    unireg_abort(1);
  }
  if (setreuid((uid_t)-1, user_info_arg->pw_uid) == -1)
  {
    sql_perror("setreuid");
    unireg_abort(1);
  }
  allow_coredumps();
#endif
}


/** Change root user if started with @c --chroot . */
static void set_root(const char *path)
{
#if !defined(__WIN__)
  if (chroot(path) == -1)
  {
    sql_perror("chroot");
    unireg_abort(1);
  }
  my_setwd("/", MYF(0));
#endif
}

/**
   Activate usage of a tcp port
*/

static MYSQL_SOCKET activate_tcp_port(uint port)
{
  struct addrinfo *ai, *a;
  struct addrinfo hints;
  int error;
  int	arg;
  char port_buf[NI_MAXSERV];
  const char *real_bind_addr_str;
  MYSQL_SOCKET ip_sock= MYSQL_INVALID_SOCKET;
  DBUG_ENTER("activate_tcp_port");
  DBUG_PRINT("general",("IP Socket is %d",port));

  bzero(&hints, sizeof (hints));
  hints.ai_flags= AI_PASSIVE;
  hints.ai_socktype= SOCK_STREAM;
  hints.ai_family= AF_UNSPEC;
  
  if (my_bind_addr_str && strcmp(my_bind_addr_str, "*") == 0)
    real_bind_addr_str= NULL; // windows doesn't seem to support * here
  else
    real_bind_addr_str= my_bind_addr_str;

  my_snprintf(port_buf, NI_MAXSERV, "%d", port);
  error= getaddrinfo(real_bind_addr_str, port_buf, &hints, &ai);
  if (error != 0)
  {
    DBUG_PRINT("error",("Got error: %d from getaddrinfo()", error));

    sql_print_error("%s: %s", ER_DEFAULT(ER_IPSOCK_ERROR), gai_strerror(error));
    unireg_abort(1);				/* purecov: tested */
  }

  /*
    special case: for wildcard addresses prefer ipv6 over ipv4,
    because we later switch off IPV6_V6ONLY, so ipv6 wildcard
    addresses will work for ipv4 too
  */
  if (!real_bind_addr_str && ai->ai_family == AF_INET && ai->ai_next
      && ai->ai_next->ai_family == AF_INET6)
  {
    a= ai;
    ai= ai->ai_next;
    a->ai_next= ai->ai_next;
    ai->ai_next= a;
  }

  for (a= ai; a != NULL; a= a->ai_next)
  {
    ip_sock= mysql_socket_socket(key_socket_tcpip, a->ai_family,
                                 a->ai_socktype, a->ai_protocol);

    char ip_addr[INET6_ADDRSTRLEN];
    if (vio_get_normalized_ip_string(a->ai_addr, a->ai_addrlen,
                                     ip_addr, sizeof (ip_addr)))
    {
      ip_addr[0]= 0;
    }

    if (mysql_socket_getfd(ip_sock) == INVALID_SOCKET)
    {
      sql_print_message_func func= real_bind_addr_str ? sql_print_error
                                                      : sql_print_warning;
      func("Failed to create a socket for %s '%s': errno: %d.",
           (a->ai_family == AF_INET) ? "IPv4" : "IPv6",
           (const char *) ip_addr, (int) socket_errno);
    }
    else 
    {
      sql_print_information("Server socket created on IP: '%s'.",
                          (const char *) ip_addr);
      break;
    }
  }

  if (mysql_socket_getfd(ip_sock) == INVALID_SOCKET)
  {
    DBUG_PRINT("error",("Got error: %d from socket()",socket_errno));
    sql_perror(ER_DEFAULT(ER_IPSOCK_ERROR));  /* purecov: tested */
    unireg_abort(1);				/* purecov: tested */
  }

  mysql_socket_set_thread_owner(ip_sock);

#ifndef __WIN__
  /*
    We should not use SO_REUSEADDR on windows as this would enable a
    user to open two mysqld servers with the same TCP/IP port.
  */
  arg= 1;
  (void) mysql_socket_setsockopt(ip_sock,SOL_SOCKET,SO_REUSEADDR,(char*)&arg,
                                 sizeof(arg));
#endif /* __WIN__ */

#ifdef IPV6_V6ONLY
   /*
     For interoperability with older clients, IPv6 socket should
     listen on both IPv6 and IPv4 wildcard addresses.
     Turn off IPV6_V6ONLY option.

     NOTE: this will work starting from Windows Vista only.
     On Windows XP dual stack is not available, so it will not
     listen on the corresponding IPv4-address.
   */
  if (a->ai_family == AF_INET6)
  {
    arg= 0;
    (void) mysql_socket_setsockopt(ip_sock, IPPROTO_IPV6, IPV6_V6ONLY,
                                   (char*)&arg, sizeof(arg));
  }
#endif
  /*
    Sometimes the port is not released fast enough when stopping and
    restarting the server. This happens quite often with the test suite
    on busy Linux systems. Retry to bind the address at these intervals:
    Sleep intervals: 1, 2, 4,  6,  9, 13, 17, 22, ...
    Retry at second: 1, 3, 7, 13, 22, 35, 52, 74, ...
    Limit the sequence by mysqld_port_timeout (set --port-open-timeout=#).
  */
  int ret;
  uint waited, retry, this_wait;
  for (waited= 0, retry= 1; ; retry++, waited+= this_wait)
  {
    if (((ret= mysql_socket_bind(ip_sock, a->ai_addr, a->ai_addrlen)) >= 0 ) ||
        (socket_errno != SOCKET_EADDRINUSE) ||
        (waited >= mysqld_port_timeout))
      break;
    sql_print_information("Retrying bind on TCP/IP port %u", port);
    this_wait= retry * retry / 3 + 1;
    sleep(this_wait);
  }
  freeaddrinfo(ai);
  if (ret < 0)
  {
    char buff[100];
    sprintf(buff, "Can't start server: Bind on TCP/IP port. Got error: %d",
            (int) socket_errno);
    sql_perror(buff);
    sql_print_error("Do you already have another mysqld server running on "
                    "port: %u ?", port);
    unireg_abort(1);
  }
  if (mysql_socket_listen(ip_sock,(int) back_log) < 0)
  {
    sql_perror("Can't start server: listen() on TCP/IP port");
    sql_print_error("listen() on TCP/IP failed with error %d",
                    socket_errno);
    unireg_abort(1);
  }
  DBUG_RETURN(ip_sock);
}

static void network_init(void)
{
#ifdef HAVE_SYS_UN_H
  struct sockaddr_un	UNIXaddr;
  int	arg;
#endif
  DBUG_ENTER("network_init");

  if (MYSQL_CALLBACK_ELSE(thread_scheduler, init, (), 0))
    unireg_abort(1);			/* purecov: inspected */

  set_ports();

  if (report_port == 0)
  {
    report_port= mysqld_port;
  }
#ifndef DBUG_OFF
  if (!opt_disable_networking)
    DBUG_ASSERT(report_port != 0);
#endif
  if (!opt_disable_networking && !opt_bootstrap)
  {
    if (mysqld_port)
      base_ip_sock= activate_tcp_port(mysqld_port);
    if (mysqld_extra_port)
      extra_ip_sock= activate_tcp_port(mysqld_extra_port);
  }

#ifdef _WIN32
  /* create named pipe */
  if (Service.IsNT() && mysqld_unix_port[0] && !opt_bootstrap &&
      opt_enable_named_pipe)
  {

    strxnmov(pipe_name, sizeof(pipe_name)-1, "\\\\.\\pipe\\",
	     mysqld_unix_port, NullS);
    bzero((char*) &saPipeSecurity, sizeof(saPipeSecurity));
    bzero((char*) &sdPipeDescriptor, sizeof(sdPipeDescriptor));
    if (!InitializeSecurityDescriptor(&sdPipeDescriptor,
				      SECURITY_DESCRIPTOR_REVISION))
    {
      sql_perror("Can't start server : Initialize security descriptor");
      unireg_abort(1);
    }
    if (!SetSecurityDescriptorDacl(&sdPipeDescriptor, TRUE, NULL, FALSE))
    {
      sql_perror("Can't start server : Set security descriptor");
      unireg_abort(1);
    }
    saPipeSecurity.nLength = sizeof(SECURITY_ATTRIBUTES);
    saPipeSecurity.lpSecurityDescriptor = &sdPipeDescriptor;
    saPipeSecurity.bInheritHandle = FALSE;
    if ((hPipe= CreateNamedPipe(pipe_name,
        PIPE_ACCESS_DUPLEX | FILE_FLAG_OVERLAPPED | FILE_FLAG_FIRST_PIPE_INSTANCE,
        PIPE_TYPE_BYTE | PIPE_READMODE_BYTE | PIPE_WAIT,
        PIPE_UNLIMITED_INSTANCES,
        (int) global_system_variables.net_buffer_length,
        (int) global_system_variables.net_buffer_length,
        NMPWAIT_USE_DEFAULT_WAIT,
        &saPipeSecurity)) == INVALID_HANDLE_VALUE)
    {
      sql_perror("Create named pipe failed");
      unireg_abort(1);
    }
  }
#endif

#if defined(HAVE_SYS_UN_H)
  /*
  ** Create the UNIX socket
  */
  if (mysqld_unix_port[0] && !opt_bootstrap)
  {
    DBUG_PRINT("general",("UNIX Socket is %s",mysqld_unix_port));

    if (strlen(mysqld_unix_port) > (sizeof(UNIXaddr.sun_path) - 1))
    {
      sql_print_error("The socket file path is too long (> %u): %s",
                      (uint) sizeof(UNIXaddr.sun_path) - 1, mysqld_unix_port);
      unireg_abort(1);
    }
    unix_sock= mysql_socket_socket(key_socket_unix, AF_UNIX, SOCK_STREAM, 0);
    if (mysql_socket_getfd(unix_sock) < 0)
    {
      sql_perror("Can't start server : UNIX Socket "); /* purecov: inspected */
      unireg_abort(1);				/* purecov: inspected */
    }

    mysql_socket_set_thread_owner(unix_sock);

    bzero((char*) &UNIXaddr, sizeof(UNIXaddr));
    UNIXaddr.sun_family = AF_UNIX;
    strmov(UNIXaddr.sun_path, mysqld_unix_port);
    (void) unlink(mysqld_unix_port);
    arg= 1;
    (void) mysql_socket_setsockopt(unix_sock,SOL_SOCKET,SO_REUSEADDR,
                                   (char*)&arg, sizeof(arg));
    umask(0);
    if (mysql_socket_bind(unix_sock,
                          reinterpret_cast<struct sockaddr *>(&UNIXaddr),
                          sizeof(UNIXaddr)) < 0)
    {
      sql_perror("Can't start server : Bind on unix socket"); /* purecov: tested */
      sql_print_error("Do you already have another mysqld server running on socket: %s ?",mysqld_unix_port);
      unireg_abort(1);					/* purecov: tested */
    }
    umask(((~my_umask) & 0666));
#if defined(S_IFSOCK) && defined(SECURE_SOCKETS)
    (void) chmod(mysqld_unix_port,S_IFSOCK);	/* Fix solaris 2.6 bug */
#endif
    if (mysql_socket_listen(unix_sock,(int) back_log) < 0)
      sql_print_warning("listen() on Unix socket failed with error %d",
		      socket_errno);
  }
#endif
  DBUG_PRINT("info",("server started"));
  DBUG_VOID_RETURN;
}


/**
  Close a connection.

  @param thd        Thread handle.
  @param sql_errno  The error code to send before disconnect.

  @note
    For the connection that is doing shutdown, this is called twice
*/
void close_connection(THD *thd, uint sql_errno)
{
  DBUG_ENTER("close_connection");

  if (sql_errno)
    net_send_error(thd, sql_errno, ER_DEFAULT(sql_errno), NULL);

  thd->print_aborted_warning(3, sql_errno ? ER_DEFAULT(sql_errno)
                                          : "CLOSE_CONNECTION");

  thd->disconnect();

  MYSQL_CONNECTION_DONE((int) sql_errno, thd->thread_id);

  if (MYSQL_CONNECTION_DONE_ENABLED())
  {
    sleep(0); /* Workaround to avoid tailcall optimisation */
  }
  mysql_audit_notify_connection_disconnect(thd, sql_errno);
  DBUG_VOID_RETURN;
}
#endif /* EMBEDDED_LIBRARY */


/** Called when mysqld is aborted with ^C */
/* ARGSUSED */
extern "C" sig_handler end_mysqld_signal(int sig __attribute__((unused)))
{
  DBUG_ENTER("end_mysqld_signal");
  /* Don't call kill_mysql() if signal thread is not running */
  if (signal_thread_in_use)
    kill_mysql();                          // Take down mysqld nicely
  DBUG_VOID_RETURN;				/* purecov: deadcode */
}


/*
  Cleanup THD object

  SYNOPSIS
    thd_cleanup()
    thd		 Thread handler
*/

void thd_cleanup(THD *thd)
{
  thd->cleanup();
}

/*
  Decrease number of connections

  SYNOPSIS
    dec_connection_count()
*/

void dec_connection_count(THD *thd)
{
  mysql_mutex_lock(&LOCK_connection_count);
  (*thd->scheduler->connection_count)--;
  mysql_mutex_unlock(&LOCK_connection_count);
}


/*
  Delete THD and decrement thread counters, including thread_running
*/

void delete_running_thd(THD *thd)
{
  mysql_mutex_lock(&LOCK_thread_count);
  thd->unlink();
  mysql_mutex_unlock(&LOCK_thread_count);

  delete thd;
  dec_thread_running();
  thread_safe_decrement32(&thread_count, &thread_count_lock);
  signal_thd_deleted();
}


/*
  Send a signal to unblock close_conneciton() if there is no more
  threads running with a THD attached

  It's safe to check for thread_count and service_thread_count outside
  of a mutex as we are only interested to see if they where decremented
  to 0 by a previous unlink_thd() call.

  We should only signal COND_thread_count if both variables are 0,
  false positives are ok.
*/

void signal_thd_deleted()
{
  if (!thread_count && ! service_thread_count)
  {
    /* Signal close_connections() that all THD's are freed */
    mysql_mutex_lock(&LOCK_thread_count);
    mysql_cond_broadcast(&COND_thread_count);
    mysql_mutex_unlock(&LOCK_thread_count);
  }
}


/*
  Unlink thd from global list of available connections and free thd

  SYNOPSIS
    unlink_thd()
    thd		 Thread handler

  NOTES
    LOCK_thread_count is locked and left locked
*/

void unlink_thd(THD *thd)
{
  DBUG_ENTER("unlink_thd");
  DBUG_PRINT("enter", ("thd: 0x%lx", (long) thd));

  thd_cleanup(thd);
  dec_connection_count(thd);

  thd->add_status_to_global();

  mysql_mutex_lock(&LOCK_thread_count);
  thd->unlink();
  /*
    Used by binlog_reset_master.  It would be cleaner to use
    DEBUG_SYNC here, but that's not possible because the THD's debug
    sync feature has been shut down at this point.
  */
  DBUG_EXECUTE_IF("sleep_after_lock_thread_count_before_delete_thd", sleep(5););
  mysql_mutex_unlock(&LOCK_thread_count);

  delete thd;
  thread_safe_decrement32(&thread_count, &thread_count_lock);

  DBUG_VOID_RETURN;
}


/*
  Store thread in cache for reuse by new connections

  SYNOPSIS
    cache_thread()

  NOTES
    LOCK_thread_cache is used to protect the cache variables

  RETURN
    0  Thread was not put in cache
    1  Thread is to be reused by new connection.
       (ie, caller should return, not abort with pthread_exit())
*/


static bool cache_thread()
{
  DBUG_ENTER("cache_thread");

  mysql_mutex_lock(&LOCK_thread_cache);
  if (cached_thread_count < thread_cache_size &&
      ! abort_loop && !kill_cached_threads)
  {
    /* Don't kill the thread, just put it in cache for reuse */
    DBUG_PRINT("info", ("Adding thread to cache"));
    cached_thread_count++;

#ifdef HAVE_PSI_THREAD_INTERFACE
    /*
      Delete the instrumentation for the job that just completed,
      before parking this pthread in the cache (blocked on COND_thread_cache).
    */
    PSI_THREAD_CALL(delete_current_thread)();
#endif

    while (!abort_loop && ! wake_thread && ! kill_cached_threads)
      mysql_cond_wait(&COND_thread_cache, &LOCK_thread_cache);
    cached_thread_count--;
    if (kill_cached_threads)
      mysql_cond_signal(&COND_flush_thread_cache);
    if (wake_thread)
    {
      THD *thd;
      wake_thread--;
      thd= thread_cache.get();
      mysql_mutex_unlock(&LOCK_thread_cache);

      thd->thread_stack= (char*) &thd;          // For store_globals
      (void) thd->store_globals();

#ifdef HAVE_PSI_THREAD_INTERFACE
      /*
        Create new instrumentation for the new THD job,
        and attach it to this running pthread.
      */
      PSI_thread *psi= PSI_THREAD_CALL(new_thread)(key_thread_one_connection,
                                                   thd, thd->thread_id);
      PSI_THREAD_CALL(set_thread)(psi);
#endif

      /*
        THD::mysys_var::abort is associated with physical thread rather
        than with THD object. So we need to reset this flag before using
        this thread for handling of new THD object/connection.
      */
      thd->mysys_var->abort= 0;
      thd->thr_create_utime= microsecond_interval_timer();
      thd->start_utime= thd->thr_create_utime;

      /* Link thd into list of all active threads (THD's) */
      mysql_mutex_lock(&LOCK_thread_count);
      threads.append(thd);
      mysql_mutex_unlock(&LOCK_thread_count);
      DBUG_RETURN(1);
    }
  }
  mysql_mutex_unlock(&LOCK_thread_cache);
  DBUG_RETURN(0);
}


/*
  End thread for the current connection

  SYNOPSIS
    one_thread_per_connection_end()
    thd		  Thread handler
    put_in_cache  Store thread in cache, if there is room in it
                  Normally this is true in all cases except when we got
                  out of resources initializing the current thread

  NOTES
    If thread is cached, we will wait until thread is scheduled to be
    reused and then we will return.
    If thread is not cached, we end the thread.

  RETURN
    0    Signal to handle_one_connection to reuse connection
*/

bool one_thread_per_connection_end(THD *thd, bool put_in_cache)
{
  DBUG_ENTER("one_thread_per_connection_end");
  unlink_thd(thd);
  /* Mark that current_thd is not valid anymore */
  set_current_thd(0);
  if (put_in_cache && cache_thread())
    DBUG_RETURN(0);                             // Thread is reused

  signal_thd_deleted();
  DBUG_LEAVE;                                   // Must match DBUG_ENTER()
#if defined(HAVE_OPENSSL) && !defined(EMBEDDED_LIBRARY)
  ERR_remove_state(0);
#endif
  my_thread_end();

  pthread_exit(0);
  return 0;                                     // Avoid compiler warnings
}


void flush_thread_cache()
{
  DBUG_ENTER("flush_thread_cache");
  mysql_mutex_lock(&LOCK_thread_cache);
  kill_cached_threads++;
  while (cached_thread_count)
  {
    mysql_cond_broadcast(&COND_thread_cache);
    mysql_cond_wait(&COND_flush_thread_cache, &LOCK_thread_cache);
  }
  kill_cached_threads--;
  mysql_mutex_unlock(&LOCK_thread_cache);
  DBUG_VOID_RETURN;
}


/******************************************************************************
  Setup a signal thread with handles all signals.
  Because Linux doesn't support schemas use a mutex to check that
  the signal thread is ready before continuing
******************************************************************************/

#if defined(__WIN__)


/*
  On Windows, we use native SetConsoleCtrlHandler for handle events like Ctrl-C
  with graceful shutdown.
  Also, we do not use signal(), but SetUnhandledExceptionFilter instead - as it
  provides possibility to pass the exception to just-in-time debugger, collect
  dumps and potentially also the exception and thread context used to output
  callstack.
*/

static BOOL WINAPI console_event_handler( DWORD type ) 
{
  DBUG_ENTER("console_event_handler");
#ifndef EMBEDDED_LIBRARY
  if(type == CTRL_C_EVENT)
  {
     /*
       Do not shutdown before startup is finished and shutdown
       thread is initialized. Otherwise there is a race condition 
       between main thread doing initialization and CTRL-C thread doing
       cleanup, which can result into crash.
     */
#ifndef EMBEDDED_LIBRARY
     if(hEventShutdown)
       kill_mysql();
     else
#endif
       sql_print_warning("CTRL-C ignored during startup");
     DBUG_RETURN(TRUE);
  }
#endif
  DBUG_RETURN(FALSE);
}




#ifdef DEBUG_UNHANDLED_EXCEPTION_FILTER
#define DEBUGGER_ATTACH_TIMEOUT 120
/*
  Wait for debugger to attach and break into debugger. If debugger is
  not attached, resume after timeout.
*/
static void wait_for_debugger(int timeout_sec)
{
   if(!IsDebuggerPresent())
   {
     int i;
     printf("Waiting for debugger to attach, pid=%u\n",GetCurrentProcessId());
     fflush(stdout);
     for(i= 0; i < timeout_sec; i++)
     {
       Sleep(1000);
       if(IsDebuggerPresent())
       {
         /* Break into debugger */
         __debugbreak();
         return;
       }
     }
     printf("pid=%u, debugger not attached after %d seconds, resuming\n",GetCurrentProcessId(),
       timeout_sec);
     fflush(stdout);
   }
}
#endif /* DEBUG_UNHANDLED_EXCEPTION_FILTER */

LONG WINAPI my_unhandler_exception_filter(EXCEPTION_POINTERS *ex_pointers)
{
   static BOOL first_time= TRUE;
   if(!first_time)
   {
     /*
       This routine can be called twice, typically
       when detaching in JIT debugger.
       Return EXCEPTION_EXECUTE_HANDLER to terminate process.
     */
     return EXCEPTION_EXECUTE_HANDLER;
   }
   first_time= FALSE;
#ifdef DEBUG_UNHANDLED_EXCEPTION_FILTER
   /*
    Unfortunately there is no clean way to debug unhandled exception filters,
    as debugger does not stop there(also documented in MSDN) 
    To overcome, one could put a MessageBox, but this will not work in service.
    Better solution is to print error message and sleep some minutes 
    until debugger is attached
  */
  wait_for_debugger(DEBUGGER_ATTACH_TIMEOUT);
#endif /* DEBUG_UNHANDLED_EXCEPTION_FILTER */
  __try
  {
    my_set_exception_pointers(ex_pointers);
    handle_fatal_signal(ex_pointers->ExceptionRecord->ExceptionCode);
  }
  __except(EXCEPTION_EXECUTE_HANDLER)
  {
    DWORD written;
    const char msg[] = "Got exception in exception handler!\n";
    WriteFile(GetStdHandle(STD_OUTPUT_HANDLE),msg, sizeof(msg)-1, 
      &written,NULL);
  }
  /*
    Return EXCEPTION_CONTINUE_SEARCH to give JIT debugger
    (drwtsn32 or vsjitdebugger) possibility to attach,
    if JIT debugger is configured.
    Windows Error reporting might generate a dump here.
  */
  return EXCEPTION_CONTINUE_SEARCH;
}


static void init_signals(void)
{
  if(opt_console)
    SetConsoleCtrlHandler(console_event_handler,TRUE);

    /* Avoid MessageBox()es*/
  _CrtSetReportMode(_CRT_WARN, _CRTDBG_MODE_FILE);
  _CrtSetReportFile(_CRT_WARN, _CRTDBG_FILE_STDERR);
  _CrtSetReportMode(_CRT_ERROR, _CRTDBG_MODE_FILE);
  _CrtSetReportFile(_CRT_ERROR, _CRTDBG_FILE_STDERR);
  _CrtSetReportMode(_CRT_ASSERT, _CRTDBG_MODE_FILE);
  _CrtSetReportFile(_CRT_ASSERT, _CRTDBG_FILE_STDERR);

   /*
     Do not use SEM_NOGPFAULTERRORBOX in the following SetErrorMode (),
     because it would prevent JIT debugger and Windows error reporting
     from working. We need WER or JIT-debugging, since our own unhandled
     exception filter is not guaranteed to work in all situation
     (like heap corruption or stack overflow)
   */
  SetErrorMode(SetErrorMode(0) | SEM_FAILCRITICALERRORS
                               | SEM_NOOPENFILEERRORBOX);
  SetUnhandledExceptionFilter(my_unhandler_exception_filter);
}


static void start_signal_handler(void)
{
#ifndef EMBEDDED_LIBRARY
  // Save vm id of this process
  if (!opt_bootstrap)
    create_pid_file();
#endif /* EMBEDDED_LIBRARY */
}


static void check_data_home(const char *path)
{}

#endif /* __WIN__ */


#if BACKTRACE_DEMANGLE
#include <cxxabi.h>
extern "C" char *my_demangle(const char *mangled_name, int *status)
{
  return abi::__cxa_demangle(mangled_name, NULL, NULL, status);
}
#endif


/*
  pthread_attr_setstacksize() without so much platform-dependency

  Return: The actual stack size if possible.
*/

#ifndef EMBEDDED_LIBRARY
static size_t my_setstacksize(pthread_attr_t *attr, size_t stacksize)
{
  size_t guard_size __attribute__((unused))= 0;

#if defined(__ia64__) || defined(__ia64)
  /*
    On IA64, half of the requested stack size is used for "normal stack"
    and half for "register stack".  The space measured by check_stack_overrun
    is the "normal stack", so double the request to make sure we have the
    caller-expected amount of normal stack.

    NOTE: there is no guarantee that the register stack can't grow faster
    than normal stack, so it's very unclear that we won't dump core due to
    stack overrun despite check_stack_overrun's efforts.  Experimentation
    shows that in the execution_constants test, the register stack grows
    less than half as fast as normal stack, but perhaps other scenarios are
    less forgiving.  If it turns out that more space is needed for the
    register stack, that could be forced (rather inefficiently) by using a
    multiplier higher than 2 here.
  */
  stacksize *= 2;
#endif

  /*
    On many machines, the "guard space" is subtracted from the requested
    stack size, and that space is quite large on some platforms.  So add
    it to our request, if we can find out what it is.
  */
#ifdef HAVE_PTHREAD_ATTR_GETGUARDSIZE
  if (pthread_attr_getguardsize(attr, &guard_size))
    guard_size = 0;		/* if can't find it out, treat as 0 */
#endif

  pthread_attr_setstacksize(attr, stacksize + guard_size);

  /* Retrieve actual stack size if possible */
#ifdef HAVE_PTHREAD_ATTR_GETSTACKSIZE
  {
    size_t real_stack_size= 0;
    /* We must ignore real_stack_size = 0 as Solaris 2.9 can return 0 here */
    if (pthread_attr_getstacksize(attr, &real_stack_size) == 0 &&
	real_stack_size > guard_size)
    {
      real_stack_size -= guard_size;
      if (real_stack_size < stacksize)
      {
	if (global_system_variables.log_warnings)
          sql_print_warning("Asked for %zu thread stack, but got %zu",
                            stacksize, real_stack_size);
	stacksize= real_stack_size;
      }
    }
  }
#endif /* !EMBEDDED_LIBRARY */

#if defined(__ia64__) || defined(__ia64)
  stacksize /= 2;
#endif
  return stacksize;
}
#endif


#if !defined(__WIN__)
#ifndef SA_RESETHAND
#define SA_RESETHAND 0
#endif /* SA_RESETHAND */
#ifndef SA_NODEFER
#define SA_NODEFER 0
#endif /* SA_NODEFER */

#ifndef EMBEDDED_LIBRARY

static void init_signals(void)
{
  sigset_t set;
  struct sigaction sa;
  DBUG_ENTER("init_signals");

  my_sigset(THR_SERVER_ALARM,print_signal_warning); // Should never be called!

  if (opt_stack_trace || (test_flags & TEST_CORE_ON_SIGNAL))
  {
    sa.sa_flags = SA_RESETHAND | SA_NODEFER;
    sigemptyset(&sa.sa_mask);
    sigprocmask(SIG_SETMASK,&sa.sa_mask,NULL);

    my_init_stacktrace();
#if defined(__amiga__)
    sa.sa_handler=(void(*)())handle_fatal_signal;
#else
    sa.sa_handler=handle_fatal_signal;
#endif
    sigaction(SIGSEGV, &sa, NULL);
    sigaction(SIGABRT, &sa, NULL);
#ifdef SIGBUS
    sigaction(SIGBUS, &sa, NULL);
#endif
    sigaction(SIGILL, &sa, NULL);
    sigaction(SIGFPE, &sa, NULL);
  }

#ifdef HAVE_GETRLIMIT
  if (test_flags & TEST_CORE_ON_SIGNAL)
  {
    /* Change limits so that we will get a core file */
    STRUCT_RLIMIT rl;
    rl.rlim_cur = rl.rlim_max = (rlim_t) RLIM_INFINITY;
    if (setrlimit(RLIMIT_CORE, &rl) && global_system_variables.log_warnings)
      sql_print_warning("setrlimit could not change the size of core files to 'infinity';  We may not be able to generate a core file on signals");
  }
#endif
  (void) sigemptyset(&set);
  my_sigset(SIGPIPE,SIG_IGN);
  sigaddset(&set,SIGPIPE);
#ifndef IGNORE_SIGHUP_SIGQUIT
  sigaddset(&set,SIGQUIT);
  sigaddset(&set,SIGHUP);
#endif
  sigaddset(&set,SIGTERM);

  /* Fix signals if blocked by parents (can happen on Mac OS X) */
  sigemptyset(&sa.sa_mask);
  sa.sa_flags = 0;
  sa.sa_handler = print_signal_warning;
  sigaction(SIGTERM, &sa, (struct sigaction*) 0);
  sa.sa_flags = 0;
  sa.sa_handler = print_signal_warning;
  sigaction(SIGHUP, &sa, (struct sigaction*) 0);
  if (thd_lib_detected != THD_LIB_LT)
    sigaddset(&set,THR_SERVER_ALARM);
  if (test_flags & TEST_SIGINT)
  {
    /* Allow SIGINT to break mysqld. This is for debugging with --gdb */
    my_sigset(SIGINT, end_mysqld_signal);
    sigdelset(&set, SIGINT);
  }
  else
  {
    sigaddset(&set,SIGINT);
#ifdef SIGTSTP
    sigaddset(&set,SIGTSTP);
#endif
  }

  sigprocmask(SIG_SETMASK,&set,NULL);
  pthread_sigmask(SIG_SETMASK,&set,NULL);
  DBUG_VOID_RETURN;
}


static void start_signal_handler(void)
{
  int error;
  pthread_attr_t thr_attr;
  DBUG_ENTER("start_signal_handler");

  (void) pthread_attr_init(&thr_attr);
  pthread_attr_setscope(&thr_attr,PTHREAD_SCOPE_SYSTEM);
  (void) pthread_attr_setdetachstate(&thr_attr,PTHREAD_CREATE_DETACHED);
  (void) my_setstacksize(&thr_attr,my_thread_stack_size);

  mysql_mutex_lock(&LOCK_thread_count);
  if ((error= mysql_thread_create(key_thread_signal_hand,
                                  &signal_thread, &thr_attr, signal_hand, 0)))
  {
    sql_print_error("Can't create interrupt-thread (error %d, errno: %d)",
		    error,errno);
    exit(1);
  }
  mysql_cond_wait(&COND_thread_count, &LOCK_thread_count);
  mysql_mutex_unlock(&LOCK_thread_count);

  (void) pthread_attr_destroy(&thr_attr);
  DBUG_VOID_RETURN;
}


/** This threads handles all signals and alarms. */
/* ARGSUSED */
pthread_handler_t signal_hand(void *arg __attribute__((unused)))
{
  sigset_t set;
  int sig;
  my_thread_init();				// Init new thread
  DBUG_ENTER("signal_hand");
  signal_thread_in_use= 1;

  /*
    Setup alarm handler
    This should actually be '+ max_number_of_slaves' instead of +10,
    but the +10 should be quite safe.
  */
  init_thr_alarm(thread_scheduler->max_threads + extra_max_connections +
		 global_system_variables.max_insert_delayed_threads + 10);
  if (test_flags & TEST_SIGINT)
  {
    /* Allow SIGINT to break mysqld. This is for debugging with --gdb */
    (void) sigemptyset(&set);
    (void) sigaddset(&set,SIGINT);
    (void) pthread_sigmask(SIG_UNBLOCK,&set,NULL);
  }
  (void) sigemptyset(&set);			// Setup up SIGINT for debug
#ifdef USE_ONE_SIGNAL_HAND
  (void) sigaddset(&set,THR_SERVER_ALARM);	// For alarms
#endif
#ifndef IGNORE_SIGHUP_SIGQUIT
  (void) sigaddset(&set,SIGQUIT);
  (void) sigaddset(&set,SIGHUP);
#endif
  (void) sigaddset(&set,SIGTERM);
  (void) sigaddset(&set,SIGTSTP);

  /* Save pid to this process (or thread on Linux) */
  if (!opt_bootstrap)
    create_pid_file();

  /*
    signal to start_signal_handler that we are ready
    This works by waiting for start_signal_handler to free mutex,
    after which we signal it that we are ready.
    At this pointer there is no other threads running, so there
    should not be any other mysql_cond_signal() calls.
  */
  mysql_mutex_lock(&LOCK_thread_count);
  mysql_mutex_unlock(&LOCK_thread_count);
  mysql_cond_broadcast(&COND_thread_count);

  (void) pthread_sigmask(SIG_BLOCK,&set,NULL);
  for (;;)
  {
    int error;					// Used when debugging
    if (shutdown_in_progress && !abort_loop)
    {
      sig= SIGTERM;
      error=0;
    }
    else
      while ((error=my_sigwait(&set,&sig)) == EINTR) ;
    if (cleanup_done)
    {
      DBUG_PRINT("quit",("signal_handler: calling my_thread_end()"));
      my_thread_end();
      DBUG_LEAVE;                               // Must match DBUG_ENTER()
      signal_thread_in_use= 0;
      pthread_exit(0);				// Safety
      return 0;                                 // Avoid compiler warnings
    }
    switch (sig) {
    case SIGTERM:
    case SIGQUIT:
    case SIGKILL:
#ifdef EXTRA_DEBUG
      sql_print_information("Got signal %d to shutdown mysqld",sig);
#endif
      /* switch to the old log message processing */
      logger.set_handlers(LOG_FILE, opt_slow_log ? LOG_FILE:LOG_NONE,
                          opt_log ? LOG_FILE:LOG_NONE);
      DBUG_PRINT("info",("Got signal: %d  abort_loop: %d",sig,abort_loop));
      if (!abort_loop)
      {
	abort_loop=1;				// mark abort for threads
#ifdef HAVE_PSI_THREAD_INTERFACE
        /* Delete the instrumentation for the signal thread */
        PSI_THREAD_CALL(delete_current_thread)();
#endif
#ifdef USE_ONE_SIGNAL_HAND
	pthread_t tmp;
        if ((error= mysql_thread_create(0, /* Not instrumented */
                                        &tmp, &connection_attrib,
                                        kill_server_thread,
                                        (void*) &sig)))
          sql_print_error("Can't create thread to kill server (errno= %d)",
                          error);
#else
	kill_server((void*) sig);	// MIT THREAD has a alarm thread
#endif
      }
      break;
    case SIGHUP:
      if (!abort_loop)
      {
        int not_used;
	mysql_print_status();		// Print some debug info
	reload_acl_and_cache((THD*) 0,
			     (REFRESH_LOG | REFRESH_TABLES | REFRESH_FAST |
			      REFRESH_GRANT |
			      REFRESH_THREADS | REFRESH_HOSTS),
			     (TABLE_LIST*) 0, &not_used); // Flush logs
      }
      /* reenable logs after the options were reloaded */
      if (log_output_options & LOG_NONE)
      {
        logger.set_handlers(LOG_FILE,
                            opt_slow_log ? LOG_TABLE : LOG_NONE,
                            opt_log ? LOG_TABLE : LOG_NONE);
      }
      else
      {
        logger.set_handlers(LOG_FILE,
                            opt_slow_log ? log_output_options : LOG_NONE,
                            opt_log ? log_output_options : LOG_NONE);
      }
      break;
#ifdef USE_ONE_SIGNAL_HAND
    case THR_SERVER_ALARM:
      process_alarm(sig);			// Trigger alarms.
      break;
#endif
    default:
#ifdef EXTRA_DEBUG
      sql_print_warning("Got signal: %d  error: %d",sig,error); /* purecov: tested */
#endif
      break;					/* purecov: tested */
    }
  }
  return(0);					/* purecov: deadcode */
}

static void check_data_home(const char *path)
{}

#endif /*!EMBEDDED_LIBRARY*/
#endif	/* __WIN__*/


/**
  All global error messages are sent here where the first one is stored
  for the client.
*/
/* ARGSUSED */
extern "C" void my_message_sql(uint error, const char *str, myf MyFlags);

void my_message_sql(uint error, const char *str, myf MyFlags)
{
  THD *thd= current_thd;
  Sql_condition::enum_warning_level level;
  sql_print_message_func func;
  DBUG_ENTER("my_message_sql");
  DBUG_PRINT("error", ("error: %u  message: '%s'  Flag: %lu", error, str,
                       MyFlags));

  DBUG_ASSERT(str != NULL);
  DBUG_ASSERT(error != 0);

  if (MyFlags & ME_JUST_INFO)
  {
    level= Sql_condition::WARN_LEVEL_NOTE;
    func= sql_print_information;
  }
  else if (MyFlags & ME_JUST_WARNING)
  {
    level= Sql_condition::WARN_LEVEL_WARN;
    func= sql_print_warning;
  }
  else
  {
    level= Sql_condition::WARN_LEVEL_ERROR;
    func= sql_print_error;
  }

  if (thd)
  {
    if (MyFlags & ME_FATALERROR)
      thd->is_fatal_error= 1;
    (void) thd->raise_condition(error, NULL, level, str);
  }
  else
    mysql_audit_general(0, MYSQL_AUDIT_GENERAL_ERROR, error, str);

  /* When simulating OOM, skip writing to error log to avoid mtr errors */
  DBUG_EXECUTE_IF("simulate_out_of_memory", DBUG_VOID_RETURN;);

  if (!thd || thd->log_all_errors || (MyFlags & ME_NOREFRESH))
    (*func)("%s: %s", my_progname_short, str); /* purecov: inspected */
  DBUG_VOID_RETURN;
}


extern "C" void *my_str_malloc_mysqld(size_t size);
extern "C" void my_str_free_mysqld(void *ptr);
extern "C" void *my_str_realloc_mysqld(void *ptr, size_t size);

void *my_str_malloc_mysqld(size_t size)
{
  return my_malloc(size, MYF(MY_FAE));
}


void my_str_free_mysqld(void *ptr)
{
  my_free(ptr);
}

void *my_str_realloc_mysqld(void *ptr, size_t size)
{
  return my_realloc(ptr, size, MYF(MY_FAE));
}


#ifdef __WIN__

pthread_handler_t handle_shutdown(void *arg)
{
  MSG msg;
  my_thread_init();

  /* this call should create the message queue for this thread */
  PeekMessage(&msg, NULL, 1, 65534,PM_NOREMOVE);
#if !defined(EMBEDDED_LIBRARY)
  if (WaitForSingleObject(hEventShutdown,INFINITE)==WAIT_OBJECT_0)
#endif /* EMBEDDED_LIBRARY */
     kill_server(MYSQL_KILL_SIGNAL);
  return 0;
}
#endif

#include <mysqld_default_groups.h>

#if defined(__WIN__) && !defined(EMBEDDED_LIBRARY)
static const int load_default_groups_sz=
sizeof(load_default_groups)/sizeof(load_default_groups[0]);
#endif


#ifndef EMBEDDED_LIBRARY
/**
  This function is used to check for stack overrun for pathological
  cases of  regular expressions and 'like' expressions.
*/
extern "C" int
check_enough_stack_size_slow()
{
  uchar stack_top;
  THD *my_thd= current_thd;
  if (my_thd != NULL)
    return check_stack_overrun(my_thd, STACK_MIN_SIZE * 2, &stack_top);
  return 0;
}


/*
  The call to current_thd in check_enough_stack_size_slow is quite expensive,
  so we try to avoid it for the normal cases.
  The size of  each stack frame for the wildcmp() routines is ~128 bytes,
  so checking  *every* recursive call is not necessary.
 */
extern "C" int
check_enough_stack_size(int recurse_level)
{
  if (recurse_level % 16 != 0)
    return 0;
  return check_enough_stack_size_slow();
}
#endif



/*
   Initialize my_str_malloc() and my_str_free()
*/
static void init_libstrings()
{
  my_str_malloc= &my_str_malloc_mysqld;
  my_str_free= &my_str_free_mysqld;
  my_str_realloc= &my_str_realloc_mysqld;
#ifndef EMBEDDED_LIBRARY
  my_string_stack_guard= check_enough_stack_size;
#endif
}


static void init_pcre()
{
  pcre_malloc= pcre_stack_malloc= my_str_malloc_mysqld;
  pcre_free= pcre_stack_free= my_str_free_mysqld;
#ifndef EMBEDDED_LIBRARY
  pcre_stack_guard= check_enough_stack_size_slow;
#endif
}


/**
  Initialize one of the global date/time format variables.

  @param format_type		What kind of format should be supported
  @param var_ptr		Pointer to variable that should be updated

  @retval
    0 ok
  @retval
    1 error
*/

static bool init_global_datetime_format(timestamp_type format_type,
                                        DATE_TIME_FORMAT *format)
{
  /*
    Get command line option
    format->format.str is already set by my_getopt
  */
  format->format.length= strlen(format->format.str);

  if (parse_date_time_format(format_type, format))
  {
    fprintf(stderr, "Wrong date/time format specifier: %s\n",
            format->format.str);
    return true;
  }
  return false;
}

SHOW_VAR com_status_vars[]= {
  {"admin_commands",       (char*) offsetof(STATUS_VAR, com_other), SHOW_LONG_STATUS},
  {"alter_db",             (char*) offsetof(STATUS_VAR, com_stat[(uint) SQLCOM_ALTER_DB]), SHOW_LONG_STATUS},
  {"alter_db_upgrade",     (char*) offsetof(STATUS_VAR, com_stat[(uint) SQLCOM_ALTER_DB_UPGRADE]), SHOW_LONG_STATUS},
  {"alter_event",          (char*) offsetof(STATUS_VAR, com_stat[(uint) SQLCOM_ALTER_EVENT]), SHOW_LONG_STATUS},
  {"alter_function",       (char*) offsetof(STATUS_VAR, com_stat[(uint) SQLCOM_ALTER_FUNCTION]), SHOW_LONG_STATUS},
  {"alter_procedure",      (char*) offsetof(STATUS_VAR, com_stat[(uint) SQLCOM_ALTER_PROCEDURE]), SHOW_LONG_STATUS},
  {"alter_server",         (char*) offsetof(STATUS_VAR, com_stat[(uint) SQLCOM_ALTER_SERVER]), SHOW_LONG_STATUS},
  {"alter_table",          (char*) offsetof(STATUS_VAR, com_stat[(uint) SQLCOM_ALTER_TABLE]), SHOW_LONG_STATUS},
  {"alter_tablespace",     (char*) offsetof(STATUS_VAR, com_stat[(uint) SQLCOM_ALTER_TABLESPACE]), SHOW_LONG_STATUS},
  {"analyze",              (char*) offsetof(STATUS_VAR, com_stat[(uint) SQLCOM_ANALYZE]), SHOW_LONG_STATUS},
  {"assign_to_keycache",   (char*) offsetof(STATUS_VAR, com_stat[(uint) SQLCOM_ASSIGN_TO_KEYCACHE]), SHOW_LONG_STATUS},
  {"begin",                (char*) offsetof(STATUS_VAR, com_stat[(uint) SQLCOM_BEGIN]), SHOW_LONG_STATUS},
  {"binlog",               (char*) offsetof(STATUS_VAR, com_stat[(uint) SQLCOM_BINLOG_BASE64_EVENT]), SHOW_LONG_STATUS},
  {"call_procedure",       (char*) offsetof(STATUS_VAR, com_stat[(uint) SQLCOM_CALL]), SHOW_LONG_STATUS},
  {"change_db",            (char*) offsetof(STATUS_VAR, com_stat[(uint) SQLCOM_CHANGE_DB]), SHOW_LONG_STATUS},
  {"change_master",        (char*) offsetof(STATUS_VAR, com_stat[(uint) SQLCOM_CHANGE_MASTER]), SHOW_LONG_STATUS},
  {"check",                (char*) offsetof(STATUS_VAR, com_stat[(uint) SQLCOM_CHECK]), SHOW_LONG_STATUS},
  {"checksum",             (char*) offsetof(STATUS_VAR, com_stat[(uint) SQLCOM_CHECKSUM]), SHOW_LONG_STATUS},
  {"commit",               (char*) offsetof(STATUS_VAR, com_stat[(uint) SQLCOM_COMMIT]), SHOW_LONG_STATUS},
  {"create_db",            (char*) offsetof(STATUS_VAR, com_stat[(uint) SQLCOM_CREATE_DB]), SHOW_LONG_STATUS},
  {"create_event",         (char*) offsetof(STATUS_VAR, com_stat[(uint) SQLCOM_CREATE_EVENT]), SHOW_LONG_STATUS},
  {"create_function",      (char*) offsetof(STATUS_VAR, com_stat[(uint) SQLCOM_CREATE_SPFUNCTION]), SHOW_LONG_STATUS},
  {"create_index",         (char*) offsetof(STATUS_VAR, com_stat[(uint) SQLCOM_CREATE_INDEX]), SHOW_LONG_STATUS},
  {"create_procedure",     (char*) offsetof(STATUS_VAR, com_stat[(uint) SQLCOM_CREATE_PROCEDURE]), SHOW_LONG_STATUS},
  {"create_role",          (char*) offsetof(STATUS_VAR, com_stat[(uint) SQLCOM_CREATE_ROLE]), SHOW_LONG_STATUS},
  {"create_server",        (char*) offsetof(STATUS_VAR, com_stat[(uint) SQLCOM_CREATE_SERVER]), SHOW_LONG_STATUS},
  {"create_table",         (char*) offsetof(STATUS_VAR, com_stat[(uint) SQLCOM_CREATE_TABLE]), SHOW_LONG_STATUS},
  {"create_trigger",       (char*) offsetof(STATUS_VAR, com_stat[(uint) SQLCOM_CREATE_TRIGGER]), SHOW_LONG_STATUS},
  {"create_udf",           (char*) offsetof(STATUS_VAR, com_stat[(uint) SQLCOM_CREATE_FUNCTION]), SHOW_LONG_STATUS},
  {"create_user",          (char*) offsetof(STATUS_VAR, com_stat[(uint) SQLCOM_CREATE_USER]), SHOW_LONG_STATUS},
  {"create_view",          (char*) offsetof(STATUS_VAR, com_stat[(uint) SQLCOM_CREATE_VIEW]), SHOW_LONG_STATUS},
  {"dealloc_sql",          (char*) offsetof(STATUS_VAR, com_stat[(uint) SQLCOM_DEALLOCATE_PREPARE]), SHOW_LONG_STATUS},
  {"delete",               (char*) offsetof(STATUS_VAR, com_stat[(uint) SQLCOM_DELETE]), SHOW_LONG_STATUS},
  {"delete_multi",         (char*) offsetof(STATUS_VAR, com_stat[(uint) SQLCOM_DELETE_MULTI]), SHOW_LONG_STATUS},
  {"do",                   (char*) offsetof(STATUS_VAR, com_stat[(uint) SQLCOM_DO]), SHOW_LONG_STATUS},
  {"drop_db",              (char*) offsetof(STATUS_VAR, com_stat[(uint) SQLCOM_DROP_DB]), SHOW_LONG_STATUS},
  {"drop_event",           (char*) offsetof(STATUS_VAR, com_stat[(uint) SQLCOM_DROP_EVENT]), SHOW_LONG_STATUS},
  {"drop_function",        (char*) offsetof(STATUS_VAR, com_stat[(uint) SQLCOM_DROP_FUNCTION]), SHOW_LONG_STATUS},
  {"drop_index",           (char*) offsetof(STATUS_VAR, com_stat[(uint) SQLCOM_DROP_INDEX]), SHOW_LONG_STATUS},
  {"drop_procedure",       (char*) offsetof(STATUS_VAR, com_stat[(uint) SQLCOM_DROP_PROCEDURE]), SHOW_LONG_STATUS},
  {"drop_role",            (char*) offsetof(STATUS_VAR, com_stat[(uint) SQLCOM_DROP_ROLE]), SHOW_LONG_STATUS},
  {"drop_server",          (char*) offsetof(STATUS_VAR, com_stat[(uint) SQLCOM_DROP_SERVER]), SHOW_LONG_STATUS},
  {"drop_table",           (char*) offsetof(STATUS_VAR, com_stat[(uint) SQLCOM_DROP_TABLE]), SHOW_LONG_STATUS},
  {"drop_trigger",         (char*) offsetof(STATUS_VAR, com_stat[(uint) SQLCOM_DROP_TRIGGER]), SHOW_LONG_STATUS},
  {"drop_user",            (char*) offsetof(STATUS_VAR, com_stat[(uint) SQLCOM_DROP_USER]), SHOW_LONG_STATUS},
  {"drop_view",            (char*) offsetof(STATUS_VAR, com_stat[(uint) SQLCOM_DROP_VIEW]), SHOW_LONG_STATUS},
  {"empty_query",          (char*) offsetof(STATUS_VAR, com_stat[(uint) SQLCOM_EMPTY_QUERY]), SHOW_LONG_STATUS},
  {"execute_sql",          (char*) offsetof(STATUS_VAR, com_stat[(uint) SQLCOM_EXECUTE]), SHOW_LONG_STATUS},
  {"flush",                (char*) offsetof(STATUS_VAR, com_stat[(uint) SQLCOM_FLUSH]), SHOW_LONG_STATUS},
  {"get_diagnostics",      (char*) offsetof(STATUS_VAR, com_stat[(uint) SQLCOM_GET_DIAGNOSTICS]), SHOW_LONG_STATUS},
  {"grant",                (char*) offsetof(STATUS_VAR, com_stat[(uint) SQLCOM_GRANT]), SHOW_LONG_STATUS},
  {"grant_role",           (char*) offsetof(STATUS_VAR, com_stat[(uint) SQLCOM_GRANT_ROLE]), SHOW_LONG_STATUS},
  {"ha_close",             (char*) offsetof(STATUS_VAR, com_stat[(uint) SQLCOM_HA_CLOSE]), SHOW_LONG_STATUS},
  {"ha_open",              (char*) offsetof(STATUS_VAR, com_stat[(uint) SQLCOM_HA_OPEN]), SHOW_LONG_STATUS},
  {"ha_read",              (char*) offsetof(STATUS_VAR, com_stat[(uint) SQLCOM_HA_READ]), SHOW_LONG_STATUS},
  {"help",                 (char*) offsetof(STATUS_VAR, com_stat[(uint) SQLCOM_HELP]), SHOW_LONG_STATUS},
  {"insert",               (char*) offsetof(STATUS_VAR, com_stat[(uint) SQLCOM_INSERT]), SHOW_LONG_STATUS},
  {"insert_select",        (char*) offsetof(STATUS_VAR, com_stat[(uint) SQLCOM_INSERT_SELECT]), SHOW_LONG_STATUS},
  {"install_plugin",       (char*) offsetof(STATUS_VAR, com_stat[(uint) SQLCOM_INSTALL_PLUGIN]), SHOW_LONG_STATUS},
  {"kill",                 (char*) offsetof(STATUS_VAR, com_stat[(uint) SQLCOM_KILL]), SHOW_LONG_STATUS},
  {"load",                 (char*) offsetof(STATUS_VAR, com_stat[(uint) SQLCOM_LOAD]), SHOW_LONG_STATUS},
  {"lock_tables",          (char*) offsetof(STATUS_VAR, com_stat[(uint) SQLCOM_LOCK_TABLES]), SHOW_LONG_STATUS},
  {"optimize",             (char*) offsetof(STATUS_VAR, com_stat[(uint) SQLCOM_OPTIMIZE]), SHOW_LONG_STATUS},
  {"preload_keys",         (char*) offsetof(STATUS_VAR, com_stat[(uint) SQLCOM_PRELOAD_KEYS]), SHOW_LONG_STATUS},
  {"prepare_sql",          (char*) offsetof(STATUS_VAR, com_stat[(uint) SQLCOM_PREPARE]), SHOW_LONG_STATUS},
  {"purge",                (char*) offsetof(STATUS_VAR, com_stat[(uint) SQLCOM_PURGE]), SHOW_LONG_STATUS},
  {"purge_before_date",    (char*) offsetof(STATUS_VAR, com_stat[(uint) SQLCOM_PURGE_BEFORE]), SHOW_LONG_STATUS},
  {"release_savepoint",    (char*) offsetof(STATUS_VAR, com_stat[(uint) SQLCOM_RELEASE_SAVEPOINT]), SHOW_LONG_STATUS},
  {"rename_table",         (char*) offsetof(STATUS_VAR, com_stat[(uint) SQLCOM_RENAME_TABLE]), SHOW_LONG_STATUS},
  {"rename_user",          (char*) offsetof(STATUS_VAR, com_stat[(uint) SQLCOM_RENAME_USER]), SHOW_LONG_STATUS},
  {"repair",               (char*) offsetof(STATUS_VAR, com_stat[(uint) SQLCOM_REPAIR]), SHOW_LONG_STATUS},
  {"replace",              (char*) offsetof(STATUS_VAR, com_stat[(uint) SQLCOM_REPLACE]), SHOW_LONG_STATUS},
  {"replace_select",       (char*) offsetof(STATUS_VAR, com_stat[(uint) SQLCOM_REPLACE_SELECT]), SHOW_LONG_STATUS},
  {"reset",                (char*) offsetof(STATUS_VAR, com_stat[(uint) SQLCOM_RESET]), SHOW_LONG_STATUS},
  {"resignal",             (char*) offsetof(STATUS_VAR, com_stat[(uint) SQLCOM_RESIGNAL]), SHOW_LONG_STATUS},
  {"revoke",               (char*) offsetof(STATUS_VAR, com_stat[(uint) SQLCOM_REVOKE]), SHOW_LONG_STATUS},
  {"revoke_all",           (char*) offsetof(STATUS_VAR, com_stat[(uint) SQLCOM_REVOKE_ALL]), SHOW_LONG_STATUS},
  {"revoke_role",          (char*) offsetof(STATUS_VAR, com_stat[(uint) SQLCOM_REVOKE_ROLE]), SHOW_LONG_STATUS},
  {"rollback",             (char*) offsetof(STATUS_VAR, com_stat[(uint) SQLCOM_ROLLBACK]), SHOW_LONG_STATUS},
  {"rollback_to_savepoint",(char*) offsetof(STATUS_VAR, com_stat[(uint) SQLCOM_ROLLBACK_TO_SAVEPOINT]), SHOW_LONG_STATUS},
  {"savepoint",            (char*) offsetof(STATUS_VAR, com_stat[(uint) SQLCOM_SAVEPOINT]), SHOW_LONG_STATUS},
  {"select",               (char*) offsetof(STATUS_VAR, com_stat[(uint) SQLCOM_SELECT]), SHOW_LONG_STATUS},
  {"set_option",           (char*) offsetof(STATUS_VAR, com_stat[(uint) SQLCOM_SET_OPTION]), SHOW_LONG_STATUS},
  {"show_authors",         (char*) offsetof(STATUS_VAR, com_stat[(uint) SQLCOM_SHOW_AUTHORS]), SHOW_LONG_STATUS},
  {"show_binlog_events",   (char*) offsetof(STATUS_VAR, com_stat[(uint) SQLCOM_SHOW_BINLOG_EVENTS]), SHOW_LONG_STATUS},
  {"show_binlogs",         (char*) offsetof(STATUS_VAR, com_stat[(uint) SQLCOM_SHOW_BINLOGS]), SHOW_LONG_STATUS},
  {"show_charsets",        (char*) offsetof(STATUS_VAR, com_stat[(uint) SQLCOM_SHOW_CHARSETS]), SHOW_LONG_STATUS},
  {"show_client_statistics",    (char*) offsetof(STATUS_VAR, com_stat[(uint) SQLCOM_SHOW_CLIENT_STATS]), SHOW_LONG_STATUS},
  {"show_collations",      (char*) offsetof(STATUS_VAR, com_stat[(uint) SQLCOM_SHOW_COLLATIONS]), SHOW_LONG_STATUS},
  {"show_contributors",    (char*) offsetof(STATUS_VAR, com_stat[(uint) SQLCOM_SHOW_CONTRIBUTORS]), SHOW_LONG_STATUS},
  {"show_create_db",       (char*) offsetof(STATUS_VAR, com_stat[(uint) SQLCOM_SHOW_CREATE_DB]), SHOW_LONG_STATUS},
  {"show_create_event",    (char*) offsetof(STATUS_VAR, com_stat[(uint) SQLCOM_SHOW_CREATE_EVENT]), SHOW_LONG_STATUS},
  {"show_create_func",     (char*) offsetof(STATUS_VAR, com_stat[(uint) SQLCOM_SHOW_CREATE_FUNC]), SHOW_LONG_STATUS},
  {"show_create_proc",     (char*) offsetof(STATUS_VAR, com_stat[(uint) SQLCOM_SHOW_CREATE_PROC]), SHOW_LONG_STATUS},
  {"show_create_table",    (char*) offsetof(STATUS_VAR, com_stat[(uint) SQLCOM_SHOW_CREATE]), SHOW_LONG_STATUS},
  {"show_create_trigger",  (char*) offsetof(STATUS_VAR, com_stat[(uint) SQLCOM_SHOW_CREATE_TRIGGER]), SHOW_LONG_STATUS},
  {"show_databases",       (char*) offsetof(STATUS_VAR, com_stat[(uint) SQLCOM_SHOW_DATABASES]), SHOW_LONG_STATUS},
  {"show_engine_logs",     (char*) offsetof(STATUS_VAR, com_stat[(uint) SQLCOM_SHOW_ENGINE_LOGS]), SHOW_LONG_STATUS},
  {"show_engine_mutex",    (char*) offsetof(STATUS_VAR, com_stat[(uint) SQLCOM_SHOW_ENGINE_MUTEX]), SHOW_LONG_STATUS},
  {"show_engine_status",   (char*) offsetof(STATUS_VAR, com_stat[(uint) SQLCOM_SHOW_ENGINE_STATUS]), SHOW_LONG_STATUS},
  {"show_errors",          (char*) offsetof(STATUS_VAR, com_stat[(uint) SQLCOM_SHOW_ERRORS]), SHOW_LONG_STATUS},
  {"show_events",          (char*) offsetof(STATUS_VAR, com_stat[(uint) SQLCOM_SHOW_EVENTS]), SHOW_LONG_STATUS},
  {"show_explain",         (char*) offsetof(STATUS_VAR, com_stat[(uint) SQLCOM_SHOW_EXPLAIN]), SHOW_LONG_STATUS},
  {"show_fields",          (char*) offsetof(STATUS_VAR, com_stat[(uint) SQLCOM_SHOW_FIELDS]), SHOW_LONG_STATUS},
#ifndef DBUG_OFF
  {"show_function_code",   (char*) offsetof(STATUS_VAR, com_stat[(uint) SQLCOM_SHOW_FUNC_CODE]), SHOW_LONG_STATUS},
#endif
  {"show_function_status", (char*) offsetof(STATUS_VAR, com_stat[(uint) SQLCOM_SHOW_STATUS_FUNC]), SHOW_LONG_STATUS},
  {"show_grants",          (char*) offsetof(STATUS_VAR, com_stat[(uint) SQLCOM_SHOW_GRANTS]), SHOW_LONG_STATUS},
  {"show_index_statistics",     (char*) offsetof(STATUS_VAR, com_stat[(uint) SQLCOM_SHOW_INDEX_STATS]), SHOW_LONG_STATUS},
  {"show_keys",            (char*) offsetof(STATUS_VAR, com_stat[(uint) SQLCOM_SHOW_KEYS]), SHOW_LONG_STATUS},
  {"show_master_status",   (char*) offsetof(STATUS_VAR, com_stat[(uint) SQLCOM_SHOW_MASTER_STAT]), SHOW_LONG_STATUS},
  {"show_open_tables",     (char*) offsetof(STATUS_VAR, com_stat[(uint) SQLCOM_SHOW_OPEN_TABLES]), SHOW_LONG_STATUS},
  {"show_plugins",         (char*) offsetof(STATUS_VAR, com_stat[(uint) SQLCOM_SHOW_PLUGINS]), SHOW_LONG_STATUS},
  {"show_privileges",      (char*) offsetof(STATUS_VAR, com_stat[(uint) SQLCOM_SHOW_PRIVILEGES]), SHOW_LONG_STATUS},
#ifndef DBUG_OFF
  {"show_procedure_code",  (char*) offsetof(STATUS_VAR, com_stat[(uint) SQLCOM_SHOW_PROC_CODE]), SHOW_LONG_STATUS},
#endif
  {"show_procedure_status",(char*) offsetof(STATUS_VAR, com_stat[(uint) SQLCOM_SHOW_STATUS_PROC]), SHOW_LONG_STATUS},
  {"show_processlist",     (char*) offsetof(STATUS_VAR, com_stat[(uint) SQLCOM_SHOW_PROCESSLIST]), SHOW_LONG_STATUS},
  {"show_profile",         (char*) offsetof(STATUS_VAR, com_stat[(uint) SQLCOM_SHOW_PROFILE]), SHOW_LONG_STATUS},
  {"show_profiles",        (char*) offsetof(STATUS_VAR, com_stat[(uint) SQLCOM_SHOW_PROFILES]), SHOW_LONG_STATUS},
  {"show_relaylog_events", (char*) offsetof(STATUS_VAR, com_stat[(uint) SQLCOM_SHOW_RELAYLOG_EVENTS]), SHOW_LONG_STATUS},
  {"show_slave_hosts",     (char*) offsetof(STATUS_VAR, com_stat[(uint) SQLCOM_SHOW_SLAVE_HOSTS]), SHOW_LONG_STATUS},
  {"show_slave_status",    (char*) offsetof(STATUS_VAR, com_stat[(uint) SQLCOM_SHOW_SLAVE_STAT]), SHOW_LONG_STATUS},
  {"show_status",          (char*) offsetof(STATUS_VAR, com_stat[(uint) SQLCOM_SHOW_STATUS]), SHOW_LONG_STATUS},
  {"show_storage_engines", (char*) offsetof(STATUS_VAR, com_stat[(uint) SQLCOM_SHOW_STORAGE_ENGINES]), SHOW_LONG_STATUS},
  {"show_table_statistics",     (char*) offsetof(STATUS_VAR, com_stat[(uint) SQLCOM_SHOW_TABLE_STATS]), SHOW_LONG_STATUS},
  {"show_table_status",    (char*) offsetof(STATUS_VAR, com_stat[(uint) SQLCOM_SHOW_TABLE_STATUS]), SHOW_LONG_STATUS},
  {"show_tables",          (char*) offsetof(STATUS_VAR, com_stat[(uint) SQLCOM_SHOW_TABLES]), SHOW_LONG_STATUS},
  {"show_triggers",        (char*) offsetof(STATUS_VAR, com_stat[(uint) SQLCOM_SHOW_TRIGGERS]), SHOW_LONG_STATUS},
  {"show_user_statistics",      (char*) offsetof(STATUS_VAR, com_stat[(uint) SQLCOM_SHOW_USER_STATS]), SHOW_LONG_STATUS},
  {"show_variables",       (char*) offsetof(STATUS_VAR, com_stat[(uint) SQLCOM_SHOW_VARIABLES]), SHOW_LONG_STATUS},
  {"show_warnings",        (char*) offsetof(STATUS_VAR, com_stat[(uint) SQLCOM_SHOW_WARNS]), SHOW_LONG_STATUS},
  {"shutdown",             (char*) offsetof(STATUS_VAR, com_stat[(uint) SQLCOM_SHUTDOWN]), SHOW_LONG_STATUS},
  {"signal",               (char*) offsetof(STATUS_VAR, com_stat[(uint) SQLCOM_SIGNAL]), SHOW_LONG_STATUS},
  {"start_all_slaves",      (char*) offsetof(STATUS_VAR, com_stat[(uint) SQLCOM_SLAVE_ALL_START]), SHOW_LONG_STATUS},
  {"start_slave",          (char*) offsetof(STATUS_VAR, com_stat[(uint) SQLCOM_SLAVE_START]), SHOW_LONG_STATUS},
  {"stmt_close",           (char*) offsetof(STATUS_VAR, com_stmt_close), SHOW_LONG_STATUS},
  {"stmt_execute",         (char*) offsetof(STATUS_VAR, com_stmt_execute), SHOW_LONG_STATUS},
  {"stmt_fetch",           (char*) offsetof(STATUS_VAR, com_stmt_fetch), SHOW_LONG_STATUS},
  {"stmt_prepare",         (char*) offsetof(STATUS_VAR, com_stmt_prepare), SHOW_LONG_STATUS},
  {"stmt_reprepare",       (char*) offsetof(STATUS_VAR, com_stmt_reprepare), SHOW_LONG_STATUS},
  {"stmt_reset",           (char*) offsetof(STATUS_VAR, com_stmt_reset), SHOW_LONG_STATUS},
  {"stmt_send_long_data",  (char*) offsetof(STATUS_VAR, com_stmt_send_long_data), SHOW_LONG_STATUS},
  {"stop_all_slaves",       (char*) offsetof(STATUS_VAR, com_stat[(uint) SQLCOM_SLAVE_ALL_STOP]), SHOW_LONG_STATUS},
  {"stop_slave",           (char*) offsetof(STATUS_VAR, com_stat[(uint) SQLCOM_SLAVE_STOP]), SHOW_LONG_STATUS},
  {"truncate",             (char*) offsetof(STATUS_VAR, com_stat[(uint) SQLCOM_TRUNCATE]), SHOW_LONG_STATUS},
  {"uninstall_plugin",     (char*) offsetof(STATUS_VAR, com_stat[(uint) SQLCOM_UNINSTALL_PLUGIN]), SHOW_LONG_STATUS},
  {"unlock_tables",        (char*) offsetof(STATUS_VAR, com_stat[(uint) SQLCOM_UNLOCK_TABLES]), SHOW_LONG_STATUS},
  {"update",               (char*) offsetof(STATUS_VAR, com_stat[(uint) SQLCOM_UPDATE]), SHOW_LONG_STATUS},
  {"update_multi",         (char*) offsetof(STATUS_VAR, com_stat[(uint) SQLCOM_UPDATE_MULTI]), SHOW_LONG_STATUS},
  {"xa_commit",            (char*) offsetof(STATUS_VAR, com_stat[(uint) SQLCOM_XA_COMMIT]),SHOW_LONG_STATUS},
  {"xa_end",               (char*) offsetof(STATUS_VAR, com_stat[(uint) SQLCOM_XA_END]),SHOW_LONG_STATUS},
  {"xa_prepare",           (char*) offsetof(STATUS_VAR, com_stat[(uint) SQLCOM_XA_PREPARE]),SHOW_LONG_STATUS},
  {"xa_recover",           (char*) offsetof(STATUS_VAR, com_stat[(uint) SQLCOM_XA_RECOVER]),SHOW_LONG_STATUS},
  {"xa_rollback",          (char*) offsetof(STATUS_VAR, com_stat[(uint) SQLCOM_XA_ROLLBACK]),SHOW_LONG_STATUS},
  {"xa_start",             (char*) offsetof(STATUS_VAR, com_stat[(uint) SQLCOM_XA_START]),SHOW_LONG_STATUS},
  {NullS, NullS, SHOW_LONG}
};


#ifdef HAVE_PSI_STATEMENT_INTERFACE
PSI_statement_info sql_statement_info[(uint) SQLCOM_END + 1];
PSI_statement_info com_statement_info[(uint) COM_END + 1];

<<<<<<< HEAD
/**
  Initialize the command names array.
  Since we do not want to maintain a separate array,
  this is populated from data mined in com_status_vars,
  which already has one name for each command.
*/
void init_sql_statement_info()
{
  char *first_com= (char*) offsetof(STATUS_VAR, com_stat[0]);
  char *last_com= (char*) offsetof(STATUS_VAR, com_stat[(uint) SQLCOM_END]);
  int record_size= (char*) offsetof(STATUS_VAR, com_stat[1])
                   - (char*) offsetof(STATUS_VAR, com_stat[0]);
  char *ptr;
  uint i;
  uint com_index;
=======
  max_system_variables.pseudo_thread_id= (ulong)~0;
  server_start_time= flush_status_time= my_time(0);
  my_disable_copystat_in_redel= 1;
>>>>>>> d61e5260

  static const char* dummy= "";
  for (i= 0; i < ((uint) SQLCOM_END + 1); i++)
  {
    sql_statement_info[i].m_name= dummy;
    sql_statement_info[i].m_flags= 0;
  }

  SHOW_VAR *var= &com_status_vars[0];
  while (var->name != NULL)
  {
    ptr= var->value;
    if ((first_com <= ptr) && (ptr <= last_com))
    {
      com_index= ((int)(ptr - first_com))/record_size;
      DBUG_ASSERT(com_index < (uint) SQLCOM_END);
      sql_statement_info[com_index].m_name= var->name;
    }
    var++;
  }

  DBUG_ASSERT(strcmp(sql_statement_info[(uint) SQLCOM_SELECT].m_name, "select") == 0);
  DBUG_ASSERT(strcmp(sql_statement_info[(uint) SQLCOM_SIGNAL].m_name, "signal") == 0);

  sql_statement_info[(uint) SQLCOM_END].m_name= "error";
}

void init_com_statement_info()
{
  uint index;

  for (index= 0; index < (uint) COM_END + 1; index++)
  {
    com_statement_info[index].m_name= command_name[index].str;
    com_statement_info[index].m_flags= 0;
  }

  /* "statement/abstract/query" can mutate into "statement/sql/..." */
  com_statement_info[(uint) COM_QUERY].m_flags= PSI_FLAG_MUTABLE;
}
#endif


#ifdef SAFEMALLOC
/*
  Return the id for the current THD, to allow safemalloc to associate
  the memory with the right id.
*/

extern "C" my_thread_id mariadb_dbug_id()
{
  THD *thd;
  if ((thd= current_thd))
  {
    return thd->thread_id;
  }
  return my_thread_dbug_id();
}
#endif /* SAFEMALLOC */

/* Thread Mem Usage By P.Linux */
extern "C" {
static void my_malloc_size_cb_func(long long size, my_bool is_thread_specific)
{
  /* If thread specific memory */
  if (is_thread_specific)
  {
    THD *thd= current_thd;
    if (mysqld_server_initialized || thd)
    {
      /*
        THD may not be set if we are called from my_net_init() before THD
        thread has started.
        However, this should never happen, so better to assert and
        fix this.
      */
      DBUG_ASSERT(thd);
      if (thd)
      {
        DBUG_PRINT("info", ("memory_used: %lld  size: %lld",
                            (longlong) thd->status_var.memory_used, size));
        thd->status_var.memory_used+= size;
        DBUG_ASSERT((longlong) thd->status_var.memory_used >= 0);
      }
    }
  }
  // workaround for gcc 4.2.4-1ubuntu4 -fPIE (from DEB_BUILD_HARDENING=1)
  int64 volatile * volatile ptr=&global_status_var.memory_used;
  my_atomic_add64(ptr, size);
}
}


static int init_common_variables()
{
  umask(((~my_umask) & 0666));
  connection_errors_select= 0;
  connection_errors_accept= 0;
  connection_errors_tcpwrap= 0;
  connection_errors_internal= 0;
  connection_errors_max_connection= 0;
  connection_errors_peer_addr= 0;
  my_decimal_set_zero(&decimal_zero); // set decimal_zero constant;

  if (pthread_key_create(&THR_THD,NULL) ||
      pthread_key_create(&THR_MALLOC,NULL))
  {
    sql_print_error("Can't create thread-keys");
    return 1;
  }

  set_current_thd(0);
  set_malloc_size_cb(my_malloc_size_cb_func);

  init_libstrings();
  tzset();			// Set tzname

  sf_leaking_memory= 0; // no memory leaks from now on
#ifdef SAFEMALLOC
  sf_malloc_dbug_id= mariadb_dbug_id;
#endif

  max_system_variables.pseudo_thread_id= (ulong)~0;
  server_start_time= flush_status_time= my_time(0);

  global_rpl_filter= new Rpl_filter;
  binlog_filter= new Rpl_filter;
  if (!global_rpl_filter || !binlog_filter)
  {
    sql_perror("Could not allocate replication and binlog filters");
    return 1;
  }

  if (init_thread_environment() ||
      mysql_init_variables())
    return 1;

  if (ignore_db_dirs_init())
    return 1;

#ifdef HAVE_TZNAME
  struct tm tm_tmp;
  localtime_r(&server_start_time,&tm_tmp);
  const char *tz_name=  tzname[tm_tmp.tm_isdst != 0 ? 1 : 0];
#ifdef _WIN32
  /*
    Time zone name may be localized and contain non-ASCII characters,
    Convert from ANSI encoding to UTF8.
  */
  wchar_t wtz_name[sizeof(system_time_zone)];
  mbstowcs(wtz_name, tz_name, sizeof(system_time_zone)-1);
  WideCharToMultiByte(CP_UTF8,0, wtz_name, -1, system_time_zone, 
    sizeof(system_time_zone) - 1, NULL, NULL);
#else
  strmake_buf(system_time_zone, tz_name);
#endif /* _WIN32 */
#endif /* HAVE_TZNAME */

  /*
    We set SYSTEM time zone as reasonable default and
    also for failure of my_tz_init() and bootstrap mode.
    If user explicitly set time zone with --default-time-zone
    option we will change this value in my_tz_init().
  */
  global_system_variables.time_zone= my_tz_SYSTEM;

#ifdef HAVE_PSI_INTERFACE
  /*
    Complete the mysql_bin_log initialization.
    Instrumentation keys are known only after the performance schema
    initialization, and can not be set in the MYSQL_BIN_LOG
    constructor (called before main()).
  */
  mysql_bin_log.set_psi_keys(key_BINLOG_LOCK_index,
                             key_BINLOG_update_cond,
                             key_file_binlog,
                             key_file_binlog_index,
                             key_BINLOG_COND_queue_busy);
#endif

  /*
    Init mutexes for the global MYSQL_BIN_LOG objects.
    As safe_mutex depends on what MY_INIT() does, we can't init the mutexes of
    global MYSQL_BIN_LOGs in their constructors, because then they would be
    inited before MY_INIT(). So we do it here.
  */
  mysql_bin_log.init_pthread_objects();

  /* TODO: remove this when my_time_t is 64 bit compatible */
  if (!IS_TIME_T_VALID_FOR_TIMESTAMP(server_start_time))
  {
    sql_print_error("This MySQL server doesn't support dates later then 2038");
    return 1;
  }

  if (gethostname(glob_hostname,sizeof(glob_hostname)) < 0)
  {
    /*
      Get hostname of computer (used by 'show variables') and as default
      basename for the pid file if --log-basename is not given.
    */
    strmake(glob_hostname, STRING_WITH_LEN("localhost"));
    sql_print_warning("gethostname failed, using '%s' as hostname",
                        glob_hostname);
    opt_log_basename= const_cast<char *>("mysql");
  }
  else
    opt_log_basename= glob_hostname;

  if (!*pidfile_name)
  {
    strmake(pidfile_name, opt_log_basename, sizeof(pidfile_name)-5);
    strmov(fn_ext(pidfile_name),".pid");		// Add proper extension
  }

  /*
    The default-storage-engine entry in my_long_options should have a
    non-null default value. It was earlier intialized as
    (longlong)"MyISAM" in my_long_options but this triggered a
    compiler error in the Sun Studio 12 compiler. As a work-around we
    set the def_value member to 0 in my_long_options and initialize it
    to the correct value here.

    From MySQL 5.5 onwards, the default storage engine is InnoDB
    (except in the embedded server, where the default continues to
    be MyISAM)
  */
#if defined(WITH_INNOBASE_STORAGE_ENGINE) || defined(WITH_XTRADB_STORAGE_ENGINE)
  default_storage_engine= const_cast<char *>("InnoDB");
#else
  default_storage_engine= const_cast<char *>("MyISAM");
#endif

  /*
    Add server status variables to the dynamic list of
    status variables that is shown by SHOW STATUS.
    Later, in plugin_init, and mysql_install_plugin
    new entries could be added to that list.
  */
  if (add_status_vars(status_vars))
    return 1; // an error was already reported

#ifndef DBUG_OFF
  /*
    We have few debug-only commands in com_status_vars, only visible in debug
    builds. for simplicity we enable the assert only in debug builds

    There are 8 Com_ variables which don't have corresponding SQLCOM_ values:
    (TODO strictly speaking they shouldn't be here, should not have Com_ prefix
    that is. Perhaps Stmt_ ? Comstmt_ ? Prepstmt_ ?)

      Com_admin_commands       => com_other
      Com_stmt_close           => com_stmt_close
      Com_stmt_execute         => com_stmt_execute
      Com_stmt_fetch           => com_stmt_fetch
      Com_stmt_prepare         => com_stmt_prepare
      Com_stmt_reprepare       => com_stmt_reprepare
      Com_stmt_reset           => com_stmt_reset
      Com_stmt_send_long_data  => com_stmt_send_long_data

    With this correction the number of Com_ variables (number of elements in
    the array, excluding the last element - terminator) must match the number
    of SQLCOM_ constants.
  */
  compile_time_assert(sizeof(com_status_vars)/sizeof(com_status_vars[0]) - 1 ==
                     SQLCOM_END + 8);
#endif

  if (get_options(&remaining_argc, &remaining_argv))
    return 1;
  set_server_version();

  if (!opt_help)
    sql_print_information("%s (mysqld %s) starting as process %lu ...",
                          my_progname, server_version, (ulong) getpid());

#ifndef EMBEDDED_LIBRARY
  if (opt_abort && !opt_verbose)
    unireg_abort(0);
#endif /*!EMBEDDED_LIBRARY*/

  DBUG_PRINT("info",("%s  Ver %s for %s on %s\n",my_progname,
		     server_version, SYSTEM_TYPE,MACHINE_TYPE));

#ifdef HAVE_LARGE_PAGES
  /* Initialize large page size */
  if (opt_large_pages && (opt_large_page_size= my_get_large_page_size()))
  {
      DBUG_PRINT("info", ("Large page set, large_page_size = %d",
                 opt_large_page_size));
      my_use_large_pages= 1;
      my_large_page_size= opt_large_page_size;
  }
  else
  {
    opt_large_pages= 0;
    /* 
       Either not configured to use large pages or Linux haven't
       been compiled with large page support
    */
  }
#endif /* HAVE_LARGE_PAGES */
#ifdef HAVE_SOLARIS_LARGE_PAGES
#define LARGE_PAGESIZE (4*1024*1024)  /* 4MB */
#define SUPER_LARGE_PAGESIZE (256*1024*1024)  /* 256MB */
  if (opt_large_pages)
  {
  /*
    tell the kernel that we want to use 4/256MB page for heap storage
    and also for the stack. We use 4 MByte as default and if the
    super-large-page is set we increase it to 256 MByte. 256 MByte
    is for server installations with GBytes of RAM memory where
    the MySQL Server will have page caches and other memory regions
    measured in a number of GBytes.
    We use as big pages as possible which isn't bigger than the above
    desired page sizes.
  */
   int nelem;
   size_t max_desired_page_size;
   if (opt_super_large_pages)
     max_desired_page_size= SUPER_LARGE_PAGESIZE;
   else
     max_desired_page_size= LARGE_PAGESIZE;
   nelem = getpagesizes(NULL, 0);
   if (nelem > 0)
   {
     size_t *pagesize = (size_t *) malloc(sizeof(size_t) * nelem);
     if (pagesize != NULL && getpagesizes(pagesize, nelem) > 0)
     {
       size_t max_page_size= 0;
       for (int i= 0; i < nelem; i++)
       {
         if (pagesize[i] > max_page_size &&
             pagesize[i] <= max_desired_page_size)
            max_page_size= pagesize[i];
       }
       free(pagesize);
       if (max_page_size > 0)
       {
         struct memcntl_mha mpss;

         mpss.mha_cmd= MHA_MAPSIZE_BSSBRK;
         mpss.mha_pagesize= max_page_size;
         mpss.mha_flags= 0;
         memcntl(NULL, 0, MC_HAT_ADVISE, (caddr_t)&mpss, 0, 0);
         mpss.mha_cmd= MHA_MAPSIZE_STACK;
         memcntl(NULL, 0, MC_HAT_ADVISE, (caddr_t)&mpss, 0, 0);
       }
     }
   }
  }
#endif /* HAVE_SOLARIS_LARGE_PAGES */

  /* connections and databases needs lots of files */
  {
    uint files, wanted_files, max_open_files;

    /* MyISAM requires two file handles per table. */
    wanted_files= (10 + max_connections + extra_max_connections +
                   tc_size * 2);
    /*
      We are trying to allocate no less than max_connections*5 file
      handles (i.e. we are trying to set the limit so that they will
      be available).  In addition, we allocate no less than how much
      was already allocated.  However below we report a warning and
      recompute values only if we got less file handles than were
      explicitly requested.  No warning and re-computation occur if we
      can't get max_connections*5 but still got no less than was
      requested (value of wanted_files).
    */
    max_open_files= MY_MAX(MY_MAX(wanted_files,
                            (max_connections + extra_max_connections)*5),
                        open_files_limit);
    files= my_set_max_open_files(max_open_files);

    if (files < wanted_files)
    {
      if (!open_files_limit)
      {
        /*
          If we have requested too much file handles than we bring
          max_connections in supported bounds.
        */
        max_connections= (ulong) MY_MIN(files-10-TABLE_OPEN_CACHE_MIN*2,
                                     max_connections);
        /*
          Decrease tc_size according to max_connections, but
          not below TABLE_OPEN_CACHE_MIN.  Outer MY_MIN() ensures that we
          never increase tc_size automatically (that could
          happen if max_connections is decreased above).
        */
        tc_size= (ulong) MY_MIN(MY_MAX((files - 10 - max_connections) / 2,
                                       TABLE_OPEN_CACHE_MIN), tc_size);
	DBUG_PRINT("warning",
		   ("Changed limits: max_open_files: %u  max_connections: %ld  table_cache: %ld",
		    files, max_connections, tc_size));
	if (global_system_variables.log_warnings)
	  sql_print_warning("Changed limits: max_open_files: %u  max_connections: %ld  table_cache: %ld",
			files, max_connections, tc_size);
      }
      else if (global_system_variables.log_warnings)
	sql_print_warning("Could not increase number of max_open_files to more than %u (request: %u)", files, wanted_files);
    }
    open_files_limit= files;
  }
  unireg_init(opt_specialflag); /* Set up extern variabels */
  if (!(my_default_lc_messages=
        my_locale_by_name(lc_messages)))
  {
    sql_print_error("Unknown locale: '%s'", lc_messages);
    return 1;
  }
  global_system_variables.lc_messages= my_default_lc_messages;
  if (init_errmessage())	/* Read error messages from file */
    return 1;
  init_client_errs();
  mysql_library_init(unused,unused,unused); /* for replication */
  lex_init();
  if (item_create_init())
    return 1;
  item_init();
  init_pcre();
  /*
    Process a comma-separated character set list and choose
    the first available character set. This is mostly for
    test purposes, to be able to start "mysqld" even if
    the requested character set is not available (see bug#18743).
  */
  for (;;)
  {
    char *next_character_set_name= strchr(default_character_set_name, ',');
    if (next_character_set_name)
      *next_character_set_name++= '\0';
    if (!(default_charset_info=
          get_charset_by_csname(default_character_set_name,
                                MY_CS_PRIMARY, MYF(MY_WME))))
    {
      if (next_character_set_name)
      {
        default_character_set_name= next_character_set_name;
        default_collation_name= 0;          // Ignore collation
      }
      else
        return 1;                           // Eof of the list
    }
    else
      break;
  }

  if (default_collation_name)
  {
    CHARSET_INFO *default_collation;
    default_collation= get_charset_by_name(default_collation_name, MYF(0));
    if (!default_collation)
    {
#ifdef WITH_PERFSCHEMA_STORAGE_ENGINE
      buffered_logs.print();
      buffered_logs.cleanup();
#endif
      sql_print_error(ER_DEFAULT(ER_UNKNOWN_COLLATION), default_collation_name);
      return 1;
    }
    if (!my_charset_same(default_charset_info, default_collation))
    {
      sql_print_error(ER_DEFAULT(ER_COLLATION_CHARSET_MISMATCH),
		      default_collation_name,
		      default_charset_info->csname);
      return 1;
    }
    default_charset_info= default_collation;
  }
  /* Set collactions that depends on the default collation */
  global_system_variables.collation_server=	 default_charset_info;
  global_system_variables.collation_database=	 default_charset_info;
  global_system_variables.collation_connection=  default_charset_info;
  global_system_variables.character_set_results= default_charset_info;
  if (default_charset_info->mbminlen > 1)
  {
    global_system_variables.character_set_client=  &my_charset_latin1;
    sql_print_warning("Cannot use %s as character_set_client, %s will be used instead",
                      default_charset_info->csname,
                      global_system_variables.character_set_client->csname);
  }
  else
    global_system_variables.character_set_client=  default_charset_info;

  if (!(character_set_filesystem=
        get_charset_by_csname(character_set_filesystem_name,
                              MY_CS_PRIMARY, MYF(MY_WME))))
    return 1;
  global_system_variables.character_set_filesystem= character_set_filesystem;

  if (!(my_default_lc_time_names=
        my_locale_by_name(lc_time_names_name)))
  {
    sql_print_error("Unknown locale: '%s'", lc_time_names_name);
    return 1;
  }
  global_system_variables.lc_time_names= my_default_lc_time_names;

  /* check log options and issue warnings if needed */
  if (opt_log && opt_logname && *opt_logname &&
      !(log_output_options & (LOG_FILE | LOG_NONE)))
    sql_print_warning("Although a path was specified for the "
                      "--log option, log tables are used. "
                      "To enable logging to files use the --log-output option.");

  if (opt_slow_log && opt_slow_logname && *opt_slow_logname &&
      !(log_output_options & (LOG_FILE | LOG_NONE)))
    sql_print_warning("Although a path was specified for the "
                      "--log-slow-queries option, log tables are used. "
                      "To enable logging to files use the --log-output=file option.");

  if (!opt_logname || !*opt_logname)
    make_default_log_name(&opt_logname, ".log", false);
  if (!opt_slow_logname || !*opt_slow_logname)
    make_default_log_name(&opt_slow_logname, "-slow.log", false);

#if defined(ENABLED_DEBUG_SYNC)
  /* Initialize the debug sync facility. See debug_sync.cc. */
  if (debug_sync_init())
    return 1; /* purecov: tested */
#endif /* defined(ENABLED_DEBUG_SYNC) */

#if (ENABLE_TEMP_POOL)
  if (use_temp_pool && my_bitmap_init(&temp_pool,0,1024,1))
    return 1;
#else
  use_temp_pool= 0;
#endif

  if (my_dboptions_cache_init())
    return 1;

  /*
    Ensure that lower_case_table_names is set on system where we have case
    insensitive names.  If this is not done the users MyISAM tables will
    get corrupted if accesses with names of different case.
  */
  DBUG_PRINT("info", ("lower_case_table_names: %d", lower_case_table_names));
  lower_case_file_system= test_if_case_insensitive(mysql_real_data_home);
  if (!lower_case_table_names && lower_case_file_system == 1)
  {
    if (lower_case_table_names_used)
    {
#if MYSQL_VERSION_ID < 100100
      if (global_system_variables.log_warnings)
        sql_print_warning("You have forced lower_case_table_names to 0 through "
                          "a command-line option, even though your file system "
                          "'%s' is case insensitive.  This means that you can "
                          "corrupt your tables if you access them using names "
                          "with different letter case. You should consider "
                          "changing lower_case_table_names to 1 or 2",
                          mysql_real_data_home);
#else
      sql_print_error("The server option 'lower_case_table_names' is "
                      "configured to use case sensitive table names but the "
                      "data directory resides on a case-insensitive file system. "
                      "Please use a case sensitive file system for your data "
                      "directory or switch to a case-insensitive table name "
                      "mode.");
#endif
      return 1;
    }
    else
    {
      if (global_system_variables.log_warnings)
	sql_print_warning("Setting lower_case_table_names=2 because file system for %s is case insensitive", mysql_real_data_home);
      lower_case_table_names= 2;
    }
  }
  else if (lower_case_table_names == 2 &&
           !(lower_case_file_system= (lower_case_file_system == 1)))
  {
    if (global_system_variables.log_warnings)
      sql_print_warning("lower_case_table_names was set to 2, even though your "
                        "the file system '%s' is case sensitive.  Now setting "
                        "lower_case_table_names to 0 to avoid future problems.",
			mysql_real_data_home);
    lower_case_table_names= 0;
  }
  else
  {
    lower_case_file_system= (lower_case_file_system == 1);
  }

  /* Reset table_alias_charset, now that lower_case_table_names is set. */
  table_alias_charset= (lower_case_table_names ?
			files_charset_info :
			&my_charset_bin);

  if (ignore_db_dirs_process_additions())
  {
    sql_print_error("An error occurred while storing ignore_db_dirs to a hash.");
    return 1;
  }

  return 0;
}


static int init_thread_environment()
{
  DBUG_ENTER("init_thread_environment");
  mysql_mutex_init(key_LOCK_thread_count, &LOCK_thread_count, MY_MUTEX_INIT_FAST);
  mysql_mutex_init(key_LOCK_thread_cache, &LOCK_thread_cache, MY_MUTEX_INIT_FAST);
  mysql_mutex_init(key_LOCK_status, &LOCK_status, MY_MUTEX_INIT_FAST);
  mysql_mutex_init(key_LOCK_show_status, &LOCK_show_status, MY_MUTEX_INIT_SLOW);
  mysql_mutex_init(key_LOCK_delayed_insert,
                   &LOCK_delayed_insert, MY_MUTEX_INIT_FAST);
  mysql_mutex_init(key_LOCK_delayed_status,
                   &LOCK_delayed_status, MY_MUTEX_INIT_FAST);
  mysql_mutex_init(key_LOCK_delayed_create,
                   &LOCK_delayed_create, MY_MUTEX_INIT_SLOW);
  mysql_mutex_init(key_LOCK_crypt, &LOCK_crypt, MY_MUTEX_INIT_FAST);
  mysql_mutex_init(key_LOCK_user_conn, &LOCK_user_conn, MY_MUTEX_INIT_FAST);
  mysql_mutex_init(key_LOCK_active_mi, &LOCK_active_mi, MY_MUTEX_INIT_FAST);
  mysql_mutex_init(key_LOCK_global_system_variables,
                   &LOCK_global_system_variables, MY_MUTEX_INIT_FAST);
  mysql_mutex_record_order(&LOCK_active_mi, &LOCK_global_system_variables);
  mysql_rwlock_init(key_rwlock_LOCK_system_variables_hash,
                    &LOCK_system_variables_hash);
  mysql_mutex_init(key_LOCK_prepared_stmt_count,
                   &LOCK_prepared_stmt_count, MY_MUTEX_INIT_FAST);
  mysql_mutex_init(key_LOCK_error_messages,
                   &LOCK_error_messages, MY_MUTEX_INIT_FAST);
  mysql_mutex_init(key_LOCK_uuid_short_generator,
                   &LOCK_short_uuid_generator, MY_MUTEX_INIT_FAST);
  mysql_mutex_init(key_LOCK_connection_count,
                   &LOCK_connection_count, MY_MUTEX_INIT_FAST);
  mysql_mutex_init(key_LOCK_stats, &LOCK_stats, MY_MUTEX_INIT_FAST);
  mysql_mutex_init(key_LOCK_global_user_client_stats,
                   &LOCK_global_user_client_stats, MY_MUTEX_INIT_FAST);
  mysql_mutex_init(key_LOCK_global_table_stats,
                   &LOCK_global_table_stats, MY_MUTEX_INIT_FAST);
  mysql_mutex_init(key_LOCK_global_index_stats,
                   &LOCK_global_index_stats, MY_MUTEX_INIT_FAST);
  mysql_mutex_init(key_LOCK_prepare_ordered, &LOCK_prepare_ordered,
                   MY_MUTEX_INIT_SLOW);
  mysql_cond_init(key_COND_prepare_ordered, &COND_prepare_ordered, NULL);
  mysql_mutex_init(key_LOCK_commit_ordered, &LOCK_commit_ordered,
                   MY_MUTEX_INIT_SLOW);
  mysql_mutex_init(key_LOCK_slave_init, &LOCK_slave_init,
                   MY_MUTEX_INIT_SLOW);
  mysql_cond_init(key_COND_slave_init, &COND_slave_init, NULL);

#ifdef HAVE_OPENSSL
  mysql_mutex_init(key_LOCK_des_key_file,
                   &LOCK_des_key_file, MY_MUTEX_INIT_FAST);
#ifndef HAVE_YASSL
  openssl_stdlocks= (openssl_lock_t*) OPENSSL_malloc(CRYPTO_num_locks() *
                                                     sizeof(openssl_lock_t));
  for (int i= 0; i < CRYPTO_num_locks(); ++i)
    mysql_rwlock_init(key_rwlock_openssl, &openssl_stdlocks[i].lock);
  CRYPTO_set_dynlock_create_callback(openssl_dynlock_create);
  CRYPTO_set_dynlock_destroy_callback(openssl_dynlock_destroy);
  CRYPTO_set_dynlock_lock_callback(openssl_lock);
  CRYPTO_set_locking_callback(openssl_lock_function);
#endif
#endif
  mysql_rwlock_init(key_rwlock_LOCK_sys_init_connect, &LOCK_sys_init_connect);
  mysql_rwlock_init(key_rwlock_LOCK_sys_init_slave, &LOCK_sys_init_slave);
  mysql_rwlock_init(key_rwlock_LOCK_grant, &LOCK_grant);
  mysql_cond_init(key_COND_thread_count, &COND_thread_count, NULL);
  mysql_cond_init(key_COND_thread_cache, &COND_thread_cache, NULL);
  mysql_cond_init(key_COND_flush_thread_cache, &COND_flush_thread_cache, NULL);
#ifdef HAVE_REPLICATION
  mysql_mutex_init(key_LOCK_rpl_status, &LOCK_rpl_status, MY_MUTEX_INIT_FAST);
#endif
  mysql_mutex_init(key_LOCK_server_started,
                   &LOCK_server_started, MY_MUTEX_INIT_FAST);
  mysql_cond_init(key_COND_server_started, &COND_server_started, NULL);
  sp_cache_init();
#ifdef HAVE_EVENT_SCHEDULER
  Events::init_mutexes();
#endif
  init_show_explain_psi_keys();
  /* Parameter for threads created for connections */
  (void) pthread_attr_init(&connection_attrib);
  (void) pthread_attr_setdetachstate(&connection_attrib,
				     PTHREAD_CREATE_DETACHED);
  pthread_attr_setscope(&connection_attrib, PTHREAD_SCOPE_SYSTEM);

#ifdef HAVE_REPLICATION
  rpl_init_gtid_slave_state();
  rpl_init_gtid_waiting();
#endif

  DBUG_RETURN(0);
}


#if defined(HAVE_OPENSSL) && !defined(HAVE_YASSL)
static openssl_lock_t *openssl_dynlock_create(const char *file, int line)
{
  openssl_lock_t *lock= new openssl_lock_t;
  mysql_rwlock_init(key_rwlock_openssl, &lock->lock);
  return lock;
}


static void openssl_dynlock_destroy(openssl_lock_t *lock, const char *file,
				    int line)
{
  mysql_rwlock_destroy(&lock->lock);
  delete lock;
}


static void openssl_lock_function(int mode, int n, const char *file, int line)
{
  if (n < 0 || n > CRYPTO_num_locks())
  {
    /* Lock number out of bounds. */
    sql_print_error("Fatal: OpenSSL interface problem (n = %d)", n);
    abort();
  }
  openssl_lock(mode, &openssl_stdlocks[n], file, line);
}


static void openssl_lock(int mode, openssl_lock_t *lock, const char *file,
			 int line)
{
  int err;
  char const *what;

  switch (mode) {
  case CRYPTO_LOCK|CRYPTO_READ:
    what = "read lock";
    err= mysql_rwlock_rdlock(&lock->lock);
    break;
  case CRYPTO_LOCK|CRYPTO_WRITE:
    what = "write lock";
    err= mysql_rwlock_wrlock(&lock->lock);
    break;
  case CRYPTO_UNLOCK|CRYPTO_READ:
  case CRYPTO_UNLOCK|CRYPTO_WRITE:
    what = "unlock";
    err= mysql_rwlock_unlock(&lock->lock);
    break;
  default:
    /* Unknown locking mode. */
    sql_print_error("Fatal: OpenSSL interface problem (mode=0x%x)", mode);
    abort();
  }
  if (err)
  {
    sql_print_error("Fatal: can't %s OpenSSL lock", what);
    abort();
  }
}
#endif /* HAVE_OPENSSL */


static void init_ssl()
{
#if defined(HAVE_OPENSSL) && !defined(EMBEDDED_LIBRARY)
  if (opt_use_ssl)
  {
    enum enum_ssl_init_error error= SSL_INITERR_NOERROR;

    /* having ssl_acceptor_fd != 0 signals the use of SSL */
    ssl_acceptor_fd= new_VioSSLAcceptorFd(opt_ssl_key, opt_ssl_cert,
					  opt_ssl_ca, opt_ssl_capath,
					  opt_ssl_cipher, &error,
                                          opt_ssl_crl, opt_ssl_crlpath);
    DBUG_PRINT("info",("ssl_acceptor_fd: 0x%lx", (long) ssl_acceptor_fd));
    if (!ssl_acceptor_fd)
    {
      sql_print_warning("Failed to setup SSL");
      sql_print_warning("SSL error: %s", sslGetErrString(error));
      opt_use_ssl = 0;
      have_ssl= SHOW_OPTION_DISABLED;
    }
    if (global_system_variables.log_warnings > 0)
    {
      ulong err;
      while ((err= ERR_get_error()))
        sql_print_warning("SSL error: %s", ERR_error_string(err, NULL));
    }
    else
      ERR_remove_state(0);
  }
  else
  {
    have_ssl= SHOW_OPTION_DISABLED;
  }
  if (des_key_file)
    load_des_key_file(des_key_file);
#endif /* HAVE_OPENSSL && ! EMBEDDED_LIBRARY */
}


static void end_ssl()
{
#ifdef HAVE_OPENSSL
#ifndef EMBEDDED_LIBRARY
  if (ssl_acceptor_fd)
  {
    free_vio_ssl_acceptor_fd(ssl_acceptor_fd);
    ssl_acceptor_fd= 0;
  }
#endif /* ! EMBEDDED_LIBRARY */
#endif /* HAVE_OPENSSL */
}

#ifdef _WIN32
/**
  Registers a file to be collected when Windows Error Reporting creates a crash 
  report.

  @note only works on Vista and later, since WerRegisterFile() is not available
  on earlier Windows.
*/
#include <werapi.h>
static void add_file_to_crash_report(char *file)
{
  /* Load WerRegisterFile function dynamically.*/
  HRESULT (WINAPI *pWerRegisterFile)(PCWSTR, WER_REGISTER_FILE_TYPE, DWORD)
    =(HRESULT (WINAPI *) (PCWSTR, WER_REGISTER_FILE_TYPE, DWORD))
    GetProcAddress(GetModuleHandle("kernel32"),"WerRegisterFile");

  if (pWerRegisterFile)
  {
    wchar_t wfile[MAX_PATH+1]= {0};
    if (mbstowcs(wfile, file, MAX_PATH) != (size_t)-1)
    {
      pWerRegisterFile(wfile, WerRegFileTypeOther, WER_FILE_ANONYMOUS_DATA);
    }
  }
}
#endif

static int init_server_components()
{
  DBUG_ENTER("init_server_components");
  /*
    We need to call each of these following functions to ensure that
    all things are initialized so that unireg_abort() doesn't fail
  */
  mdl_init();
  if (tdc_init() | hostname_cache_init())
    unireg_abort(1);

  query_cache_set_min_res_unit(query_cache_min_res_unit);
  query_cache_init();
  query_cache_resize(query_cache_size);
  query_cache_result_size_limit(query_cache_limit);
  my_rnd_init(&sql_rand,(ulong) server_start_time,(ulong) server_start_time/2);
  setup_fpu();
  init_thr_lock();
  my_uuid_init((ulong) (my_rnd(&sql_rand))*12345,12345);
#ifdef HAVE_REPLICATION
  init_slave_list();
#endif
  wt_init();

  /* Setup logs */

  /*
    Enable old-fashioned error log, except when the user has requested
    help information. Since the implementation of plugin server
    variables the help output is now written much later.
  */
  if (opt_error_log && !opt_abort)
  {
    if (!log_error_file_ptr[0])
      fn_format(log_error_file, pidfile_name, mysql_data_home, ".err",
                MY_REPLACE_EXT); /* replace '.<domain>' by '.err', bug#4997 */
    else
      fn_format(log_error_file, log_error_file_ptr, mysql_data_home, ".err",
                MY_UNPACK_FILENAME | MY_SAFE_PATH);
    /*
      _ptr may have been set to my_disabled_option or "" if no argument was
      passed, but we need to show the real name in SHOW VARIABLES:
    */
    log_error_file_ptr= log_error_file;
    if (!log_error_file[0])
      opt_error_log= 0;                         // Too long file name
    else
    {
      my_bool res;
#ifndef EMBEDDED_LIBRARY
      res= reopen_fstreams(log_error_file, stdout, stderr);
#else
      res= reopen_fstreams(log_error_file, NULL, stderr);
#endif

      if (!res)
        setbuf(stderr, NULL);

#ifdef _WIN32
      /* Add error log to windows crash reporting. */
      add_file_to_crash_report(log_error_file);
#endif
    }
  }

  /* set up the hook before initializing plugins which may use it */
  error_handler_hook= my_message_sql;
  proc_info_hook= set_thd_stage_info;

#ifdef WITH_PERFSCHEMA_STORAGE_ENGINE
  /*
    Parsing the performance schema command line option may have reported
    warnings/information messages.
    Now that the logger is finally available, and redirected
    to the proper file when the --log--error option is used,
    print the buffered messages to the log.
  */
  buffered_logs.print();
  buffered_logs.cleanup();
#endif /* WITH_PERFSCHEMA_STORAGE_ENGINE */

#ifndef EMBEDDED_LIBRARY
  /*
    Now that the logger is available, redirect character set
    errors directly to the logger
    (instead of the buffered_logs used at the server startup time).
  */
  my_charset_error_reporter= charset_error_reporter;
#endif

  if (xid_cache_init())
  {
    sql_print_error("Out of memory");
    unireg_abort(1);
  }

  /*
    initialize delegates for extension observers, errors have already
    been reported in the function
  */
  if (delegates_init())
    unireg_abort(1);

  /* need to configure logging before initializing storage engines */
  if (!opt_bin_log_used)
  {
    if (opt_log_slave_updates)
      sql_print_warning("You need to use --log-bin to make "
                        "--log-slave-updates work.");
    if (binlog_format_used)
      sql_print_warning("You need to use --log-bin to make "
                        "--binlog-format work.");
  }

  /* Check that we have not let the format to unspecified at this point */
  DBUG_ASSERT((uint)global_system_variables.binlog_format <=
              array_elements(binlog_format_names)-1);

#ifdef HAVE_REPLICATION
  if (opt_log_slave_updates && replicate_same_server_id)
  {
    if (opt_bin_log)
    {
      sql_print_error("using --replicate-same-server-id in conjunction with "
                      "--log-slave-updates is impossible, it would lead to "
                      "infinite loops in this server.");
      unireg_abort(1);
    }
    else
      sql_print_warning("using --replicate-same-server-id in conjunction with "
                        "--log-slave-updates would lead to infinite loops in "
                        "this server. However this will be ignored as the "
                        "--log-bin option is not defined.");
  }
#endif

  DBUG_ASSERT(!opt_bin_log || opt_bin_logname);

  if (opt_bin_log)
  {
    /* Reports an error and aborts, if the --log-bin's path 
       is a directory.*/
    if (opt_bin_logname[0] && 
        opt_bin_logname[strlen(opt_bin_logname) - 1] == FN_LIBCHAR)
    {
      sql_print_error("Path '%s' is a directory name, please specify "
                      "a file name for --log-bin option", opt_bin_logname);
      unireg_abort(1);
    }

    /* Reports an error and aborts, if the --log-bin-index's path 
       is a directory.*/
    if (opt_binlog_index_name && 
        opt_binlog_index_name[strlen(opt_binlog_index_name) - 1] 
        == FN_LIBCHAR)
    {
      sql_print_error("Path '%s' is a directory name, please specify "
                      "a file name for --log-bin-index option",
                      opt_binlog_index_name);
      unireg_abort(1);
    }

    char buf[FN_REFLEN];
    const char *ln;
    ln= mysql_bin_log.generate_name(opt_bin_logname, "-bin", 1, buf);
    if (!opt_bin_logname[0] && !opt_binlog_index_name)
    {
      /*
        User didn't give us info to name the binlog index file.
        Picking `hostname`-bin.index like did in 4.x, causes replication to
        fail if the hostname is changed later. So, we would like to instead
        require a name. But as we don't want to break many existing setups, we
        only give warning, not error.
      */
      sql_print_warning("No argument was provided to --log-bin and "
                        "neither --log-basename or --log-bin-index where "
                        "used;  This may cause repliction to break when this "
                        "server acts as a master and has its hostname "
                        "changed! Please use '--log-basename=%s' or "
                        "'--log-bin=%s' to avoid this problem.",
                        opt_log_basename, ln);
    }
    if (ln == buf)
    {
      opt_bin_logname= my_once_strdup(buf, MYF(MY_WME));
    }
    if (mysql_bin_log.open_index_file(opt_binlog_index_name, ln, TRUE))
    {
      unireg_abort(1);
    }
  }

  /* call ha_init_key_cache() on all key caches to init them */
  process_key_caches(&ha_init_key_cache, 0);

  init_global_table_stats();
  init_global_index_stats();

  /* Allow storage engine to give real error messages */
  if (ha_init_errors())
    DBUG_RETURN(1);

  tc_log= 0; // ha_initialize_handlerton() needs that

  if (plugin_init(&remaining_argc, remaining_argv,
                  (opt_noacl ? PLUGIN_INIT_SKIP_PLUGIN_TABLE : 0) |
                  (opt_abort ? PLUGIN_INIT_SKIP_INITIALIZATION : 0)))
  {
    sql_print_error("Failed to initialize plugins.");
    unireg_abort(1);
  }
  plugins_are_initialized= TRUE;  /* Don't separate from init function */

  /* we do want to exit if there are any other unknown options */
  if (remaining_argc > 1)
  {
    int ho_error;
    struct my_option no_opts[]=
    {
      {0, 0, 0, 0, 0, 0, GET_NO_ARG, NO_ARG, 0, 0, 0, 0, 0, 0}
    };
    /*
      We need to eat any 'loose' arguments first before we conclude
      that there are unprocessed options.
    */
    my_getopt_skip_unknown= 0;

    if ((ho_error= handle_options(&remaining_argc, &remaining_argv, no_opts,
                                  mysqld_get_one_option)))
      unireg_abort(ho_error);
    /* Add back the program name handle_options removes */
    remaining_argc++;
    remaining_argv--;
    my_getopt_skip_unknown= TRUE;

    if (remaining_argc > 1)
    {
      fprintf(stderr, "%s: Too many arguments (first extra is '%s').\n",
              my_progname, remaining_argv[1]);
      unireg_abort(1);
    }
  }

  if (opt_abort)
    unireg_abort(0);

  /* if the errmsg.sys is not loaded, terminate to maintain behaviour */
  if (!DEFAULT_ERRMSGS[0][0])
    unireg_abort(1);  

  /* We have to initialize the storage engines before CSV logging */
  if (ha_init())
  {
    sql_print_error("Can't init databases");
    unireg_abort(1);
  }

  if (opt_bootstrap)
    log_output_options= LOG_FILE;
  else
    logger.init_log_tables();

  if (log_output_options & LOG_NONE)
  {
    /*
      Issue a warining if there were specified additional options to the
      log-output along with NONE. Probably this wasn't what user wanted.
    */
    if ((log_output_options & LOG_NONE) && (log_output_options & ~LOG_NONE))
      sql_print_warning("There were other values specified to "
                        "log-output besides NONE. Disabling slow "
                        "and general logs anyway.");
    logger.set_handlers(LOG_FILE, LOG_NONE, LOG_NONE);
  }
  else
  {
    /* fall back to the log files if tables are not present */
    LEX_STRING csv_name={C_STRING_WITH_LEN("csv")};
    if (!plugin_is_ready(&csv_name, MYSQL_STORAGE_ENGINE_PLUGIN))
    {
      /* purecov: begin inspected */
      sql_print_error("CSV engine is not present, falling back to the "
                      "log files");
      log_output_options= (log_output_options & ~LOG_TABLE) | LOG_FILE;
      /* purecov: end */
    }

    logger.set_handlers(LOG_FILE, opt_slow_log ? log_output_options:LOG_NONE,
                        opt_log ? log_output_options:LOG_NONE);
  }

  /*
    Set the default storage engine
  */
  LEX_STRING name= { default_storage_engine, strlen(default_storage_engine) };
  plugin_ref plugin;
  handlerton *hton;
  if ((plugin= ha_resolve_by_name(0, &name)))
    hton= plugin_hton(plugin);
  else
  {
    sql_print_error("Unknown/unsupported storage engine: %s",
                    default_storage_engine);
    unireg_abort(1);
  }
  if (!ha_storage_engine_is_enabled(hton))
  {
    if (!opt_bootstrap)
    {
      sql_print_error("Default storage engine (%s) is not available",
                      default_storage_engine);
      unireg_abort(1);
    }
    DBUG_ASSERT(global_system_variables.table_plugin);
  }
  else
  {
    /*
      Need to unlock as global_system_variables.table_plugin
      was acquired during plugin_init()
    */
    mysql_mutex_lock(&LOCK_global_system_variables);
    plugin_unlock(0, global_system_variables.table_plugin);
    global_system_variables.table_plugin= plugin;
    mysql_mutex_unlock(&LOCK_global_system_variables);
  }
#ifdef USE_ARIA_FOR_TMP_TABLES
  if (!ha_storage_engine_is_enabled(maria_hton) && !opt_bootstrap)
  {
    sql_print_error("Aria engine is not enabled or did not start. The Aria engine must be enabled to continue as mysqld was configured with --with-aria-tmp-tables");
    unireg_abort(1);
  }
  internal_tmp_table_max_key_length=   maria_max_key_length();
  internal_tmp_table_max_key_segments= maria_max_key_segments();
#else
  internal_tmp_table_max_key_length=   myisam_max_key_length();
  internal_tmp_table_max_key_segments= myisam_max_key_segments();
#endif

  tc_log= get_tc_log_implementation();

  if (tc_log->open(opt_bin_log ? opt_bin_logname : opt_tc_log_file))
  {
    sql_print_error("Can't init tc log");
    unireg_abort(1);
  }

  if (ha_recover(0))
  {
    unireg_abort(1);
  }

  if (opt_bin_log && mysql_bin_log.open(opt_bin_logname, LOG_BIN, 0,
                                        WRITE_CACHE, max_binlog_size, 0, TRUE))
    unireg_abort(1);

#ifdef HAVE_REPLICATION
  if (opt_bin_log && expire_logs_days)
  {
    time_t purge_time= server_start_time - expire_logs_days*24*60*60;
    if (purge_time >= 0)
      mysql_bin_log.purge_logs_before_date(purge_time);
  }
#endif

  if (opt_myisam_log)
    (void) mi_log(1);

#if defined(HAVE_MLOCKALL) && defined(MCL_CURRENT) && !defined(EMBEDDED_LIBRARY)
  if (locked_in_memory && !getuid())
  {
    if (setreuid((uid_t)-1, 0) == -1)
    {                        // this should never happen
      sql_perror("setreuid");
      unireg_abort(1);
    }
    if (mlockall(MCL_CURRENT))
    {
      if (global_system_variables.log_warnings)
	sql_print_warning("Failed to lock memory. Errno: %d\n",errno);
      locked_in_memory= 0;
    }
    if (user_info)
      set_user(mysqld_user, user_info);
  }
  else
#endif
    locked_in_memory=0;

  ft_init_stopwords();

  init_max_user_conn();
  init_update_queries();
  init_global_user_stats();
  init_global_client_stats();
  if (!opt_bootstrap)
    servers_init(0);
  init_status_vars();
  DBUG_RETURN(0);
}


#ifndef EMBEDDED_LIBRARY

static void create_shutdown_thread()
{
#ifdef __WIN__
  hEventShutdown=CreateEvent(0, FALSE, FALSE, shutdown_event_name);
  pthread_t hThread;
  int error;
  if ((error= mysql_thread_create(key_thread_handle_shutdown,
                                  &hThread, &connection_attrib,
                                  handle_shutdown, 0)))
    sql_print_warning("Can't create thread to handle shutdown requests"
                      " (errno= %d)", error);

  // On "Stop Service" we have to do regular shutdown
  Service.SetShutdownEvent(hEventShutdown);
#endif /* __WIN__ */
}

#endif /* EMBEDDED_LIBRARY */


#if (defined(_WIN32) || defined(HAVE_SMEM)) && !defined(EMBEDDED_LIBRARY)
static void handle_connections_methods()
{
  pthread_t hThread;
  int error;
  DBUG_ENTER("handle_connections_methods");
  if (hPipe == INVALID_HANDLE_VALUE &&
      (!have_tcpip || opt_disable_networking) &&
      !opt_enable_shared_memory)
  {
    sql_print_error("TCP/IP, --shared-memory, or --named-pipe should be configured on NT OS");
    unireg_abort(1);				// Will not return
  }

  mysql_mutex_lock(&LOCK_thread_count);
  mysql_cond_init(key_COND_handler_count, &COND_handler_count, NULL);
  handler_count=0;
  if (hPipe != INVALID_HANDLE_VALUE)
  {
    handler_count++;
    if ((error= mysql_thread_create(key_thread_handle_con_namedpipes,
                                    &hThread, &connection_attrib,
                                    handle_connections_namedpipes, 0)))
    {
      sql_print_warning("Can't create thread to handle named pipes"
                        " (errno= %d)", error);
      handler_count--;
    }
  }
  if (have_tcpip && !opt_disable_networking)
  {
    handler_count++;
    if ((error= mysql_thread_create(key_thread_handle_con_sockets,
                                    &hThread, &connection_attrib,
                                    handle_connections_sockets_thread, 0)))
    {
      sql_print_warning("Can't create thread to handle TCP/IP",
                        " (errno= %d)", error);
      handler_count--;
    }
  }
#ifdef HAVE_SMEM
  if (opt_enable_shared_memory)
  {
    handler_count++;
    if ((error= mysql_thread_create(key_thread_handle_con_sharedmem,
                                    &hThread, &connection_attrib,
                                    handle_connections_shared_memory, 0)))
    {
      sql_print_warning("Can't create thread to handle shared memory",
                        " (errno= %d)", error);
      handler_count--;
    }
  }
#endif

  while (handler_count > 0)
    mysql_cond_wait(&COND_handler_count, &LOCK_thread_count);
  mysql_mutex_unlock(&LOCK_thread_count);
  DBUG_VOID_RETURN;
}

void decrement_handler_count()
{
  mysql_mutex_lock(&LOCK_thread_count);
  handler_count--;
  mysql_cond_signal(&COND_handler_count);
  mysql_mutex_unlock(&LOCK_thread_count);
  my_thread_end();
}
#else
#define decrement_handler_count()
#endif /* defined(_WIN32) || defined(HAVE_SMEM) */


#ifndef EMBEDDED_LIBRARY

LEX_STRING sql_statement_names[(uint) SQLCOM_END + 1];

static void init_sql_statement_names()
{
  char *first_com= (char*) offsetof(STATUS_VAR, com_stat[0]);
  char *last_com= (char*) offsetof(STATUS_VAR, com_stat[(uint) SQLCOM_END]);
  int record_size= (char*) offsetof(STATUS_VAR, com_stat[1])
                   - (char*) offsetof(STATUS_VAR, com_stat[0]);
  char *ptr;
  uint i;
  uint com_index;

  for (i= 0; i < ((uint) SQLCOM_END + 1); i++)
    sql_statement_names[i]= empty_lex_str;

  SHOW_VAR *var= &com_status_vars[0];
  while (var->name != NULL)
  {
    ptr= var->value;
    if ((first_com <= ptr) && (ptr <= last_com))
    {
      com_index= ((int)(ptr - first_com))/record_size;
      DBUG_ASSERT(com_index < (uint) SQLCOM_END);
      sql_statement_names[com_index].str= const_cast<char *>(var->name);
      sql_statement_names[com_index].length= strlen(var->name);
    }
    var++;
  }

  DBUG_ASSERT(strcmp(sql_statement_names[(uint) SQLCOM_SELECT].str, "select") == 0);
  DBUG_ASSERT(strcmp(sql_statement_names[(uint) SQLCOM_SIGNAL].str, "signal") == 0);

  sql_statement_names[(uint) SQLCOM_END].str= const_cast<char*>("error");
}

#ifndef DBUG_OFF
/*
  Debugging helper function to keep the locale database
  (see sql_locale.cc) and max_month_name_length and
  max_day_name_length variable values in consistent state.
*/
static void test_lc_time_sz()
{
  DBUG_ENTER("test_lc_time_sz");
  for (MY_LOCALE **loc= my_locales; *loc; loc++)
  {
    uint max_month_len= 0;
    uint max_day_len = 0;
    for (const char **month= (*loc)->month_names->type_names; *month; month++)
    {
      set_if_bigger(max_month_len,
                    my_numchars_mb(&my_charset_utf8_general_ci,
                                   *month, *month + strlen(*month)));
    }
    for (const char **day= (*loc)->day_names->type_names; *day; day++)
    {
      set_if_bigger(max_day_len,
                    my_numchars_mb(&my_charset_utf8_general_ci,
                                   *day, *day + strlen(*day)));
    }
    if ((*loc)->max_month_name_length != max_month_len ||
        (*loc)->max_day_name_length != max_day_len)
    {
      DBUG_PRINT("Wrong max day name(or month name) length for locale:",
                 ("%s", (*loc)->name));
      DBUG_ASSERT(0);
    }
  }
  DBUG_VOID_RETURN;
}
#endif//DBUG_OFF


#ifdef __WIN__
int win_main(int argc, char **argv)
#else
int mysqld_main(int argc, char **argv)
#endif
{
  /*
    Perform basic thread library and malloc initialization,
    to be able to read defaults files and parse options.
  */
  my_progname= argv[0];
  sf_leaking_memory= 1; // no safemalloc memory leak reports if we exit early
  mysqld_server_started= mysqld_server_initialized= 0;

#ifdef HAVE_NPTL
  ld_assume_kernel_is_set= (getenv("LD_ASSUME_KERNEL") != 0);
#endif
#ifndef _WIN32
  // For windows, my_init() is called from the win specific mysqld_main
  if (my_init())                 // init my_sys library & pthreads
  {
    fprintf(stderr, "my_init() failed.");
    return 1;
  }
#endif

  orig_argc= argc;
  orig_argv= argv;
  my_getopt_use_args_separator= TRUE;
  if (load_defaults(MYSQL_CONFIG_NAME, load_default_groups, &argc, &argv))
    return 1;
  my_getopt_use_args_separator= FALSE;
  defaults_argc= argc;
  defaults_argv= argv;
  remaining_argc= argc;
  remaining_argv= argv;

  /* Must be initialized early for comparison of options name */
  system_charset_info= &my_charset_utf8_general_ci;

  init_sql_statement_names();
  sys_var_init();

#ifdef WITH_PERFSCHEMA_STORAGE_ENGINE
  /*
    Initialize the array of performance schema instrument configurations.
  */
  init_pfs_instrument_array();
#endif /* WITH_PERFSCHEMA_STORAGE_ENGINE */
  /*
    Logs generated while parsing the command line
    options are buffered and printed later.
  */
  buffered_logs.init();
  my_getopt_error_reporter= buffered_option_error_reporter;
  my_charset_error_reporter= buffered_option_error_reporter;
#ifdef WITH_PERFSCHEMA_STORAGE_ENGINE
  pfs_param.m_pfs_instrument= const_cast<char*>("");
#endif /* WITH_PERFSCHEMA_STORAGE_ENGINE */

  int ho_error __attribute__((unused))= handle_early_options();

#ifdef WITH_PERFSCHEMA_STORAGE_ENGINE
  if (ho_error == 0)
  {
    if (pfs_param.m_enabled  && !opt_help && !opt_bootstrap)
    {
      /* Add sizing hints from the server sizing parameters. */
      pfs_param.m_hints.m_table_definition_cache= tdc_size;
      pfs_param.m_hints.m_table_open_cache= tc_size;
      pfs_param.m_hints.m_max_connections= max_connections;
      pfs_param.m_hints.m_open_files_limit= open_files_limit;
      PSI_hook= initialize_performance_schema(&pfs_param);
      if (PSI_hook == NULL)
      {
        pfs_param.m_enabled= false;
        buffered_logs.buffer(WARNING_LEVEL,
                             "Performance schema disabled (reason: init failed).");
      }
    }
  }
#else
  /*
    Other provider of the instrumentation interface should
    initialize PSI_hook here:
    - HAVE_PSI_INTERFACE is for the instrumentation interface
    - WITH_PERFSCHEMA_STORAGE_ENGINE is for one implementation
      of the interface,
    but there could be alternate implementations, which is why
    these two defines are kept separate.
  */
#endif /* WITH_PERFSCHEMA_STORAGE_ENGINE */

#ifdef HAVE_PSI_INTERFACE
  /*
    Obtain the current performance schema instrumentation interface,
    if available.
  */
  if (PSI_hook)
  {
    PSI *psi_server= (PSI*) PSI_hook->get_interface(PSI_CURRENT_VERSION);
    if (likely(psi_server != NULL))
    {
      set_psi_server(psi_server);

      /*
        Now that we have parsed the command line arguments, and have
        initialized the performance schema itself, the next step is to
        register all the server instruments.
      */
      init_server_psi_keys();
      /* Instrument the main thread */
      PSI_thread *psi= PSI_THREAD_CALL(new_thread)(key_thread_main, NULL, 0);
      PSI_THREAD_CALL(set_thread)(psi);

      /*
        Now that some instrumentation is in place,
        recreate objects which were initialised early,
        so that they are instrumented as well.
      */
      my_thread_global_reinit();
    }
  }
#endif /* HAVE_PSI_INTERFACE */

  init_error_log_mutex();

  /* Initialize audit interface globals. Audit plugins are inited later. */
  mysql_audit_initialize();

  /*
    Perform basic logger initialization logger. Should be called after
    MY_INIT, as it initializes mutexes. Log tables are inited later.
  */
  logger.init_base();

#ifdef WITH_PERFSCHEMA_STORAGE_ENGINE
  if (ho_error)
  {
    /*
      Parsing command line option failed,
      Since we don't have a workable remaining_argc/remaining_argv
      to continue the server initialization, this is as far as this
      code can go.
      This is the best effort to log meaningful messages:
      - messages will be printed to stderr, which is not redirected yet,
      - messages will be printed in the NT event log, for windows.
    */
    buffered_logs.print();
    buffered_logs.cleanup();
    /*
      Not enough initializations for unireg_abort()
      Using exit() for windows.
    */
    exit (ho_error);
  }
#endif /* WITH_PERFSCHEMA_STORAGE_ENGINE */

#ifdef _CUSTOMSTARTUPCONFIG_
  if (_cust_check_startup())
  {
    / * _cust_check_startup will report startup failure error * /
    exit(1);
  }
#endif

  if (init_common_variables())
    unireg_abort(1);				// Will do exit

  init_signals();

  my_thread_stack_size= my_setstacksize(&connection_attrib,
                                        my_thread_stack_size);

  (void) thr_setconcurrency(concurrency);	// 10 by default

  select_thread=pthread_self();
  select_thread_in_use=1;

#ifdef HAVE_LIBWRAP
  libwrapName= my_progname+dirname_length(my_progname);
  openlog(libwrapName, LOG_PID, LOG_AUTH);
#endif

#ifndef DBUG_OFF
  test_lc_time_sz();
  srand((uint) time(NULL)); 
#endif

  /*
    We have enough space for fiddling with the argv, continue
  */
  check_data_home(mysql_real_data_home);
  if (my_setwd(mysql_real_data_home, opt_abort ? 0 : MYF(MY_WME)) && !opt_abort)
    unireg_abort(1);				/* purecov: inspected */

  if ((user_info= check_user(mysqld_user)))
  {
#if defined(HAVE_MLOCKALL) && defined(MCL_CURRENT)
    if (locked_in_memory) // getuid() == 0 here
      set_effective_user(user_info);
    else
#endif
      set_user(mysqld_user, user_info);
  }

  if (opt_bin_log && !global_system_variables.server_id)
  {
    global_system_variables.server_id= ::server_id= 1;
#ifdef EXTRA_DEBUG
    sql_print_warning("You have enabled the binary log, but you haven't set "
                      "server-id to a non-zero value: we force server id to 1; "
                      "updates will be logged to the binary log, but "
                      "connections from slaves will not be accepted.");
#endif
  }

  /* 
   The subsequent calls may take a long time : e.g. innodb log read.
   Thus set the long running service control manager timeout
  */
#if defined(_WIN32) && !defined(EMBEDDED_LIBRARY)
  Service.SetSlowStarting(slow_start_timeout);
#endif

  if (init_server_components())
    unireg_abort(1);

  init_ssl();
  network_init();

#ifdef __WIN__
  if (!opt_console)
  {
    if (reopen_fstreams(log_error_file, stdout, stderr))
      unireg_abort(1);
    setbuf(stderr, NULL);
    FreeConsole();				// Remove window
  }
#endif

  /*
    init signals & alarm
    After this we can't quit by a simple unireg_abort
  */
  start_signal_handler();				// Creates pidfile

  if (mysql_rm_tmp_tables() || acl_init(opt_noacl) ||
      my_tz_init((THD *)0, default_tz_name, opt_bootstrap))
  {
    abort_loop=1;
    select_thread_in_use=0;

    (void) pthread_kill(signal_thread, MYSQL_KILL_SIGNAL);

    delete_pid_file(MYF(MY_WME));

    if (mysql_socket_getfd(unix_sock) != INVALID_SOCKET)
      unlink(mysqld_unix_port);
    exit(1);
  }

  if (!opt_noacl)
    (void) grant_init();

  udf_init();

  if (opt_bootstrap) /* If running with bootstrap, do not start replication. */
    opt_skip_slave_start= 1;

  binlog_unsafe_map_init();

#ifdef WITH_PERFSCHEMA_STORAGE_ENGINE
  initialize_performance_schema_acl(opt_bootstrap);
  /*
    Do not check the structure of the performance schema tables
    during bootstrap:
    - the tables are not supposed to exist yet, bootstrap will create them
    - a check would print spurious error messages
  */
  if (! opt_bootstrap)
    check_performance_schema();
#endif

  initialize_information_schema_acl();

  execute_ddl_log_recovery();

  /*
    Change EVENTS_ORIGINAL to EVENTS_OFF (the default value) as there is no
    point in using ORIGINAL during startup
  */
  if (Events::opt_event_scheduler == Events::EVENTS_ORIGINAL)
    Events::opt_event_scheduler= Events::EVENTS_OFF;

  Events::set_original_state(Events::opt_event_scheduler);
  if (Events::init((THD*) 0, opt_noacl || opt_bootstrap))
    unireg_abort(1);

  if (opt_bootstrap)
  {
    select_thread_in_use= 0;                    // Allow 'kill' to work
    bootstrap(mysql_stdin);
    if (!kill_in_progress)
      unireg_abort(bootstrap_error ? 1 : 0);
    else
    {
      sleep(2);                                 // Wait for kill
      exit(0);
    }
  }

  /* It's now safe to use thread specific memory */
  mysqld_server_initialized= 1;

  create_shutdown_thread();
  start_handle_manager();

  /* Copy default global rpl_filter to global_rpl_filter */
  copy_filter_setting(global_rpl_filter, get_or_create_rpl_filter("", 0));

  /*
    init_slave() must be called after the thread keys are created.
    Some parts of the code (e.g. SHOW STATUS LIKE 'slave_running' and other
    places) assume that active_mi != 0, so let's fail if it's 0 (out of
    memory); a message has already been printed.
  */
  if (init_slave() && !active_mi)
  {
    unireg_abort(1);
  }

  if (opt_init_file && *opt_init_file)
  {
    if (read_init_file(opt_init_file))
      unireg_abort(1);
  }

  sql_print_information(ER_DEFAULT(ER_STARTUP),my_progname,server_version,
                        ((mysql_socket_getfd(unix_sock) == INVALID_SOCKET) ?
                         (char*) "" : mysqld_unix_port),
                         mysqld_port,
                         MYSQL_COMPILATION_COMMENT);
  fclose(stdin);
#if defined(_WIN32) && !defined(EMBEDDED_LIBRARY)
  Service.SetRunning();
#endif

  /* Signal threads waiting for server to be started */
  mysql_mutex_lock(&LOCK_server_started);
  mysqld_server_started= 1;
  mysql_cond_signal(&COND_server_started);
  mysql_mutex_unlock(&LOCK_server_started);

  MYSQL_SET_STAGE(0 ,__FILE__, __LINE__);

#if defined(_WIN32) || defined(HAVE_SMEM)
  handle_connections_methods();
#else
  handle_connections_sockets();
#endif /* _WIN32 || HAVE_SMEM */

  /* (void) pthread_attr_destroy(&connection_attrib); */

  DBUG_PRINT("quit",("Exiting main thread"));

#ifndef __WIN__
#ifdef EXTRA_DEBUG2
  sql_print_error("Before Lock_thread_count");
#endif
  mysql_mutex_lock(&LOCK_thread_count);
  DBUG_PRINT("quit", ("Got thread_count mutex"));
  select_thread_in_use=0;			// For close_connections
  mysql_mutex_unlock(&LOCK_thread_count);
  mysql_cond_broadcast(&COND_thread_count);
#ifdef EXTRA_DEBUG2
  sql_print_error("After lock_thread_count");
#endif
#endif /* __WIN__ */

#ifdef HAVE_PSI_THREAD_INTERFACE
  /*
    Disable the main thread instrumentation,
    to avoid recording events during the shutdown.
  */
  PSI_THREAD_CALL(delete_current_thread)();
#endif

  /* Wait until cleanup is done */
  mysql_mutex_lock(&LOCK_thread_count);
  while (!ready_to_exit)
    mysql_cond_wait(&COND_thread_count, &LOCK_thread_count);
  mysql_mutex_unlock(&LOCK_thread_count);

#if defined(__WIN__) && !defined(EMBEDDED_LIBRARY)
  if (Service.IsNT() && start_mode)
    Service.Stop();
  else
  {
    Service.SetShutdownEvent(0);
    if (hEventShutdown)
      CloseHandle(hEventShutdown);
  }
#endif
  mysqld_exit(0);
  return 0;
}

#endif /* !EMBEDDED_LIBRARY */


/****************************************************************************
  Main and thread entry function for Win32
  (all this is needed only to run mysqld as a service on WinNT)
****************************************************************************/

#if defined(__WIN__) && !defined(EMBEDDED_LIBRARY)
int mysql_service(void *p)
{
  if (my_thread_init())
    return 1;
  
  if (use_opt_args)
    win_main(opt_argc, opt_argv);
  else
    win_main(Service.my_argc, Service.my_argv);

  my_thread_end();
  return 0;
}


/* Quote string if it contains space, else copy */

static char *add_quoted_string(char *to, const char *from, char *to_end)
{
  uint length= (uint) (to_end-to);

  if (!strchr(from, ' '))
    return strmake(to, from, length-1);
  return strxnmov(to, length-1, "\"", from, "\"", NullS);
}


/**
  Handle basic handling of services, like installation and removal.

  @param argv	   	        Pointer to argument list
  @param servicename		Internal name of service
  @param displayname		Display name of service (in taskbar ?)
  @param file_path		Path to this program
  @param startup_option	Startup option to mysqld

  @retval 0	option handled
  @retval 1	Could not handle option
*/

static bool
default_service_handling(char **argv,
			 const char *servicename,
			 const char *displayname,
			 const char *file_path,
			 const char *extra_opt,
			 const char *account_name)
{
  char path_and_service[FN_REFLEN+FN_REFLEN+32], *pos, *end;
  const char *opt_delim;
  end= path_and_service + sizeof(path_and_service)-3;

  /* We have to quote filename if it contains spaces */
  pos= add_quoted_string(path_and_service, file_path, end);
  if (extra_opt && *extra_opt)
  {
    /* 
     Add option after file_path. There will be zero or one extra option.  It's 
     assumed to be --defaults-file=file but isn't checked.  The variable (not
     the option name) should be quoted if it contains a string.  
    */
    *pos++= ' ';
    if (opt_delim= strchr(extra_opt, '='))
    {
      size_t length= ++opt_delim - extra_opt;
      pos= strnmov(pos, extra_opt, length);
    }
    else
      opt_delim= extra_opt;
    
    pos= add_quoted_string(pos, opt_delim, end);
  }
  /* We must have servicename last */
  *pos++= ' ';
  (void) add_quoted_string(pos, servicename, end);

  if (Service.got_service_option(argv, "install"))
  {
    Service.Install(1, servicename, displayname, path_and_service,
                    account_name);
    return 0;
  }
  if (Service.got_service_option(argv, "install-manual"))
  {
    Service.Install(0, servicename, displayname, path_and_service,
                    account_name);
    return 0;
  }
  if (Service.got_service_option(argv, "remove"))
  {
    Service.Remove(servicename);
    return 0;
  }
  return 1;
}


int mysqld_main(int argc, char **argv)
{
  my_progname= argv[0];

  /*
    When several instances are running on the same machine, we
    need to have an  unique  named  hEventShudown  through the
    application PID e.g.: MySQLShutdown1890; MySQLShutdown2342
  */
  int10_to_str((int) GetCurrentProcessId(),strmov(shutdown_event_name,
                                                  "MySQLShutdown"), 10);

  /* Must be initialized early for comparison of service name */
  system_charset_info= &my_charset_utf8_general_ci;

  if (my_init())
  {
    fprintf(stderr, "my_init() failed.");
    return 1;
  }

  if (Service.GetOS())	/* true NT family */
  {
    char file_path[FN_REFLEN];
    my_path(file_path, argv[0], "");		      /* Find name in path */
    fn_format(file_path,argv[0],file_path,"",
	      MY_REPLACE_DIR | MY_UNPACK_FILENAME | MY_RESOLVE_SYMLINKS);

    if (argc == 2)
    {
      if (!default_service_handling(argv, MYSQL_SERVICENAME, MYSQL_SERVICENAME,
				   file_path, "", NULL))
	return 0;
      if (Service.IsService(argv[1]))        /* Start an optional service */
      {
	/*
	  Only add the service name to the groups read from the config file
	  if it's not "MySQL". (The default service name should be 'mysqld'
	  but we started a bad tradition by calling it MySQL from the start
	  and we are now stuck with it.
	*/
	if (my_strcasecmp(system_charset_info, argv[1],"mysql"))
	  load_default_groups[load_default_groups_sz-2]= argv[1];
        start_mode= 1;
        Service.Init(argv[1], mysql_service);
        return 0;
      }
    }
    else if (argc == 3) /* install or remove any optional service */
    {
      if (!default_service_handling(argv, argv[2], argv[2], file_path, "",
                                    NULL))
	return 0;
      if (Service.IsService(argv[2]))
      {
	/*
	  mysqld was started as
	  mysqld --defaults-file=my_path\my.ini service-name
	*/
	use_opt_args=1;
	opt_argc= 2;				// Skip service-name
	opt_argv=argv;
	start_mode= 1;
	if (my_strcasecmp(system_charset_info, argv[2],"mysql"))
	  load_default_groups[load_default_groups_sz-2]= argv[2];
	Service.Init(argv[2], mysql_service);
	return 0;
      }
    }
    else if (argc == 4 || argc == 5)
    {
      /*
        This may seem strange, because we handle --local-service while
        preserving 4.1's behavior of allowing any one other argument that is
        passed to the service on startup. (The assumption is that this is
        --defaults-file=file, but that was not enforced in 4.1, so we don't
        enforce it here.)
      */
      const char *extra_opt= NullS;
      const char *account_name = NullS;
      int index;
      for (index = 3; index < argc; index++)
      {
        if (!strcmp(argv[index], "--local-service"))
          account_name= "NT AUTHORITY\\LocalService";
        else
          extra_opt= argv[index];
      }

      if (argc == 4 || account_name)
        if (!default_service_handling(argv, argv[2], argv[2], file_path,
                                      extra_opt, account_name))
          return 0;
    }
    else if (argc == 1 && Service.IsService(MYSQL_SERVICENAME))
    {
      /* start the default service */
      start_mode= 1;
      Service.Init(MYSQL_SERVICENAME, mysql_service);
      return 0;
    }
  }
  /* Start as standalone server */
  Service.my_argc=argc;
  Service.my_argv=argv;
  mysql_service(NULL);
  return 0;
}
#endif


/**
  Execute all commands from a file. Used by the mysql_install_db script to
  create MySQL privilege tables without having to start a full MySQL server.
*/

static void bootstrap(MYSQL_FILE *file)
{
  DBUG_ENTER("bootstrap");

  THD *thd= new THD;
  thd->bootstrap=1;
  my_net_init(&thd->net,(st_vio*) 0, MYF(0));
  thd->max_client_packet_length= thd->net.max_packet;
  thd->security_ctx->master_access= ~(ulong)0;
  thd->thread_id= thd->variables.pseudo_thread_id= thread_id++;
  thread_count++;                        // Safe as only one thread running
  in_bootstrap= TRUE;

  bootstrap_file=file;
#ifndef EMBEDDED_LIBRARY			// TODO:  Enable this
  int error;
  if ((error= mysql_thread_create(key_thread_bootstrap,
                                  &thd->real_id, &connection_attrib,
                                  handle_bootstrap,
                                  (void*) thd)))
  {
    sql_print_warning("Can't create thread to handle bootstrap (errno= %d)",
                      error);
    bootstrap_error=-1;
    DBUG_VOID_RETURN;
  }
  /* Wait for thread to die */
  mysql_mutex_lock(&LOCK_thread_count);
  while (in_bootstrap)
  {
    mysql_cond_wait(&COND_thread_count, &LOCK_thread_count);
    DBUG_PRINT("quit",("One thread died (count=%u)",thread_count));
  }
  mysql_mutex_unlock(&LOCK_thread_count);
#else
  thd->mysql= 0;
  do_handle_bootstrap(thd);
#endif

  DBUG_VOID_RETURN;
}


static bool read_init_file(char *file_name)
{
  MYSQL_FILE *file;
  DBUG_ENTER("read_init_file");
  DBUG_PRINT("enter",("name: %s",file_name));
  if (!(file= mysql_file_fopen(key_file_init, file_name,
                               O_RDONLY, MYF(MY_WME))))
    DBUG_RETURN(TRUE);
  bootstrap(file);
  mysql_file_fclose(file, MYF(MY_WME));
  DBUG_RETURN(FALSE);
}


/**
  Increment number of created threads
*/
void inc_thread_created(void)
{
  thread_created++;
}

#ifndef EMBEDDED_LIBRARY

/*
   Simple scheduler that use the main thread to handle the request

   NOTES
     This is only used for debugging, when starting mysqld with
     --thread-handling=no-threads or --one-thread

     When we enter this function, LOCK_thread_count is hold!
*/

void handle_connection_in_main_thread(THD *thd)
{
  mysql_mutex_assert_owner(&LOCK_thread_count);
  thread_cache_size=0;			// Safety
  threads.append(thd);
  mysql_mutex_unlock(&LOCK_thread_count);
  thd->start_utime= microsecond_interval_timer();
  do_handle_one_connection(thd);
}


/*
  Scheduler that uses one thread per connection
*/

void create_thread_to_handle_connection(THD *thd)
{
  DBUG_ENTER("create_thread_to_handle_connection");
  mysql_mutex_assert_owner(&LOCK_thread_count);

  /* Check if we can get thread from the cache */
  if (cached_thread_count > wake_thread)
  {
    mysql_mutex_lock(&LOCK_thread_cache);
    /* Recheck condition when we have the lock */
    if (cached_thread_count > wake_thread)
    {
      mysql_mutex_unlock(&LOCK_thread_count);
      /* Get thread from cache */
      thread_cache.push_back(thd);
      wake_thread++;
      mysql_cond_signal(&COND_thread_cache);
      mysql_mutex_unlock(&LOCK_thread_cache);
      DBUG_PRINT("info",("Thread created"));
      DBUG_VOID_RETURN;
    }
    mysql_mutex_unlock(&LOCK_thread_cache);
  }

  char error_message_buff[MYSQL_ERRMSG_SIZE];
  /* Create new thread to handle connection */
  int error;
  thread_created++;
  threads.append(thd);
  DBUG_PRINT("info",(("creating thread %lu"), thd->thread_id));
  thd->prior_thr_create_utime= microsecond_interval_timer();
  if ((error= mysql_thread_create(key_thread_one_connection,
                                  &thd->real_id, &connection_attrib,
                                  handle_one_connection,
                                  (void*) thd)))
  {
    /* purecov: begin inspected */
    DBUG_PRINT("error",
               ("Can't create thread to handle request (error %d)",
                error));
    thd->killed= KILL_CONNECTION;             // Safety
    mysql_mutex_unlock(&LOCK_thread_count);

    mysql_mutex_lock(&LOCK_connection_count);
    (*thd->scheduler->connection_count)--;
    mysql_mutex_unlock(&LOCK_connection_count);

    statistic_increment(aborted_connects,&LOCK_status);
    statistic_increment(connection_errors_internal, &LOCK_status);
    /* Can't use my_error() since store_globals has not been called. */
    my_snprintf(error_message_buff, sizeof(error_message_buff),
                ER_THD(thd, ER_CANT_CREATE_THREAD), error);
    net_send_error(thd, ER_CANT_CREATE_THREAD, error_message_buff, NULL);
    close_connection(thd, ER_OUT_OF_RESOURCES);

    mysql_mutex_lock(&LOCK_thread_count);
    thd->unlink();
    mysql_mutex_unlock(&LOCK_thread_count);
    delete thd;
    thread_safe_decrement32(&thread_count, &thread_count_lock);
    return;
    /* purecov: end */
  }
  mysql_mutex_unlock(&LOCK_thread_count);
  DBUG_PRINT("info",("Thread created"));
  DBUG_VOID_RETURN;
}


/**
  Create new thread to handle incoming connection.

    This function will create new thread to handle the incoming
    connection.  If there are idle cached threads one will be used.
    'thd' will be pushed into 'threads'.

    In single-threaded mode (\#define ONE_THREAD) connection will be
    handled inside this function.

  @param[in,out] thd    Thread handle of future thread.
*/

static void create_new_thread(THD *thd)
{
  DBUG_ENTER("create_new_thread");

  /*
    Don't allow too many connections. We roughly check here that we allow
    only (max_connections + 1) connections.
  */

  mysql_mutex_lock(&LOCK_connection_count);

  if (*thd->scheduler->connection_count >=
      *thd->scheduler->max_connections + 1|| abort_loop)
  {
    mysql_mutex_unlock(&LOCK_connection_count);

    DBUG_PRINT("error",("Too many connections"));
    close_connection(thd, ER_CON_COUNT_ERROR);
    statistic_increment(denied_connections, &LOCK_status);
    delete thd;
    statistic_increment(connection_errors_max_connection, &LOCK_status);
    DBUG_VOID_RETURN;
  }

  ++*thd->scheduler->connection_count;

  if (connection_count + extra_connection_count > max_used_connections)
    max_used_connections= connection_count + extra_connection_count;

  mysql_mutex_unlock(&LOCK_connection_count);

  thread_safe_increment32(&thread_count, &thread_count_lock);

  /* Start a new thread to handle connection. */
  mysql_mutex_lock(&LOCK_thread_count);
  /*
    The initialization of thread_id is done in create_embedded_thd() for
    the embedded library.
    TODO: refactor this to avoid code duplication there
  */
  thd->thread_id= thd->variables.pseudo_thread_id= thread_id++;

  MYSQL_CALLBACK(thd->scheduler, add_connection, (thd));

  DBUG_VOID_RETURN;
}
#endif /* EMBEDDED_LIBRARY */


#ifdef SIGNALS_DONT_BREAK_READ
inline void kill_broken_server()
{
  /* hack to get around signals ignored in syscalls for problem OS's */
  if (mysql_socket_getfd(unix_sock) == INVALID_SOCKET ||
      (!opt_disable_networking &&
       mysql_socket_getfd(base_ip_sock) == INVALID_SOCKET))
  {
    select_thread_in_use = 0;
    /* The following call will never return */
    DBUG_PRINT("general", ("killing server because socket is closed"));
    kill_server((void*) MYSQL_KILL_SIGNAL);
  }
}
#define MAYBE_BROKEN_SYSCALL kill_broken_server();
#else
#define MAYBE_BROKEN_SYSCALL
#endif

	/* Handle new connections and spawn new process to handle them */

#ifndef EMBEDDED_LIBRARY

void handle_connections_sockets()
{
  MYSQL_SOCKET sock= mysql_socket_invalid();
  MYSQL_SOCKET new_sock= mysql_socket_invalid();
  uint error_count=0;
  THD *thd;
  struct sockaddr_storage cAddr;
  int ip_flags __attribute__((unused))=0;
  int socket_flags __attribute__((unused))= 0;
  int extra_ip_flags __attribute__((unused))=0;
  int flags=0,retval;
  st_vio *vio_tmp;
  bool is_unix_sock;
#ifdef HAVE_POLL
  int socket_count= 0;
  struct pollfd fds[3]; // for ip_sock, unix_sock and extra_ip_sock
  MYSQL_SOCKET  pfs_fds[3]; // for performance schema
#define setup_fds(X)                    \
    mysql_socket_set_thread_owner(X);             \
    pfs_fds[socket_count]= (X);                   \
    fds[socket_count].fd= mysql_socket_getfd(X);  \
    fds[socket_count].events= POLLIN;   \
    socket_count++
#else
#define setup_fds(X)    FD_SET(mysql_socket_getfd(X),&clientFDs)
  fd_set readFDs,clientFDs;
  FD_ZERO(&clientFDs);
#endif

  DBUG_ENTER("handle_connections_sockets");

  if (mysql_socket_getfd(base_ip_sock) != INVALID_SOCKET)
  {
    setup_fds(base_ip_sock);
    ip_flags = fcntl(mysql_socket_getfd(base_ip_sock), F_GETFL, 0);
  }
  if (mysql_socket_getfd(extra_ip_sock) != INVALID_SOCKET)
  {
    setup_fds(extra_ip_sock);
    extra_ip_flags = fcntl(mysql_socket_getfd(extra_ip_sock), F_GETFL, 0);
  }
#ifdef HAVE_SYS_UN_H
  setup_fds(unix_sock);
  socket_flags=fcntl(mysql_socket_getfd(unix_sock), F_GETFL, 0);
#endif

  DBUG_PRINT("general",("Waiting for connections."));
  MAYBE_BROKEN_SYSCALL;
  while (!abort_loop)
  {
#ifdef HAVE_POLL
    retval= poll(fds, socket_count, -1);
#else
    readFDs=clientFDs;
    retval= select((int) 0,&readFDs,0,0,0);
#endif

    if (retval < 0)
    {
      if (socket_errno != SOCKET_EINTR)
      {
        /*
          select(2)/poll(2) failed on the listening port.
          There is not much details to report about the client,
          increment the server global status variable.
        */
        statistic_increment(connection_errors_accept, &LOCK_status);
	if (!select_errors++ && !abort_loop)	/* purecov: inspected */
	  sql_print_error("mysqld: Got error %d from select",socket_errno); /* purecov: inspected */
      }
      MAYBE_BROKEN_SYSCALL
      continue;
    }

    if (abort_loop)
    {
      MAYBE_BROKEN_SYSCALL;
      break;
    }

    /* Is this a new connection request ? */
#ifdef HAVE_POLL
    for (int i= 0; i < socket_count; ++i) 
    {
      if (fds[i].revents & POLLIN)
      {
        sock= pfs_fds[i];
        flags= fcntl(mysql_socket_getfd(sock), F_GETFL, 0);
        break;
      }
    }
#else  // HAVE_POLL
    if (FD_ISSET(mysql_socket_getfd(base_ip_sock),&readFDs))
    {
      sock=  base_ip_sock;
      flags= ip_flags;
    }
    else
    if (FD_ISSET(mysql_socket_getfd(extra_ip_sock),&readFDs))
    {
      sock=  extra_ip_sock;
      flags= extra_ip_flags;
    }
    else
    {
      sock = unix_sock;
      flags= socket_flags;
    }
#endif // HAVE_POLL

#if !defined(NO_FCNTL_NONBLOCK)
    if (!(test_flags & TEST_BLOCKING))
    {
#if defined(O_NONBLOCK)
      fcntl(mysql_socket_getfd(sock), F_SETFL, flags | O_NONBLOCK);
#elif defined(O_NDELAY)
      fcntl(mysql_socket_getfd(sock), F_SETFL, flags | O_NDELAY);
#endif
    }
#endif /* NO_FCNTL_NONBLOCK */
    for (uint retry=0; retry < MAX_ACCEPT_RETRY; retry++)
    {
      size_socket length= sizeof(struct sockaddr_storage);
      new_sock= mysql_socket_accept(key_socket_client_connection, sock,
                                    (struct sockaddr *)(&cAddr),
                                    &length);
      if (mysql_socket_getfd(new_sock) != INVALID_SOCKET ||
	  (socket_errno != SOCKET_EINTR && socket_errno != SOCKET_EAGAIN))
	break;
      MAYBE_BROKEN_SYSCALL;
#if !defined(NO_FCNTL_NONBLOCK)
      if (!(test_flags & TEST_BLOCKING))
      {
	if (retry == MAX_ACCEPT_RETRY - 1)
        {
          // Try without O_NONBLOCK
	  fcntl(mysql_socket_getfd(sock), F_SETFL, flags);
        }
      }
#endif
    }
#if !defined(NO_FCNTL_NONBLOCK)
    if (!(test_flags & TEST_BLOCKING))
      fcntl(mysql_socket_getfd(sock), F_SETFL, flags);
#endif
    if (mysql_socket_getfd(new_sock) == INVALID_SOCKET)
    {
      /*
        accept(2) failed on the listening port, after many retries.
        There is not much details to report about the client,
        increment the server global status variable.
      */
      statistic_increment(connection_errors_accept, &LOCK_status);
      if ((error_count++ & 255) == 0)		// This can happen often
	sql_perror("Error in accept");
      MAYBE_BROKEN_SYSCALL;
      if (socket_errno == SOCKET_ENFILE || socket_errno == SOCKET_EMFILE)
	sleep(1);				// Give other threads some time
      continue;
    }

#ifdef HAVE_LIBWRAP
    {
      if (mysql_socket_getfd(sock) == mysql_socket_getfd(base_ip_sock) ||
          mysql_socket_getfd(sock) == mysql_socket_getfd(extra_ip_sock))
      {
	struct request_info req;
	signal(SIGCHLD, SIG_DFL);
	request_init(&req, RQ_DAEMON, libwrapName, RQ_FILE,
                     mysql_socket_getfd(new_sock), NULL);
	my_fromhost(&req);
	if (!my_hosts_access(&req))
	{
	  /*
	    This may be stupid but refuse() includes an exit(0)
	    which we surely don't want...
	    clean_exit() - same stupid thing ...
	  */
	  syslog(deny_severity, "refused connect from %s",
		 my_eval_client(&req));

	  /*
	    C++ sucks (the gibberish in front just translates the supplied
	    sink function pointer in the req structure from a void (*sink)();
	    to a void(*sink)(int) if you omit the cast, the C++ compiler
	    will cry...
	  */
	  if (req.sink)
	    ((void (*)(int))req.sink)(req.fd);

	  (void) mysql_socket_shutdown(new_sock, SHUT_RDWR);
	  (void) mysql_socket_close(new_sock);
          /*
            The connection was refused by TCP wrappers.
            There are no details (by client IP) available to update the
            host_cache.
          */
          statistic_increment(connection_errors_tcpwrap, &LOCK_status);
	  continue;
	}
      }
    }
#endif /* HAVE_LIBWRAP */

    /*
    ** Don't allow too many connections
    */

    DBUG_PRINT("info", ("Creating THD for new connection"));
    if (!(thd= new THD))
    {
      (void) mysql_socket_shutdown(new_sock, SHUT_RDWR);
      (void) mysql_socket_close(new_sock);
      statistic_increment(connection_errors_internal, &LOCK_status);
      continue;
    }
    /* Set to get io buffers to be part of THD */
    set_current_thd(thd);

    is_unix_sock= (mysql_socket_getfd(sock) ==
                   mysql_socket_getfd(unix_sock));

    if (!(vio_tmp=
          mysql_socket_vio_new(new_sock,
                               is_unix_sock ? VIO_TYPE_SOCKET : VIO_TYPE_TCPIP,
                               is_unix_sock ? VIO_LOCALHOST: 0)) ||
	my_net_init(&thd->net, vio_tmp, MYF(MY_THREAD_SPECIFIC)))
    {
      /*
        Only delete the temporary vio if we didn't already attach it to the
        NET object. The destructor in THD will delete any initialized net
        structure.
      */
      if (vio_tmp && thd->net.vio != vio_tmp)
        vio_delete(vio_tmp);
      else
      {
	(void) mysql_socket_shutdown(new_sock, SHUT_RDWR);
	(void) mysql_socket_close(new_sock);
      }
      delete thd;
      statistic_increment(connection_errors_internal, &LOCK_status);
      continue;
    }

    init_net_server_extension(thd);
    if (is_unix_sock)
      thd->security_ctx->host=(char*) my_localhost;

    if (mysql_socket_getfd(sock) == mysql_socket_getfd(extra_ip_sock))
    {
      thd->extra_port= 1;
      thd->scheduler= extra_thread_scheduler;
    }
    create_new_thread(thd);
    set_current_thd(0);
  }
  DBUG_VOID_RETURN;
}


#ifdef _WIN32
pthread_handler_t handle_connections_sockets_thread(void *arg)
{
  my_thread_init();
  handle_connections_sockets();
  decrement_handler_count();
  return 0;
}

pthread_handler_t handle_connections_namedpipes(void *arg)
{
  HANDLE hConnectedPipe;
  OVERLAPPED connectOverlapped= {0};
  THD *thd;
  my_thread_init();
  DBUG_ENTER("handle_connections_namedpipes");
  connectOverlapped.hEvent= CreateEvent(NULL, TRUE, FALSE, NULL);
  if (!connectOverlapped.hEvent)
  {
    sql_print_error("Can't create event, last error=%u", GetLastError());
    unireg_abort(1);
  }
  DBUG_PRINT("general",("Waiting for named pipe connections."));
  while (!abort_loop)
  {
    /* wait for named pipe connection */
    BOOL fConnected= ConnectNamedPipe(hPipe, &connectOverlapped);
    if (!fConnected && (GetLastError() == ERROR_IO_PENDING))
    {
        /*
          ERROR_IO_PENDING says async IO has started but not yet finished.
          GetOverlappedResult will wait for completion.
        */
        DWORD bytes;
        fConnected= GetOverlappedResult(hPipe, &connectOverlapped,&bytes, TRUE);
    }
    if (abort_loop)
      break;
    if (!fConnected)
      fConnected = GetLastError() == ERROR_PIPE_CONNECTED;
    if (!fConnected)
    {
      CloseHandle(hPipe);
      if ((hPipe= CreateNamedPipe(pipe_name,
                                  PIPE_ACCESS_DUPLEX |
                                  FILE_FLAG_OVERLAPPED,
                                  PIPE_TYPE_BYTE |
                                  PIPE_READMODE_BYTE |
                                  PIPE_WAIT,
                                  PIPE_UNLIMITED_INSTANCES,
                                  (int) global_system_variables.
                                  net_buffer_length,
                                  (int) global_system_variables.
                                  net_buffer_length,
                                  NMPWAIT_USE_DEFAULT_WAIT,
                                  &saPipeSecurity)) ==
	  INVALID_HANDLE_VALUE)
      {
	sql_perror("Can't create new named pipe!");
	break;					// Abort
      }
    }
    hConnectedPipe = hPipe;
    /* create new pipe for new connection */
    if ((hPipe = CreateNamedPipe(pipe_name,
                 PIPE_ACCESS_DUPLEX |
                 FILE_FLAG_OVERLAPPED,
				 PIPE_TYPE_BYTE |
				 PIPE_READMODE_BYTE |
				 PIPE_WAIT,
				 PIPE_UNLIMITED_INSTANCES,
				 (int) global_system_variables.net_buffer_length,
				 (int) global_system_variables.net_buffer_length,
				 NMPWAIT_USE_DEFAULT_WAIT,
				 &saPipeSecurity)) ==
	INVALID_HANDLE_VALUE)
    {
      sql_perror("Can't create new named pipe!");
      hPipe=hConnectedPipe;
      continue;					// We have to try again
    }

    if (!(thd = new THD))
    {
      DisconnectNamedPipe(hConnectedPipe);
      CloseHandle(hConnectedPipe);
      continue;
    }
    set_current_thd(thd);
    if (!(thd->net.vio= vio_new_win32pipe(hConnectedPipe)) ||
	my_net_init(&thd->net, thd->net.vio, MYF(MY_THREAD_SPECIFIC)))
    {
      close_connection(thd, ER_OUT_OF_RESOURCES);
      delete thd;
      continue;
    }
    /* Host is unknown */
    thd->security_ctx->host= my_strdup(my_localhost, MYF(0));
    create_new_thread(thd);
    set_current_thd(0);
  }
  CloseHandle(connectOverlapped.hEvent);
  DBUG_LEAVE;
  decrement_handler_count();
  return 0;
}
#endif /* _WIN32 */


#ifdef HAVE_SMEM

/**
  Thread of shared memory's service.

  @param arg                              Arguments of thread
*/
pthread_handler_t handle_connections_shared_memory(void *arg)
{
  /* file-mapping object, use for create shared memory */
  HANDLE handle_connect_file_map= 0;
  char  *handle_connect_map= 0;                 // pointer on shared memory
  HANDLE event_connect_answer= 0;
  ulong smem_buffer_length= shared_memory_buffer_length + 4;
  ulong connect_number= 1;
  char *tmp= NULL;
  char *suffix_pos;
  char connect_number_char[22], *p;
  const char *errmsg= 0;
  SECURITY_ATTRIBUTES *sa_event= 0, *sa_mapping= 0;
  my_thread_init();
  DBUG_ENTER("handle_connections_shared_memorys");
  DBUG_PRINT("general",("Waiting for allocated shared memory."));

  /*
     get enough space base-name + '_' + longest suffix we might ever send
   */
  if (!(tmp= (char *)my_malloc(strlen(shared_memory_base_name) + 32L, MYF(MY_FAE))))
    goto error;

  if (my_security_attr_create(&sa_event, &errmsg,
                              GENERIC_ALL, SYNCHRONIZE | EVENT_MODIFY_STATE))
    goto error;

  if (my_security_attr_create(&sa_mapping, &errmsg,
                             GENERIC_ALL, FILE_MAP_READ | FILE_MAP_WRITE))
    goto error;

  /*
    The name of event and file-mapping events create agree next rule:
      shared_memory_base_name+unique_part
    Where:
      shared_memory_base_name is unique value for each server
      unique_part is unique value for each object (events and file-mapping)
  */
  suffix_pos= strxmov(tmp,shared_memory_base_name,"_",NullS);
  strmov(suffix_pos, "CONNECT_REQUEST");
  if ((smem_event_connect_request= CreateEvent(sa_event,
                                               FALSE, FALSE, tmp)) == 0)
  {
    errmsg= "Could not create request event";
    goto error;
  }
  strmov(suffix_pos, "CONNECT_ANSWER");
  if ((event_connect_answer= CreateEvent(sa_event, FALSE, FALSE, tmp)) == 0)
  {
    errmsg="Could not create answer event";
    goto error;
  }
  strmov(suffix_pos, "CONNECT_DATA");
  if ((handle_connect_file_map=
       CreateFileMapping(INVALID_HANDLE_VALUE, sa_mapping,
                         PAGE_READWRITE, 0, sizeof(connect_number), tmp)) == 0)
  {
    errmsg= "Could not create file mapping";
    goto error;
  }
  if ((handle_connect_map= (char *)MapViewOfFile(handle_connect_file_map,
						  FILE_MAP_WRITE,0,0,
						  sizeof(DWORD))) == 0)
  {
    errmsg= "Could not create shared memory service";
    goto error;
  }

  while (!abort_loop)
  {
    /* Wait a request from client */
    WaitForSingleObject(smem_event_connect_request,INFINITE);

    /*
       it can be after shutdown command
    */
    if (abort_loop)
      goto error;

    HANDLE handle_client_file_map= 0;
    char  *handle_client_map= 0;
    HANDLE event_client_wrote= 0;
    HANDLE event_client_read= 0;    // for transfer data server <-> client
    HANDLE event_server_wrote= 0;
    HANDLE event_server_read= 0;
    HANDLE event_conn_closed= 0;
    THD *thd= 0;

    p= int10_to_str(connect_number, connect_number_char, 10);
    /*
      The name of event and file-mapping events create agree next rule:
        shared_memory_base_name+unique_part+number_of_connection
        Where:
	  shared_memory_base_name is uniquel value for each server
	  unique_part is unique value for each object (events and file-mapping)
	  number_of_connection is connection-number between server and client
    */
    suffix_pos= strxmov(tmp,shared_memory_base_name,"_",connect_number_char,
			 "_",NullS);
    strmov(suffix_pos, "DATA");
    if ((handle_client_file_map=
         CreateFileMapping(INVALID_HANDLE_VALUE, sa_mapping,
                           PAGE_READWRITE, 0, smem_buffer_length, tmp)) == 0)
    {
      errmsg= "Could not create file mapping";
      goto errorconn;
    }
    if ((handle_client_map= (char*)MapViewOfFile(handle_client_file_map,
						  FILE_MAP_WRITE,0,0,
						  smem_buffer_length)) == 0)
    {
      errmsg= "Could not create memory map";
      goto errorconn;
    }
    strmov(suffix_pos, "CLIENT_WROTE");
    if ((event_client_wrote= CreateEvent(sa_event, FALSE, FALSE, tmp)) == 0)
    {
      errmsg= "Could not create client write event";
      goto errorconn;
    }
    strmov(suffix_pos, "CLIENT_READ");
    if ((event_client_read= CreateEvent(sa_event, FALSE, FALSE, tmp)) == 0)
    {
      errmsg= "Could not create client read event";
      goto errorconn;
    }
    strmov(suffix_pos, "SERVER_READ");
    if ((event_server_read= CreateEvent(sa_event, FALSE, FALSE, tmp)) == 0)
    {
      errmsg= "Could not create server read event";
      goto errorconn;
    }
    strmov(suffix_pos, "SERVER_WROTE");
    if ((event_server_wrote= CreateEvent(sa_event,
                                         FALSE, FALSE, tmp)) == 0)
    {
      errmsg= "Could not create server write event";
      goto errorconn;
    }
    strmov(suffix_pos, "CONNECTION_CLOSED");
    if ((event_conn_closed= CreateEvent(sa_event,
                                        TRUE, FALSE, tmp)) == 0)
    {
      errmsg= "Could not create closed connection event";
      goto errorconn;
    }
    if (abort_loop)
      goto errorconn;
    if (!(thd= new THD))
      goto errorconn;
    /* Send number of connection to client */
    int4store(handle_connect_map, connect_number);
    if (!SetEvent(event_connect_answer))
    {
      errmsg= "Could not send answer event";
      goto errorconn;
    }
    /* Set event that client should receive data */
    if (!SetEvent(event_client_read))
    {
      errmsg= "Could not set client to read mode";
      goto errorconn;
    }
    set_current_thd(thd);
    if (!(thd->net.vio= vio_new_win32shared_memory(handle_client_file_map,
                                                   handle_client_map,
                                                   event_client_wrote,
                                                   event_client_read,
                                                   event_server_wrote,
                                                   event_server_read,
                                                   event_conn_closed)) ||
        my_net_init(&thd->net, thd->net.vio, MYF(MY_THREAD_SPECIFIC)))
    {
      close_connection(thd, ER_OUT_OF_RESOURCES);
      errmsg= 0;
      goto errorconn;
    }
    thd->security_ctx->host= my_strdup(my_localhost, MYF(0)); /* Host is unknown */
    create_new_thread(thd);
    connect_number++;
    set_current_thd(0);
    continue;

errorconn:
    /* Could not form connection;  Free used handlers/memort and retry */
    if (errmsg)
    {
      char buff[180];
      strxmov(buff, "Can't create shared memory connection: ", errmsg, ".",
	      NullS);
      sql_perror(buff);
    }
    if (handle_client_file_map)
      CloseHandle(handle_client_file_map);
    if (handle_client_map)
      UnmapViewOfFile(handle_client_map);
    if (event_server_wrote)
      CloseHandle(event_server_wrote);
    if (event_server_read)
      CloseHandle(event_server_read);
    if (event_client_wrote)
      CloseHandle(event_client_wrote);
    if (event_client_read)
      CloseHandle(event_client_read);
    if (event_conn_closed)
      CloseHandle(event_conn_closed);
    delete thd;
  }
  set_current_thd(0);

  /* End shared memory handling */
error:
  if (tmp)
    my_free(tmp);

  if (errmsg)
  {
    char buff[180];
    strxmov(buff, "Can't create shared memory service: ", errmsg, ".", NullS);
    sql_perror(buff);
  }
  my_security_attr_free(sa_event);
  my_security_attr_free(sa_mapping);
  if (handle_connect_map)	UnmapViewOfFile(handle_connect_map);
  if (handle_connect_file_map)	CloseHandle(handle_connect_file_map);
  if (event_connect_answer)	CloseHandle(event_connect_answer);
  if (smem_event_connect_request) CloseHandle(smem_event_connect_request);
  DBUG_LEAVE;
  decrement_handler_count();
  return 0;
}
#endif /* HAVE_SMEM */
#endif /* EMBEDDED_LIBRARY */


/****************************************************************************
  Handle start options
******************************************************************************/


/**
  Process command line options flagged as 'early'.
  Some components needs to be initialized as early as possible,
  because the rest of the server initialization depends on them.
  Options that needs to be parsed early includes:
  - the performance schema, when compiled in,
  - options related to the help,
  - options related to the bootstrap
  The performance schema needs to be initialized as early as possible,
  before to-be-instrumented objects of the server are initialized.
*/

int handle_early_options()
{
  int ho_error;
  DYNAMIC_ARRAY all_early_options;

  my_getopt_register_get_addr(NULL);
  /* Skip unknown options so that they may be processed later */
  my_getopt_skip_unknown= TRUE;

  /* prepare all_early_options array */
  my_init_dynamic_array(&all_early_options, sizeof(my_option), 100, 25, MYF(0));
  add_many_options(&all_early_options, pfs_early_options,
                  array_elements(pfs_early_options));
  sys_var_add_options(&all_early_options, sys_var::PARSE_EARLY);
  add_terminator(&all_early_options);

  ho_error= handle_options(&remaining_argc, &remaining_argv,
                           (my_option*)(all_early_options.buffer),
                           mysqld_get_one_option);
  if (ho_error == 0)
  {
    /* Add back the program name handle_options removes */
    remaining_argc++;
    remaining_argv--;
  }

  delete_dynamic(&all_early_options);

  return ho_error;
}


#define MYSQL_COMPATIBILITY_OPTION(option) \
  { option, OPT_MYSQL_COMPATIBILITY, \
   0, 0, 0, 0, GET_STR, OPT_ARG, 0, 0, 0, 0, 0, 0 }

#define MYSQL_TO_BE_IMPLEMENTED_OPTION(option) \
  { option, OPT_MYSQL_TO_BE_IMPLEMENTED, \
   0, 0, 0, 0, GET_STR, OPT_ARG, 0, 0, 0, 0, 0, 0 }

#define MYSQL_SUGGEST_ANALOG_OPTION(option, str) \
  { option, OPT_MYSQL_COMPATIBILITY, \
   0, 0, 0, 0, GET_STR, OPT_ARG, 0, 0, 0, 0, 0, 0 }


/**
  System variables are automatically command-line options (few
  exceptions are documented in sys_var.h), so don't need
  to be listed here.
*/

struct my_option my_long_options[]=
{
  {"help", '?', "Display this help and exit.", 
   &opt_help, &opt_help, 0, GET_BOOL, NO_ARG, 0, 0, 0, 0,
   0, 0},
  {"allow-suspicious-udfs", 0,
   "Allows use of UDFs consisting of only one symbol xxx() "
   "without corresponding xxx_init() or xxx_deinit(). That also means "
   "that one can load any function from any library, for example exit() "
   "from libc.so",
   &opt_allow_suspicious_udfs, &opt_allow_suspicious_udfs,
   0, GET_BOOL, NO_ARG, 0, 0, 0, 0, 0, 0},
  {"ansi", 'a', "Use ANSI SQL syntax instead of MySQL syntax. This mode "
   "will also set transaction isolation level 'serializable'.", 0, 0, 0,
   GET_NO_ARG, NO_ARG, 0, 0, 0, 0, 0, 0},
  /*
    Because Sys_var_bit does not support command-line options, we need to
    explicitely add one for --autocommit
  */
  {"autocommit", 0, "Set default value for autocommit (0 or 1)",
   &opt_autocommit, &opt_autocommit, 0,
   GET_BOOL, OPT_ARG, 1, 0, 0, 0, 0, NULL},
  {"bind-address", 0, "IP address to bind to.",
   &my_bind_addr_str, &my_bind_addr_str, 0, GET_STR,
   REQUIRED_ARG, 0, 0, 0, 0, 0, 0},
  {"binlog-do-db", OPT_BINLOG_DO_DB,
   "Tells the master it should log updates for the specified database, "
   "and exclude all others not explicitly mentioned.",
   0, 0, 0, GET_STR, REQUIRED_ARG, 0, 0, 0, 0, 0, 0},
  {"binlog-ignore-db", OPT_BINLOG_IGNORE_DB,
   "Tells the master that updates to the given database should not be logged to the binary log.",
   0, 0, 0, GET_STR, REQUIRED_ARG, 0, 0, 0, 0, 0, 0},
  {"binlog-row-event-max-size", 0,
   "The maximum size of a row-based binary log event in bytes. Rows will be "
   "grouped into events smaller than this size if possible. "
   "The value has to be a multiple of 256.",
   &opt_binlog_rows_event_max_size, &opt_binlog_rows_event_max_size,
   0, GET_ULONG, REQUIRED_ARG,
   /* def_value */ 1024, /* min_value */  256, /* max_value */ ULONG_MAX, 
   /* sub_size */     0, /* block_size */ 256, 
   /* app_type */ 0
  },
#ifndef DISABLE_GRANT_OPTIONS
  {"bootstrap", OPT_BOOTSTRAP, "Used by mysql installation scripts.", 0, 0, 0,
   GET_NO_ARG, NO_ARG, 0, 0, 0, 0, 0, 0},
#endif
  {"character-set-client-handshake", 0,
   "Don't ignore client side character set value sent during handshake.",
   &opt_character_set_client_handshake,
   &opt_character_set_client_handshake,
    0, GET_BOOL, NO_ARG, 1, 0, 0, 0, 0, 0},
  {"character-set-filesystem", 0,
   "Set the filesystem character set.",
   &character_set_filesystem_name,
   &character_set_filesystem_name,
   0, GET_STR, REQUIRED_ARG, 0, 0, 0, 0, 0, 0 },
  {"character-set-server", 'C', "Set the default character set.",
   &default_character_set_name, &default_character_set_name,
   0, GET_STR, REQUIRED_ARG, 0, 0, 0, 0, 0, 0 },
  {"chroot", 'r', "Chroot mysqld daemon during startup.",
   &mysqld_chroot, &mysqld_chroot, 0, GET_STR, REQUIRED_ARG,
   0, 0, 0, 0, 0, 0},
  {"collation-server", 0, "Set the default collation.",
   &default_collation_name, &default_collation_name,
   0, GET_STR, REQUIRED_ARG, 0, 0, 0, 0, 0, 0 },
  {"console", OPT_CONSOLE, "Write error output on screen; don't remove the console window on windows.",
   &opt_console, &opt_console, 0, GET_BOOL, NO_ARG, 0, 0, 0,
   0, 0, 0},
  {"core-file", OPT_WANT_CORE, "Write core on errors.", 0, 0, 0, GET_NO_ARG,
   NO_ARG, 0, 0, 0, 0, 0, 0},
  /* default-storage-engine should have "MyISAM" as def_value. Instead
     of initializing it here it is done in init_common_variables() due
     to a compiler bug in Sun Studio compiler. */
#ifdef DBUG_OFF
  {"debug", '#', "Built in DBUG debugger. Disabled in this build.",
   &current_dbug_option, &current_dbug_option, 0, GET_STR, OPT_ARG,
   0, 0, 0, 0, 0, 0},
#endif
#ifdef HAVE_REPLICATION
  {"debug-abort-slave-event-count", 0,
   "Option used by mysql-test for debugging and testing of replication.",
   &abort_slave_event_count,  &abort_slave_event_count,
   0, GET_INT, REQUIRED_ARG, 0, 0, 0, 0, 0, 0},
#endif /* HAVE_REPLICATION */
#ifndef DBUG_OFF
  {"debug-assert-on-error", 0,
   "Do an assert in various functions if we get a fatal error",
   &my_assert_on_error, &my_assert_on_error,
   0, GET_BOOL, NO_ARG, 0, 0, 0, 0, 0, 0},
  {"debug-assert-if-crashed-table", 0,
   "Do an assert in handler::print_error() if we get a crashed table",
   &debug_assert_if_crashed_table, &debug_assert_if_crashed_table,
   0, GET_BOOL, NO_ARG, 0, 0, 0, 0, 0, 0},
#endif
#ifdef HAVE_REPLICATION
  {"debug-disconnect-slave-event-count", 0,
   "Option used by mysql-test for debugging and testing of replication.",
   &disconnect_slave_event_count, &disconnect_slave_event_count,
   0, GET_INT, REQUIRED_ARG, 0, 0, 0, 0, 0, 0},
#endif /* HAVE_REPLICATION */
  {"debug-exit-info", 'T', "Used for debugging. Use at your own risk.",
   0, 0, 0, GET_LONG, OPT_ARG, 0, 0, 0, 0, 0, 0},
  {"debug-gdb", 0,
   "Set up signals usable for debugging.",
   &opt_debugging, &opt_debugging,
   0, GET_BOOL, NO_ARG, 0, 0, 0, 0, 0, 0},
#ifdef HAVE_REPLICATION
  {"debug-max-binlog-dump-events", 0,
   "Option used by mysql-test for debugging and testing of replication.",
   &max_binlog_dump_events, &max_binlog_dump_events, 0,
   GET_INT, REQUIRED_ARG, 0, 0, 0, 0, 0, 0},
#endif /* HAVE_REPLICATION */
#ifdef SAFE_MUTEX
  {"debug-mutex-deadlock-detector", 0,
   "Enable checking of wrong mutex usage.",
   &safe_mutex_deadlock_detector,
   &safe_mutex_deadlock_detector,
   0, GET_BOOL, NO_ARG, 1, 0, 0, 0, 0, 0},
#endif
  {"debug-no-sync", 0,
   "Disables system sync calls. Only for running tests or debugging!",
   &my_disable_sync, &my_disable_sync, 0, GET_BOOL, NO_ARG, 0, 0, 0, 0, 0, 0},
#ifdef HAVE_REPLICATION
  {"debug-sporadic-binlog-dump-fail", 0,
   "Option used by mysql-test for debugging and testing of replication.",
   &opt_sporadic_binlog_dump_fail,
   &opt_sporadic_binlog_dump_fail, 0, GET_BOOL, NO_ARG, 0, 0, 0, 0, 0,
   0},
#endif /* HAVE_REPLICATION */
  {"default-storage-engine", 0, "The default storage engine for new tables",
   &default_storage_engine, 0, 0, GET_STR, REQUIRED_ARG,
   0, 0, 0, 0, 0, 0 },
  {"default-time-zone", 0, "Set the default time zone.",
   &default_tz_name, &default_tz_name,
   0, GET_STR, REQUIRED_ARG, 0, 0, 0, 0, 0, 0 },
#if defined(ENABLED_DEBUG_SYNC)
  {"debug-sync-timeout", OPT_DEBUG_SYNC_TIMEOUT,
   "Enable the debug sync facility "
   "and optionally specify a default wait timeout in seconds. "
   "A zero value keeps the facility disabled.",
   &opt_debug_sync_timeout, 0,
   0, GET_UINT, OPT_ARG, 0, 0, UINT_MAX, 0, 0, 0},
#endif /* defined(ENABLED_DEBUG_SYNC) */
#ifdef HAVE_OPENSSL
  {"des-key-file", 0,
   "Load keys for des_encrypt() and des_encrypt from given file.",
   &des_key_file, &des_key_file, 0, GET_STR, REQUIRED_ARG,
   0, 0, 0, 0, 0, 0},
#endif /* HAVE_OPENSSL */
#ifdef HAVE_STACKTRACE
  {"stack-trace", 0 , "Print a symbolic stack trace on failure",
   &opt_stack_trace, &opt_stack_trace, 0, GET_BOOL, NO_ARG, 1, 0, 0, 0, 0, 0},
#endif /* HAVE_STACKTRACE */
  {"external-locking", 0, "Use system (external) locking (disabled by "
   "default).  With this option enabled you can run myisamchk to test "
   "(not repair) tables while the MySQL server is running. Disable with "
   "--skip-external-locking.", &opt_external_locking, &opt_external_locking,
   0, GET_BOOL, NO_ARG, 0, 0, 0, 0, 0, 0},
  /* We must always support the next option to make scripts like mysqltest
     easier to do */
  {"gdb", 0,
   "Set up signals usable for debugging. Deprecated, use --debug-gdb instead.",
   &opt_debugging, &opt_debugging,
   0, GET_BOOL, NO_ARG, 0, 0, 0, 0, 0, 0},
#ifdef HAVE_LARGE_PAGE_OPTION
  {"super-large-pages", 0, "Enable support for super large pages.",
   &opt_super_large_pages, &opt_super_large_pages, 0,
   GET_BOOL, OPT_ARG, 0, 0, 1, 0, 1, 0},
#endif
  {"language", 'L',
   "Client error messages in given language. May be given as a full path. "
   "Deprecated. Use --lc-messages-dir instead.",
   0, 0, 0,
   GET_STR, REQUIRED_ARG, 0, 0, 0, 0, 0, 0},
  {"lc-messages", 0,
   "Set the language used for the error messages.",
   &lc_messages, &lc_messages, 0, GET_STR, REQUIRED_ARG,
   0, 0, 0, 0, 0, 0 },
  {"lc-time-names", 0,
   "Set the language used for the month names and the days of the week.",
   &lc_time_names_name, &lc_time_names_name,
   0, GET_STR, REQUIRED_ARG, 0, 0, 0, 0, 0, 0 },
  {"log-basename", OPT_LOG_BASENAME,
   "Basename for all log files and the .pid file. This sets all log file "
   "names at once (in 'datadir') and is normally the only option you need "
   "for specifying log files. Sets names for --log-bin, --log-bin-index, "
   "--relay-log, --relay-log-index, --general-log-file, "
   "--log-slow-query-log-file, --log-error-file, and --pid-file",
   &opt_log_basename, &opt_log_basename, 0, GET_STR, REQUIRED_ARG,
   0, 0, 0, 0, 0, 0},
  {"log-bin", OPT_BIN_LOG,
   "Log update queries in binary format. Optional argument should be name for "
   "binary log. If not given "
   "'datadir'/'log-basename'-bin or 'datadir'/mysql-bin will be used (the later if "
   "--log-basename is not specified). We strongly recommend to use either "
   "--log-basename or specify a filename to ensure that replication doesn't "
   "stop if the real hostname of the computer changes.",
   &opt_bin_logname, &opt_bin_logname, 0, GET_STR,
   OPT_ARG, 0, 0, 0, 0, 0, 0},
  {"log-bin-index", 0,
   "File that holds the names for last binary log files.",
   &opt_binlog_index_name, &opt_binlog_index_name, 0, GET_STR,
   REQUIRED_ARG, 0, 0, 0, 0, 0, 0},
  {"log-isam", OPT_ISAM_LOG, "Log all MyISAM changes to file.",
   &myisam_log_filename, &myisam_log_filename, 0, GET_STR,
   OPT_ARG, 0, 0, 0, 0, 0, 0},
  {"log-short-format", 0,
   "Don't log extra information to update and slow-query logs.",
   &opt_short_log_format, &opt_short_log_format,
   0, GET_BOOL, NO_ARG, 0, 0, 0, 0, 0, 0},
  {"log-slow-admin-statements", 0,
   "Log slow OPTIMIZE, ANALYZE, ALTER and other administrative statements to "
   "the slow log if it is open.", &opt_log_slow_admin_statements,
   &opt_log_slow_admin_statements, 0, GET_BOOL, NO_ARG, 0, 0, 0, 0, 0, 0},
 {"log-slow-slave-statements", 0,
  "Log slow statements executed by slave thread to the slow log if it is open.",
  &opt_log_slow_slave_statements, &opt_log_slow_slave_statements,
  0, GET_BOOL, NO_ARG, 0, 0, 0, 0, 0, 0},
  {"log-tc", 0,
   "Path to transaction coordinator log (used for transactions that affect "
   "more than one storage engine, when binary log is disabled).",
   &opt_tc_log_file, &opt_tc_log_file, 0, GET_STR,
   REQUIRED_ARG, 0, 0, 0, 0, 0, 0},
#ifdef HAVE_MMAP
  {"log-tc-size", 0, "Size of transaction coordinator log.",
   &opt_tc_log_size, &opt_tc_log_size, 0, GET_ULONG,
   REQUIRED_ARG, TC_LOG_MIN_SIZE, TC_LOG_MIN_SIZE, (ulonglong) ULONG_MAX, 0,
   TC_LOG_PAGE_SIZE, 0},
#endif
  {"master-info-file", 0,
   "The location and name of the file that remembers the master and where "
   "the I/O replication thread is in the master's binlogs. Defaults to "
   "master.info",
   &master_info_file, &master_info_file, 0, GET_STR,
   REQUIRED_ARG, 0, 0, 0, 0, 0, 0},
  {"master-retry-count", 0,
   "The number of tries the slave will make to connect to the master before giving up.",
   &master_retry_count, &master_retry_count, 0, GET_ULONG,
   REQUIRED_ARG, 3600*24, 0, 0, 0, 0, 0},
#ifdef HAVE_REPLICATION
  {"init-rpl-role", 0, "Set the replication role.",
   &rpl_status, &rpl_status, &rpl_role_typelib,
   GET_ENUM, REQUIRED_ARG, 0, 0, 0, 0, 0, 0},
#endif /* HAVE_REPLICATION */
  {"memlock", 0, "Lock mysqld in memory.", &locked_in_memory,
   &locked_in_memory, 0, GET_BOOL, NO_ARG, 0, 0, 0, 0, 0, 0},
  {"old-style-user-limits", 0,
   "Enable old-style user limits (before 5.0.3, user resources were counted "
   "per each user+host vs. per account).",
   &opt_old_style_user_limits, &opt_old_style_user_limits,
   0, GET_BOOL, NO_ARG, 0, 0, 0, 0, 0, 0},
  {"port-open-timeout", 0,
   "Maximum time in seconds to wait for the port to become free. "
   "(Default: No wait).", &mysqld_port_timeout, &mysqld_port_timeout, 0,
   GET_UINT, REQUIRED_ARG, 0, 0, 0, 0, 0, 0},
  {"replicate-do-db", OPT_REPLICATE_DO_DB,
   "Tells the slave thread to restrict replication to the specified database. "
   "To specify more than one database, use the directive multiple times, "
   "once for each database. Note that this will only work if you do not use "
   "cross-database queries such as UPDATE some_db.some_table SET foo='bar' "
   "while having selected a different or no database. If you need cross "
   "database updates to work, make sure you have 3.23.28 or later, and use "
   "replicate-wild-do-table=db_name.%.",
   0, 0, 0, GET_STR | GET_ASK_ADDR, REQUIRED_ARG, 0, 0, 0, 0, 0, 0},
  {"replicate-do-table", OPT_REPLICATE_DO_TABLE,
   "Tells the slave thread to restrict replication to the specified table. "
   "To specify more than one table, use the directive multiple times, once "
   "for each table. This will work for cross-database updates, in contrast "
   "to replicate-do-db.", 0, 0, 0, GET_STR | GET_ASK_ADDR, REQUIRED_ARG, 0, 0, 0, 0, 0, 0},
  {"replicate-ignore-db", OPT_REPLICATE_IGNORE_DB,
   "Tells the slave thread to not replicate to the specified database. To "
   "specify more than one database to ignore, use the directive multiple "
   "times, once for each database. This option will not work if you use "
   "cross database updates. If you need cross database updates to work, "
   "make sure you have 3.23.28 or later, and use replicate-wild-ignore-"
   "table=db_name.%. ", 0, 0, 0, GET_STR | GET_ASK_ADDR, REQUIRED_ARG, 0, 0, 0, 0, 0, 0},
  {"replicate-ignore-table", OPT_REPLICATE_IGNORE_TABLE,
   "Tells the slave thread to not replicate to the specified table. To specify "
   "more than one table to ignore, use the directive multiple times, once for "
   "each table. This will work for cross-database updates, in contrast to "
   "replicate-ignore-db.", 0, 0, 0, GET_STR | GET_ASK_ADDR, REQUIRED_ARG, 0, 0, 0, 0, 0, 0},
  {"replicate-rewrite-db", OPT_REPLICATE_REWRITE_DB,
   "Updates to a database with a different name than the original. Example: "
   "replicate-rewrite-db=master_db_name->slave_db_name.",
   0, 0, 0, GET_STR | GET_ASK_ADDR, REQUIRED_ARG, 0, 0, 0, 0, 0, 0},
#ifdef HAVE_REPLICATION
  {"replicate-same-server-id", 0,
   "In replication, if set to 1, do not skip events having our server id. "
   "Default value is 0 (to break infinite loops in circular replication). "
   "Can't be set to 1 if --log-slave-updates is used.",
   &replicate_same_server_id, &replicate_same_server_id,
   0, GET_BOOL, NO_ARG, 0, 0, 0, 0, 0, 0},
#endif
  {"replicate-wild-do-table", OPT_REPLICATE_WILD_DO_TABLE,
   "Tells the slave thread to restrict replication to the tables that match "
   "the specified wildcard pattern. To specify more than one table, use the "
   "directive multiple times, once for each table. This will work for cross-"
   "database updates. Example: replicate-wild-do-table=foo%.bar% will "
   "replicate only updates to tables in all databases that start with foo "
   "and whose table names start with bar.",
   0, 0, 0, GET_STR | GET_ASK_ADDR, REQUIRED_ARG, 0, 0, 0, 0, 0, 0},
  {"replicate-wild-ignore-table", OPT_REPLICATE_WILD_IGNORE_TABLE,
   "Tells the slave thread to not replicate to the tables that match the "
   "given wildcard pattern. To specify more than one table to ignore, use "
   "the directive multiple times, once for each table. This will work for "
   "cross-database updates. Example: replicate-wild-ignore-table=foo%.bar% "
   "will not do updates to tables in databases that start with foo and whose "
   "table names start with bar.",
   0, 0, 0, GET_STR | GET_ASK_ADDR, REQUIRED_ARG, 0, 0, 0, 0, 0, 0},
  {"safe-mode", OPT_SAFE, "Skip some optimize stages (for testing). Deprecated.",
   0, 0, 0, GET_NO_ARG, NO_ARG, 0, 0, 0, 0, 0, 0},
  {"safe-user-create", 0,
   "Don't allow new user creation by the user who has no write privileges to the mysql.user table.",
   &opt_safe_user_create, &opt_safe_user_create, 0, GET_BOOL,
   NO_ARG, 0, 0, 0, 0, 0, 0},
  {"show-slave-auth-info", 0,
   "Show user and password in SHOW SLAVE HOSTS on this master.",
   &opt_show_slave_auth_info, &opt_show_slave_auth_info, 0,
   GET_BOOL, NO_ARG, 0, 0, 0, 0, 0, 0},
  {"skip-bdb", OPT_DEPRECATED_OPTION,
   "Deprecated option; Exist only for compatiblity with old my.cnf files",
   0, 0, 0, GET_NO_ARG, NO_ARG, 0, 0, 0, 0, 0, 0},
#ifndef DISABLE_GRANT_OPTIONS
  {"skip-grant-tables", 0,
   "Start without grant tables. This gives all users FULL ACCESS to all tables.",
   &opt_noacl, &opt_noacl, 0, GET_BOOL, NO_ARG, 0, 0, 0, 0, 0,
   0},
#endif
  {"skip-host-cache", OPT_SKIP_HOST_CACHE, "Don't cache host names.", 0, 0, 0,
   GET_NO_ARG, NO_ARG, 0, 0, 0, 0, 0, 0},
  {"skip-slave-start", 0,
   "If set, slave is not autostarted.", &opt_skip_slave_start,
   &opt_skip_slave_start, 0, GET_BOOL, NO_ARG, 0, 0, 0, 0, 0, 0},
#if defined(_WIN32) && !defined(EMBEDDED_LIBRARY)
  {"slow-start-timeout", 0,
   "Maximum number of milliseconds that the service control manager should wait "
   "before trying to kill the windows service during startup"
   "(Default: 15000).", &slow_start_timeout, &slow_start_timeout, 0,
   GET_ULONG, REQUIRED_ARG, 15000, 0, 0, 0, 0, 0},
#endif
#ifdef HAVE_OPENSSL
  {"ssl", 0,
   "Enable SSL for connection (automatically enabled if an ssl option is used).",
   &opt_use_ssl, &opt_use_ssl, 0, GET_BOOL, OPT_ARG, 0, 0, 0,
   0, 0, 0},
#endif
#ifdef __WIN__
  {"standalone", 0,
  "Dummy option to start as a standalone program (NT).", 0, 0, 0, GET_NO_ARG,
   NO_ARG, 0, 0, 0, 0, 0, 0},
#endif
  {"symbolic-links", 's', "Enable symbolic link support.",
   &my_use_symdir, &my_use_symdir, 0, GET_BOOL, NO_ARG,
   /*
     The system call realpath() produces warnings under valgrind and
     purify. These are not suppressed: instead we disable symlinks
     option if compiled with valgrind support.
     Also disable by default on Windows, due to high overhead for checking .sym 
     files.
   */
   IF_VALGRIND(0,IF_WIN(0,1)), 0, 0, 0, 0, 0},
  {"sysdate-is-now", 0,
   "Non-default option to alias SYSDATE() to NOW() to make it safe-replicable. "
   "Since 5.0, SYSDATE() returns a `dynamic' value different for different "
   "invocations, even within the same statement.",
   &global_system_variables.sysdate_is_now,
   0, 0, GET_BOOL, NO_ARG, 0, 0, 1, 0, 1, 0},
  {"tc-heuristic-recover", 0,
   "Decision to use in heuristic recover process. Possible values are COMMIT "
   "or ROLLBACK.", &tc_heuristic_recover, &tc_heuristic_recover,
   &tc_heuristic_recover_typelib, GET_ENUM, REQUIRED_ARG, 0, 0, 0, 0, 0, 0},
  {"temp-pool", 0,
#if (ENABLE_TEMP_POOL)
   "Using this option will cause most temporary files created to use a small "
   "set of names, rather than a unique name for each new file.",
#else
   "This option is ignored on this OS.",
#endif
   &use_temp_pool, &use_temp_pool, 0, GET_BOOL, NO_ARG, 1,
   0, 0, 0, 0, 0},
  {"transaction-isolation", 0,
   "Default transaction isolation level.",
   &global_system_variables.tx_isolation,
   &global_system_variables.tx_isolation, &tx_isolation_typelib,
   GET_ENUM, REQUIRED_ARG, ISO_REPEATABLE_READ, 0, 0, 0, 0, 0},
  {"transaction-read-only", 0,
   "Default transaction access mode. "
   "True if transactions are read-only.",
   &global_system_variables.tx_read_only,
   &global_system_variables.tx_read_only, 0,
   GET_BOOL, OPT_ARG, 0, 0, 0, 0, 0, 0},
  {"user", 'u', "Run mysqld daemon as user.", 0, 0, 0, GET_STR, REQUIRED_ARG,
   0, 0, 0, 0, 0, 0},
  {"verbose", 'v', "Used with --help option for detailed help.",
   &opt_verbose, &opt_verbose, 0, GET_BOOL, NO_ARG, 0, 0, 0, 0, 0, 0},
  {"version", 'V', "Output version information and exit.", 0, 0, 0, GET_NO_ARG,
   NO_ARG, 0, 0, 0, 0, 0, 0},
  {"plugin-load", OPT_PLUGIN_LOAD,
   "Semicolon-separated list of plugins to load, where each plugin is "
   "specified as ether a plugin_name=library_file pair or only a library_file. "
   "If the latter case, all plugins from a given library_file will be loaded.",
   0, 0, 0,
   GET_STR, REQUIRED_ARG, 0, 0, 0, 0, 0, 0},
  {"plugin-load-add", OPT_PLUGIN_LOAD_ADD,
   "Optional semicolon-separated list of plugins to load. This option adds "
   "to the list specified by --plugin-load in an incremental way. "
   "It can be specified many times, adding more plugins every time.",
   0, 0, 0,
    GET_STR, REQUIRED_ARG, 0, 0, 0, 0, 0, 0},
  {"table_cache", 0, "Deprecated; use --table-open-cache instead.",
   &tc_size, &tc_size, 0, GET_ULONG,
   REQUIRED_ARG, TABLE_OPEN_CACHE_DEFAULT, 1, 512*1024L, 0, 1, 0},

  /* The following options exist in 5.6 but not in 10.0 */
  MYSQL_TO_BE_IMPLEMENTED_OPTION("default-tmp-storage-engine"),
  MYSQL_COMPATIBILITY_OPTION("log-raw"),
  MYSQL_COMPATIBILITY_OPTION("log-bin-use-v1-row-events"),
  MYSQL_TO_BE_IMPLEMENTED_OPTION("default-authentication-plugin"),
  MYSQL_COMPATIBILITY_OPTION("binlog-max-flush-queue-time"),
  MYSQL_TO_BE_IMPLEMENTED_OPTION("binlog-row-image"),
  MYSQL_TO_BE_IMPLEMENTED_OPTION("explicit-defaults-for-timestamp"),
  MYSQL_COMPATIBILITY_OPTION("master-info-repository"),
  MYSQL_COMPATIBILITY_OPTION("relay-log-info-repository"),
  MYSQL_SUGGEST_ANALOG_OPTION("binlog-rows-query-log-events", "--binlog-annotate-row-events"),
  MYSQL_COMPATIBILITY_OPTION("binlog-order-commits"),
  MYSQL_TO_BE_IMPLEMENTED_OPTION("log-throttle-queries-not-using-indexes"),
  MYSQL_TO_BE_IMPLEMENTED_OPTION("end-markers-in-json"),
  MYSQL_TO_BE_IMPLEMENTED_OPTION("optimizer-trace"),              // OPTIMIZER_TRACE
  MYSQL_TO_BE_IMPLEMENTED_OPTION("optimizer-trace-features"),     // OPTIMIZER_TRACE
  MYSQL_TO_BE_IMPLEMENTED_OPTION("optimizer-trace-offset"),       // OPTIMIZER_TRACE
  MYSQL_TO_BE_IMPLEMENTED_OPTION("optimizer-trace-limit"),        // OPTIMIZER_TRACE
  MYSQL_TO_BE_IMPLEMENTED_OPTION("optimizer-trace-max-mem-size"), // OPTIMIZER_TRACE
  MYSQL_TO_BE_IMPLEMENTED_OPTION("eq-range-index-dive-limit"),
  MYSQL_COMPATIBILITY_OPTION("server-id-bits"),
  MYSQL_TO_BE_IMPLEMENTED_OPTION("slave-rows-search-algorithms"), // HAVE_REPLICATION
  MYSQL_COMPATIBILITY_OPTION("table-open-cache-instances"),
  MYSQL_TO_BE_IMPLEMENTED_OPTION("slave-allow-batching"),         // HAVE_REPLICATION
  MYSQL_COMPATIBILITY_OPTION("slave-checkpoint-period"),      // HAVE_REPLICATION
  MYSQL_COMPATIBILITY_OPTION("slave-checkpoint-group"),       // HAVE_REPLICATION
  MYSQL_SUGGEST_ANALOG_OPTION("slave-parallel-workers", "--slave-parallel-threads"),       // HAVE_REPLICATION
  MYSQL_SUGGEST_ANALOG_OPTION("slave-pending-jobs-size-max", "--slave-parallel-max-queued"),  // HAVE_REPLICATION
  MYSQL_TO_BE_IMPLEMENTED_OPTION("disconnect-on-expired-password"),
  MYSQL_TO_BE_IMPLEMENTED_OPTION("sha256-password-private-key-path"), // HAVE_OPENSSL && !HAVE_YASSL
  MYSQL_TO_BE_IMPLEMENTED_OPTION("sha256-password-public-key-path"),  // HAVE_OPENSSL && !HAVE_YASSL

  /* The following options exist in 5.5 and 5.6 but not in 10.0 */
  MYSQL_SUGGEST_ANALOG_OPTION("abort-slave-event-count", "--debug-abort-slave-event-count"),
  MYSQL_SUGGEST_ANALOG_OPTION("disconnect-slave-event-count", "--debug-disconnect-slave-event-count"),
  MYSQL_SUGGEST_ANALOG_OPTION("exit-info", "--debug-exit-info"),
  MYSQL_SUGGEST_ANALOG_OPTION("max-binlog-dump-events", "--debug-max-binlog-dump-events"),
  MYSQL_SUGGEST_ANALOG_OPTION("sporadic-binlog-dump-fail", "--debug-sporadic-binlog-dump-fail"),
  MYSQL_COMPATIBILITY_OPTION("new"),

  /* The following options were added after 5.6.10 */
  MYSQL_TO_BE_IMPLEMENTED_OPTION("rpl-stop-slave-timeout"),
  MYSQL_TO_BE_IMPLEMENTED_OPTION("validate-user-plugins") // NO_EMBEDDED_ACCESS_CHECKS
};

static int show_queries(THD *thd, SHOW_VAR *var, char *buff)
{
  var->type= SHOW_LONGLONG;
  var->value= (char *)&thd->query_id;
  return 0;
}


static int show_net_compression(THD *thd, SHOW_VAR *var, char *buff)
{
  var->type= SHOW_MY_BOOL;
  var->value= (char *)&thd->net.compress;
  return 0;
}

static int show_starttime(THD *thd, SHOW_VAR *var, char *buff)
{
  var->type= SHOW_LONG;
  var->value= buff;
  *((long *)buff)= (long) (thd->query_start() - server_start_time);
  return 0;
}

#ifdef ENABLED_PROFILING
static int show_flushstatustime(THD *thd, SHOW_VAR *var, char *buff)
{
  var->type= SHOW_LONG;
  var->value= buff;
  *((long *)buff)= (long) (thd->query_start() - flush_status_time);
  return 0;
}
#endif

#ifdef HAVE_REPLICATION
static int show_rpl_status(THD *thd, SHOW_VAR *var, char *buff)
{
  var->type= SHOW_CHAR;
  var->value= const_cast<char*>(rpl_status_type[(int)rpl_status]);
  return 0;
}

static int show_slave_running(THD *thd, SHOW_VAR *var, char *buff)
{
  Master_info *mi= NULL;
  bool tmp;
  LINT_INIT(tmp);

  var->type= SHOW_MY_BOOL;
  var->value= buff;
  mysql_mutex_lock(&LOCK_active_mi);
  if (master_info_index) 
  {
    mi= master_info_index->
      get_master_info(&thd->variables.default_master_connection,
                      Sql_condition::WARN_LEVEL_NOTE);
    if (mi)
      tmp= (my_bool) (mi->slave_running == MYSQL_SLAVE_RUN_READING &&
                      mi->rli.slave_running != MYSQL_SLAVE_NOT_RUN);
  }
  mysql_mutex_unlock(&LOCK_active_mi);
  if (mi)
    *((my_bool *)buff)= tmp;
  else
    var->type= SHOW_UNDEF;
  return 0;
}


/* How many slaves are connected to this master */

static int show_slaves_connected(THD *thd, SHOW_VAR *var, char *buff)
{

  var->type= SHOW_LONGLONG;
  var->value= buff;
  mysql_mutex_lock(&LOCK_slave_list);

  *((longlong *)buff)= slave_list.records;

  mysql_mutex_unlock(&LOCK_slave_list);
  return 0;
}


/* How many masters this slave is connected to */


static int show_slaves_running(THD *thd, SHOW_VAR *var, char *buff)
{
  var->type= SHOW_LONGLONG;
  var->value= buff;
  mysql_mutex_lock(&LOCK_active_mi);

  if (master_info_index)
    *((longlong *)buff)= master_info_index->any_slave_sql_running();
  else
    *((longlong *)buff)= 0;

  mysql_mutex_unlock(&LOCK_active_mi);
  return 0;
}


static int show_slave_received_heartbeats(THD *thd, SHOW_VAR *var, char *buff)
{
  Master_info *mi= NULL;
  longlong tmp;
  LINT_INIT(tmp);

  var->type= SHOW_LONGLONG;
  var->value= buff;
  mysql_mutex_lock(&LOCK_active_mi);
  if (master_info_index) 
  {
    mi= master_info_index->
      get_master_info(&thd->variables.default_master_connection,
                      Sql_condition::WARN_LEVEL_NOTE);
    if (mi)
      tmp= mi->received_heartbeats;
  }
  mysql_mutex_unlock(&LOCK_active_mi);
  if (mi)
    *((longlong *)buff)= tmp;
  else
    var->type= SHOW_UNDEF;
  return 0;
}


static int show_heartbeat_period(THD *thd, SHOW_VAR *var, char *buff)
{
  Master_info *mi= NULL;
  float tmp;
  LINT_INIT(tmp);

  var->type= SHOW_CHAR;
  var->value= buff;
  mysql_mutex_lock(&LOCK_active_mi);
  if (master_info_index) 
  {
    mi= master_info_index->
      get_master_info(&thd->variables.default_master_connection,
                    Sql_condition::WARN_LEVEL_NOTE);
    if (mi)
      tmp= mi->heartbeat_period;
  }
  mysql_mutex_unlock(&LOCK_active_mi);
  if (mi)
    sprintf(buff, "%.3f", tmp);
  else
    var->type= SHOW_UNDEF;
  return 0;
}


#endif /* HAVE_REPLICATION */

static int show_open_tables(THD *thd, SHOW_VAR *var, char *buff)
{
  var->type= SHOW_LONG;
  var->value= buff;
  *((long *) buff)= (long) tc_records();
  return 0;
}

static int show_prepared_stmt_count(THD *thd, SHOW_VAR *var, char *buff)
{
  var->type= SHOW_LONG;
  var->value= buff;
  mysql_mutex_lock(&LOCK_prepared_stmt_count);
  *((long *)buff)= (long)prepared_stmt_count;
  mysql_mutex_unlock(&LOCK_prepared_stmt_count);
  return 0;
}

static int show_table_definitions(THD *thd, SHOW_VAR *var, char *buff)
{
  var->type= SHOW_LONG;
  var->value= buff;
  *((long *) buff)= (long) tdc_records();
  return 0;
}


static int show_flush_commands(THD *thd, SHOW_VAR *var, char *buff)
{
  var->type= SHOW_LONG;
  var->value= buff;
  *((long *) buff)= (long) tdc_refresh_version();
  return 0;
}


#if defined(HAVE_OPENSSL) && !defined(EMBEDDED_LIBRARY)
/* Functions relying on CTX */
static int show_ssl_ctx_sess_accept(THD *thd, SHOW_VAR *var, char *buff)
{
  var->type= SHOW_LONG;
  var->value= buff;
  *((long *)buff)= (!ssl_acceptor_fd ? 0 :
                     SSL_CTX_sess_accept(ssl_acceptor_fd->ssl_context));
  return 0;
}

static int show_ssl_ctx_sess_accept_good(THD *thd, SHOW_VAR *var, char *buff)
{
  var->type= SHOW_LONG;
  var->value= buff;
  *((long *)buff)= (!ssl_acceptor_fd ? 0 :
                     SSL_CTX_sess_accept_good(ssl_acceptor_fd->ssl_context));
  return 0;
}

static int show_ssl_ctx_sess_connect_good(THD *thd, SHOW_VAR *var, char *buff)
{
  var->type= SHOW_LONG;
  var->value= buff;
  *((long *)buff)= (!ssl_acceptor_fd ? 0 :
                     SSL_CTX_sess_connect_good(ssl_acceptor_fd->ssl_context));
  return 0;
}

static int show_ssl_ctx_sess_accept_renegotiate(THD *thd, SHOW_VAR *var, char *buff)
{
  var->type= SHOW_LONG;
  var->value= buff;
  *((long *)buff)= (!ssl_acceptor_fd ? 0 :
                     SSL_CTX_sess_accept_renegotiate(ssl_acceptor_fd->ssl_context));
  return 0;
}

static int show_ssl_ctx_sess_connect_renegotiate(THD *thd, SHOW_VAR *var, char *buff)
{
  var->type= SHOW_LONG;
  var->value= buff;
  *((long *)buff)= (!ssl_acceptor_fd ? 0 :
                     SSL_CTX_sess_connect_renegotiate(ssl_acceptor_fd->ssl_context));
  return 0;
}

static int show_ssl_ctx_sess_cb_hits(THD *thd, SHOW_VAR *var, char *buff)
{
  var->type= SHOW_LONG;
  var->value= buff;
  *((long *)buff)= (!ssl_acceptor_fd ? 0 :
                     SSL_CTX_sess_cb_hits(ssl_acceptor_fd->ssl_context));
  return 0;
}

static int show_ssl_ctx_sess_hits(THD *thd, SHOW_VAR *var, char *buff)
{
  var->type= SHOW_LONG;
  var->value= buff;
  *((long *)buff)= (!ssl_acceptor_fd ? 0 :
                     SSL_CTX_sess_hits(ssl_acceptor_fd->ssl_context));
  return 0;
}

static int show_ssl_ctx_sess_cache_full(THD *thd, SHOW_VAR *var, char *buff)
{
  var->type= SHOW_LONG;
  var->value= buff;
  *((long *)buff)= (!ssl_acceptor_fd ? 0 :
                     SSL_CTX_sess_cache_full(ssl_acceptor_fd->ssl_context));
  return 0;
}

static int show_ssl_ctx_sess_misses(THD *thd, SHOW_VAR *var, char *buff)
{
  var->type= SHOW_LONG;
  var->value= buff;
  *((long *)buff)= (!ssl_acceptor_fd ? 0 :
                     SSL_CTX_sess_misses(ssl_acceptor_fd->ssl_context));
  return 0;
}

static int show_ssl_ctx_sess_timeouts(THD *thd, SHOW_VAR *var, char *buff)
{
  var->type= SHOW_LONG;
  var->value= buff;
  *((long *)buff)= (!ssl_acceptor_fd ? 0 :
                     SSL_CTX_sess_timeouts(ssl_acceptor_fd->ssl_context));
  return 0;
}

static int show_ssl_ctx_sess_number(THD *thd, SHOW_VAR *var, char *buff)
{
  var->type= SHOW_LONG;
  var->value= buff;
  *((long *)buff)= (!ssl_acceptor_fd ? 0 :
                     SSL_CTX_sess_number(ssl_acceptor_fd->ssl_context));
  return 0;
}

static int show_ssl_ctx_sess_connect(THD *thd, SHOW_VAR *var, char *buff)
{
  var->type= SHOW_LONG;
  var->value= buff;
  *((long *)buff)= (!ssl_acceptor_fd ? 0 :
                     SSL_CTX_sess_connect(ssl_acceptor_fd->ssl_context));
  return 0;
}

static int show_ssl_ctx_sess_get_cache_size(THD *thd, SHOW_VAR *var, char *buff)
{
  var->type= SHOW_LONG;
  var->value= buff;
  *((long *)buff)= (!ssl_acceptor_fd ? 0 :
                     SSL_CTX_sess_get_cache_size(ssl_acceptor_fd->ssl_context));
  return 0;
}

static int show_ssl_ctx_get_verify_mode(THD *thd, SHOW_VAR *var, char *buff)
{
  var->type= SHOW_LONG;
  var->value= buff;
  *((long *)buff)= (!ssl_acceptor_fd ? 0 :
                     SSL_CTX_get_verify_mode(ssl_acceptor_fd->ssl_context));
  return 0;
}

static int show_ssl_ctx_get_verify_depth(THD *thd, SHOW_VAR *var, char *buff)
{
  var->type= SHOW_LONG;
  var->value= buff;
  *((long *)buff)= (!ssl_acceptor_fd ? 0 :
                     SSL_CTX_get_verify_depth(ssl_acceptor_fd->ssl_context));
  return 0;
}

static int show_ssl_ctx_get_session_cache_mode(THD *thd, SHOW_VAR *var, char *buff)
{
  var->type= SHOW_CHAR;
  if (!ssl_acceptor_fd)
    var->value= const_cast<char*>("NONE");
  else
    switch (SSL_CTX_get_session_cache_mode(ssl_acceptor_fd->ssl_context))
    {
    case SSL_SESS_CACHE_OFF:
      var->value= const_cast<char*>("OFF"); break;
    case SSL_SESS_CACHE_CLIENT:
      var->value= const_cast<char*>("CLIENT"); break;
    case SSL_SESS_CACHE_SERVER:
      var->value= const_cast<char*>("SERVER"); break;
    case SSL_SESS_CACHE_BOTH:
      var->value= const_cast<char*>("BOTH"); break;
    case SSL_SESS_CACHE_NO_AUTO_CLEAR:
      var->value= const_cast<char*>("NO_AUTO_CLEAR"); break;
    case SSL_SESS_CACHE_NO_INTERNAL_LOOKUP:
      var->value= const_cast<char*>("NO_INTERNAL_LOOKUP"); break;
    default:
      var->value= const_cast<char*>("Unknown"); break;
    }
  return 0;
}

/*
   Functions relying on SSL
   Note: In the show_ssl_* functions, we need to check if we have a
         valid vio-object since this isn't always true, specifically
         when session_status or global_status is requested from
         inside an Event.
 */
static int show_ssl_get_version(THD *thd, SHOW_VAR *var, char *buff)
{
  var->type= SHOW_CHAR;
  if( thd->vio_ok() && thd->net.vio->ssl_arg )
    var->value= const_cast<char*>(SSL_get_version((SSL*) thd->net.vio->ssl_arg));
  else
    var->value= (char *)"";
  return 0;
}

static int show_ssl_session_reused(THD *thd, SHOW_VAR *var, char *buff)
{
  var->type= SHOW_LONG;
  var->value= buff;
  if( thd->vio_ok() && thd->net.vio->ssl_arg )
    *((long *)buff)= (long)SSL_session_reused((SSL*) thd->net.vio->ssl_arg);
  else
    *((long *)buff)= 0;
  return 0;
}

static int show_ssl_get_default_timeout(THD *thd, SHOW_VAR *var, char *buff)
{
  var->type= SHOW_LONG;
  var->value= buff;
  if( thd->vio_ok() && thd->net.vio->ssl_arg )
    *((long *)buff)= (long)SSL_get_default_timeout((SSL*)thd->net.vio->ssl_arg);
  else
    *((long *)buff)= 0;
  return 0;
}

static int show_ssl_get_verify_mode(THD *thd, SHOW_VAR *var, char *buff)
{
  var->type= SHOW_LONG;
  var->value= buff;
  if( thd->net.vio && thd->net.vio->ssl_arg )
    *((long *)buff)= (long)SSL_get_verify_mode((SSL*)thd->net.vio->ssl_arg);
  else
    *((long *)buff)= 0;
  return 0;
}

static int show_ssl_get_verify_depth(THD *thd, SHOW_VAR *var, char *buff)
{
  var->type= SHOW_LONG;
  var->value= buff;
  if( thd->vio_ok() && thd->net.vio->ssl_arg )
    *((long *)buff)= (long)SSL_get_verify_depth((SSL*)thd->net.vio->ssl_arg);
  else
    *((long *)buff)= 0;
  return 0;
}

static int show_ssl_get_cipher(THD *thd, SHOW_VAR *var, char *buff)
{
  var->type= SHOW_CHAR;
  if( thd->vio_ok() && thd->net.vio->ssl_arg )
    var->value= const_cast<char*>(SSL_get_cipher((SSL*) thd->net.vio->ssl_arg));
  else
    var->value= (char *)"";
  return 0;
}

static int show_ssl_get_cipher_list(THD *thd, SHOW_VAR *var, char *buff)
{
  var->type= SHOW_CHAR;
  var->value= buff;
  if (thd->vio_ok() && thd->net.vio->ssl_arg)
  {
    int i;
    const char *p;
    char *end= buff + SHOW_VAR_FUNC_BUFF_SIZE;
    for (i=0; (p= SSL_get_cipher_list((SSL*) thd->net.vio->ssl_arg,i)) &&
               buff < end; i++)
    {
      buff= strnmov(buff, p, end-buff-1);
      *buff++= ':';
    }
    if (i)
      buff--;
  }
  *buff=0;
  return 0;
}


#ifdef HAVE_YASSL

static char *
my_asn1_time_to_string(ASN1_TIME *time, char *buf, size_t len)
{
  return yaSSL_ASN1_TIME_to_string(time, buf, len);
}

#else /* openssl */

static char *
my_asn1_time_to_string(ASN1_TIME *time, char *buf, size_t len)
{
  int n_read;
  char *res= NULL;
  BIO *bio= BIO_new(BIO_s_mem());

  if (bio == NULL)
    return NULL;

  if (!ASN1_TIME_print(bio, time))
    goto end;

  n_read= BIO_read(bio, buf, (int) (len - 1));

  if (n_read > 0)
  {
    buf[n_read]= 0;
    res= buf;
  }

end:
  BIO_free(bio);
  return res;
}

#endif


/**
  Handler function for the 'ssl_get_server_not_before' variable

  @param      thd  the mysql thread structure
  @param      var  the data for the variable
  @param[out] buf  the string to put the value of the variable into

  @return          status
  @retval     0    success
*/

static int
show_ssl_get_server_not_before(THD *thd, SHOW_VAR *var, char *buff)
{
  var->type= SHOW_CHAR;
  if(thd->vio_ok() && thd->net.vio->ssl_arg)
  {
    SSL *ssl= (SSL*) thd->net.vio->ssl_arg;
    X509 *cert= SSL_get_certificate(ssl);
    ASN1_TIME *not_before= X509_get_notBefore(cert);

    var->value= my_asn1_time_to_string(not_before, buff,
                                       SHOW_VAR_FUNC_BUFF_SIZE);
    if (!var->value)
      return 1;
    var->value= buff;
  }
  else
    var->value= empty_c_string;
  return 0;
}


/**
  Handler function for the 'ssl_get_server_not_after' variable

  @param      thd  the mysql thread structure
  @param      var  the data for the variable
  @param[out] buf  the string to put the value of the variable into

  @return          status
  @retval     0    success
*/

static int
show_ssl_get_server_not_after(THD *thd, SHOW_VAR *var, char *buff)
{
  var->type= SHOW_CHAR;
  if(thd->vio_ok() && thd->net.vio->ssl_arg)
  {
    SSL *ssl= (SSL*) thd->net.vio->ssl_arg;
    X509 *cert= SSL_get_certificate(ssl);
    ASN1_TIME *not_after= X509_get_notAfter(cert);

    var->value= my_asn1_time_to_string(not_after, buff,
                                       SHOW_VAR_FUNC_BUFF_SIZE);
    if (!var->value)
      return 1;
  }
  else
    var->value= empty_c_string;
  return 0;
}

#endif /* HAVE_OPENSSL && !EMBEDDED_LIBRARY */

static int show_default_keycache(THD *thd, SHOW_VAR *var, char *buff)
{
  struct st_data {
    KEY_CACHE_STATISTICS stats;
    SHOW_VAR var[8];
  } *data;
  SHOW_VAR *v;

  data=(st_data *)buff;
  v= data->var;

  var->type= SHOW_ARRAY;
  var->value= (char*)v;

  get_key_cache_statistics(dflt_key_cache, 0, &data->stats);

#define set_one_keycache_var(X,Y)       \
  v->name= X;                           \
  v->type= SHOW_LONGLONG;               \
  v->value= (char*)&data->stats.Y;      \
  v++;

  set_one_keycache_var("blocks_not_flushed", blocks_changed);
  set_one_keycache_var("blocks_unused",      blocks_unused);
  set_one_keycache_var("blocks_used",        blocks_used);
  set_one_keycache_var("blocks_warm",        blocks_warm);
  set_one_keycache_var("read_requests",      read_requests);
  set_one_keycache_var("reads",              reads);
  set_one_keycache_var("write_requests",     write_requests);
  set_one_keycache_var("writes",             writes);

  v->name= 0;

  DBUG_ASSERT((char*)(v+1) <= buff + SHOW_VAR_FUNC_BUFF_SIZE);

#undef set_one_keycache_var

  return 0;
}

#ifndef DBUG_OFF
static int debug_status_func(THD *thd, SHOW_VAR *var, char *buff)
{
#define add_var(X,Y,Z)                  \
  v->name= X;                           \
  v->value= (char*)Y;                   \
  v->type= Z;                           \
  v++;

  var->type= SHOW_ARRAY;
  var->value= buff;

  SHOW_VAR *v= (SHOW_VAR *)buff;

  if (_db_keyword_(0, "role_merge_stats", 1))
  {
    static SHOW_VAR roles[]= {
      {"global",  (char*) &role_global_merges,  SHOW_ULONG},
      {"db",      (char*) &role_db_merges,      SHOW_ULONG},
      {"table",   (char*) &role_table_merges,   SHOW_ULONG},
      {"column",  (char*) &role_column_merges,  SHOW_ULONG},
      {"routine", (char*) &role_routine_merges, SHOW_ULONG},
      {NullS, NullS, SHOW_LONG}
    };

    add_var("role_merges", roles, SHOW_ARRAY);
  }

  v->name= 0;

#undef add_var

  return 0;
}
#endif

#ifdef HAVE_POOL_OF_THREADS
int show_threadpool_idle_threads(THD *thd, SHOW_VAR *var, char *buff)
{
  var->type= SHOW_INT;
  var->value= buff;
  *(int *)buff= tp_get_idle_thread_count(); 
  return 0;
}
#endif

/*
  Variables shown by SHOW STATUS in alphabetical order
*/

SHOW_VAR status_vars[]= {
  {"Aborted_clients",          (char*) &aborted_threads,        SHOW_LONG},
  {"Aborted_connects",         (char*) &aborted_connects,       SHOW_LONG},
  {"Access_denied_errors",     (char*) offsetof(STATUS_VAR, access_denied_errors), SHOW_LONG_STATUS},
  {"Binlog_bytes_written",     (char*) offsetof(STATUS_VAR, binlog_bytes_written), SHOW_LONGLONG_STATUS},
  {"Binlog_cache_disk_use",    (char*) &binlog_cache_disk_use,  SHOW_LONG},
  {"Binlog_cache_use",         (char*) &binlog_cache_use,       SHOW_LONG},
  {"Binlog_stmt_cache_disk_use",(char*) &binlog_stmt_cache_disk_use,  SHOW_LONG},
  {"Binlog_stmt_cache_use",    (char*) &binlog_stmt_cache_use,       SHOW_LONG},
  {"Busy_time",                (char*) offsetof(STATUS_VAR, busy_time), SHOW_DOUBLE_STATUS},
  {"Bytes_received",           (char*) offsetof(STATUS_VAR, bytes_received), SHOW_LONGLONG_STATUS},
  {"Bytes_sent",               (char*) offsetof(STATUS_VAR, bytes_sent), SHOW_LONGLONG_STATUS},
  {"Com",                      (char*) com_status_vars, SHOW_ARRAY},
  {"Compression",              (char*) &show_net_compression, SHOW_SIMPLE_FUNC},
  {"Connections",              (char*) &thread_id,              SHOW_LONG_NOFLUSH},
  {"Connection_errors_accept", (char*) &connection_errors_accept, SHOW_LONG},
  {"Connection_errors_internal", (char*) &connection_errors_internal, SHOW_LONG},
  {"Connection_errors_max_connections", (char*) &connection_errors_max_connection, SHOW_LONG},
  {"Connection_errors_peer_address", (char*) &connection_errors_peer_addr, SHOW_LONG},
  {"Connection_errors_select", (char*) &connection_errors_select, SHOW_LONG},
  {"Connection_errors_tcpwrap", (char*) &connection_errors_tcpwrap, SHOW_LONG},
  {"Cpu_time",                 (char*) offsetof(STATUS_VAR, cpu_time), SHOW_DOUBLE_STATUS},
  {"Created_tmp_disk_tables",  (char*) offsetof(STATUS_VAR, created_tmp_disk_tables_), SHOW_LONG_STATUS},
  {"Created_tmp_files",	       (char*) &my_tmp_file_created,	SHOW_LONG},
  {"Created_tmp_tables",       (char*) offsetof(STATUS_VAR, created_tmp_tables_), SHOW_LONG_STATUS},
#ifndef DBUG_OFF
  {"Debug",                    (char*) &debug_status_func,  SHOW_FUNC},
#endif
  {"Delayed_errors",           (char*) &delayed_insert_errors,  SHOW_LONG},
  {"Delayed_insert_threads",   (char*) &delayed_insert_threads, SHOW_LONG_NOFLUSH},
  {"Delayed_writes",           (char*) &delayed_insert_writes,  SHOW_LONG},
  {"Delete_scan",	       (char*) offsetof(STATUS_VAR, delete_scan_count), SHOW_LONG_STATUS},
  {"Empty_queries",            (char*) offsetof(STATUS_VAR, empty_queries), SHOW_LONG_STATUS},
  {"Executed_events",          (char*) &executed_events, SHOW_LONG_NOFLUSH },
  {"Executed_triggers",        (char*) offsetof(STATUS_VAR, executed_triggers), SHOW_LONG_STATUS},
  {"Feature_delay_key_write",  (char*) &feature_files_opened_with_delayed_keys, SHOW_LONG },
  {"Feature_dynamic_columns",  (char*) offsetof(STATUS_VAR, feature_dynamic_columns), SHOW_LONG_STATUS},
  {"Feature_fulltext",         (char*) offsetof(STATUS_VAR, feature_fulltext), SHOW_LONG_STATUS},
  {"Feature_gis",              (char*) offsetof(STATUS_VAR, feature_gis), SHOW_LONG_STATUS},
  {"Feature_locale",           (char*) offsetof(STATUS_VAR, feature_locale), SHOW_LONG_STATUS},
  {"Feature_subquery",         (char*) offsetof(STATUS_VAR, feature_subquery), SHOW_LONG_STATUS},
  {"Feature_timezone",         (char*) offsetof(STATUS_VAR, feature_timezone), SHOW_LONG_STATUS},
  {"Feature_trigger",          (char*) offsetof(STATUS_VAR, feature_trigger), SHOW_LONG_STATUS},
  {"Feature_xml",              (char*) offsetof(STATUS_VAR, feature_xml), SHOW_LONG_STATUS},
  {"Flush_commands",           (char*) &show_flush_commands, SHOW_SIMPLE_FUNC},
  {"Handler_commit",           (char*) offsetof(STATUS_VAR, ha_commit_count), SHOW_LONG_STATUS},
  {"Handler_delete",           (char*) offsetof(STATUS_VAR, ha_delete_count), SHOW_LONG_STATUS},
  {"Handler_discover",         (char*) offsetof(STATUS_VAR, ha_discover_count), SHOW_LONG_STATUS},
  {"Handler_external_lock",    (char*) offsetof(STATUS_VAR, ha_external_lock_count), SHOW_LONGLONG_STATUS},
  {"Handler_icp_attempts",     (char*) offsetof(STATUS_VAR, ha_icp_attempts), SHOW_LONG_STATUS},
  {"Handler_icp_match",        (char*) offsetof(STATUS_VAR, ha_icp_match), SHOW_LONG_STATUS},
  {"Handler_mrr_init",         (char*) offsetof(STATUS_VAR, ha_mrr_init_count),  SHOW_LONG_STATUS},
  {"Handler_mrr_key_refills",  (char*) offsetof(STATUS_VAR, ha_mrr_key_refills_count), SHOW_LONG_STATUS},
  {"Handler_mrr_rowid_refills",(char*) offsetof(STATUS_VAR, ha_mrr_rowid_refills_count), SHOW_LONG_STATUS},
  {"Handler_prepare",          (char*) offsetof(STATUS_VAR, ha_prepare_count),  SHOW_LONG_STATUS},
  {"Handler_read_first",       (char*) offsetof(STATUS_VAR, ha_read_first_count), SHOW_LONG_STATUS},
  {"Handler_read_key",         (char*) offsetof(STATUS_VAR, ha_read_key_count), SHOW_LONG_STATUS},
  {"Handler_read_last",        (char*) offsetof(STATUS_VAR, ha_read_last_count), SHOW_LONG_STATUS},
  {"Handler_read_next",        (char*) offsetof(STATUS_VAR, ha_read_next_count), SHOW_LONG_STATUS},
  {"Handler_read_prev",        (char*) offsetof(STATUS_VAR, ha_read_prev_count), SHOW_LONG_STATUS},
  {"Handler_read_retry",       (char*) offsetof(STATUS_VAR, ha_read_retry_count), SHOW_LONG_STATUS},
  {"Handler_read_rnd",         (char*) offsetof(STATUS_VAR, ha_read_rnd_count), SHOW_LONG_STATUS},
  {"Handler_read_rnd_deleted", (char*) offsetof(STATUS_VAR, ha_read_rnd_deleted_count), SHOW_LONG_STATUS},
  {"Handler_read_rnd_next",    (char*) offsetof(STATUS_VAR, ha_read_rnd_next_count), SHOW_LONG_STATUS},
  {"Handler_rollback",         (char*) offsetof(STATUS_VAR, ha_rollback_count), SHOW_LONG_STATUS},
  {"Handler_savepoint",        (char*) offsetof(STATUS_VAR, ha_savepoint_count), SHOW_LONG_STATUS},
  {"Handler_savepoint_rollback",(char*) offsetof(STATUS_VAR, ha_savepoint_rollback_count), SHOW_LONG_STATUS},
  {"Handler_tmp_update",       (char*) offsetof(STATUS_VAR, ha_tmp_update_count), SHOW_LONG_STATUS},
  {"Handler_tmp_write",        (char*) offsetof(STATUS_VAR, ha_tmp_write_count), SHOW_LONG_STATUS},
  {"Handler_update",           (char*) offsetof(STATUS_VAR, ha_update_count), SHOW_LONG_STATUS},
  {"Handler_write",            (char*) offsetof(STATUS_VAR, ha_write_count), SHOW_LONG_STATUS},
  {"Key",                      (char*) &show_default_keycache, SHOW_FUNC},
  {"Last_query_cost",          (char*) offsetof(STATUS_VAR, last_query_cost), SHOW_DOUBLE_STATUS},
  {"Max_used_connections",     (char*) &max_used_connections,  SHOW_LONG},
  {"Memory_used",              (char*) offsetof(STATUS_VAR, memory_used), SHOW_LONGLONG_STATUS},
  {"Not_flushed_delayed_rows", (char*) &delayed_rows_in_use,    SHOW_LONG_NOFLUSH},
  {"Open_files",               (char*) &my_file_opened,         SHOW_LONG_NOFLUSH},
  {"Open_streams",             (char*) &my_stream_opened,       SHOW_LONG_NOFLUSH},
  {"Open_table_definitions",   (char*) &show_table_definitions, SHOW_SIMPLE_FUNC},
  {"Open_tables",              (char*) &show_open_tables,       SHOW_SIMPLE_FUNC},
  {"Opened_files",             (char*) &my_file_total_opened, SHOW_LONG_NOFLUSH},
  {"Opened_plugin_libraries",  (char*) &dlopen_count, SHOW_LONG},
  {"Opened_table_definitions", (char*) offsetof(STATUS_VAR, opened_shares), SHOW_LONG_STATUS},
  {"Opened_tables",            (char*) offsetof(STATUS_VAR, opened_tables), SHOW_LONG_STATUS},
  {"Opened_views",             (char*) offsetof(STATUS_VAR, opened_views), SHOW_LONG_STATUS},
  {"Prepared_stmt_count",      (char*) &show_prepared_stmt_count, SHOW_SIMPLE_FUNC},
  {"Rows_sent",                (char*) offsetof(STATUS_VAR, rows_sent), SHOW_LONGLONG_STATUS},
  {"Rows_read",                (char*) offsetof(STATUS_VAR, rows_read), SHOW_LONGLONG_STATUS},
  {"Rows_tmp_read",            (char*) offsetof(STATUS_VAR, rows_tmp_read), SHOW_LONGLONG_STATUS},
#ifdef HAVE_QUERY_CACHE
  {"Qcache_free_blocks",       (char*) &query_cache.free_memory_blocks, SHOW_LONG_NOFLUSH},
  {"Qcache_free_memory",       (char*) &query_cache.free_memory, SHOW_LONG_NOFLUSH},
  {"Qcache_hits",              (char*) &query_cache.hits,       SHOW_LONG},
  {"Qcache_inserts",           (char*) &query_cache.inserts,    SHOW_LONG},
  {"Qcache_lowmem_prunes",     (char*) &query_cache.lowmem_prunes, SHOW_LONG},
  {"Qcache_not_cached",        (char*) &query_cache.refused,    SHOW_LONG},
  {"Qcache_queries_in_cache",  (char*) &query_cache.queries_in_cache, SHOW_LONG_NOFLUSH},
  {"Qcache_total_blocks",      (char*) &query_cache.total_blocks, SHOW_LONG_NOFLUSH},
#endif /*HAVE_QUERY_CACHE*/
  {"Queries",                  (char*) &show_queries,            SHOW_SIMPLE_FUNC},
  {"Questions",                (char*) offsetof(STATUS_VAR, questions), SHOW_LONG_STATUS},
#ifdef HAVE_REPLICATION
  {"Rpl_status",               (char*) &show_rpl_status,          SHOW_SIMPLE_FUNC},
#endif
  {"Select_full_join",         (char*) offsetof(STATUS_VAR, select_full_join_count_), SHOW_LONG_STATUS},
  {"Select_full_range_join",   (char*) offsetof(STATUS_VAR, select_full_range_join_count_), SHOW_LONG_STATUS},
  {"Select_range",             (char*) offsetof(STATUS_VAR, select_range_count_), SHOW_LONG_STATUS},
  {"Select_range_check",       (char*) offsetof(STATUS_VAR, select_range_check_count_), SHOW_LONG_STATUS},
  {"Select_scan",	       (char*) offsetof(STATUS_VAR, select_scan_count_), SHOW_LONG_STATUS},
  {"Slave_open_temp_tables",   (char*) &slave_open_temp_tables, SHOW_INT},
#ifdef HAVE_REPLICATION
  {"Slaves_connected",        (char*) &show_slaves_connected, SHOW_SIMPLE_FUNC },
  {"Slaves_running",          (char*) &show_slaves_running, SHOW_SIMPLE_FUNC },
  {"Slave_connections",       (char*) offsetof(STATUS_VAR, com_register_slave), SHOW_LONG_STATUS},
  {"Slave_heartbeat_period",   (char*) &show_heartbeat_period, SHOW_SIMPLE_FUNC},
  {"Slave_received_heartbeats",(char*) &show_slave_received_heartbeats, SHOW_SIMPLE_FUNC},
  {"Slave_retried_transactions",(char*)&slave_retried_transactions, SHOW_LONG},
  {"Slave_running",            (char*) &show_slave_running,     SHOW_SIMPLE_FUNC},
#endif
  {"Slow_launch_threads",      (char*) &slow_launch_threads,    SHOW_LONG},
  {"Slow_queries",             (char*) offsetof(STATUS_VAR, long_query_count), SHOW_LONG_STATUS},
  {"Sort_merge_passes",	       (char*) offsetof(STATUS_VAR, filesort_merge_passes_), SHOW_LONG_STATUS},
  {"Sort_priority_queue_sorts",(char*) offsetof(STATUS_VAR, filesort_pq_sorts_), SHOW_LONG_STATUS}, 
  {"Sort_range",	       (char*) offsetof(STATUS_VAR, filesort_range_count_), SHOW_LONG_STATUS},
  {"Sort_rows",		       (char*) offsetof(STATUS_VAR, filesort_rows_), SHOW_LONG_STATUS},
  {"Sort_scan",		       (char*) offsetof(STATUS_VAR, filesort_scan_count_), SHOW_LONG_STATUS},
#ifdef HAVE_OPENSSL
#ifndef EMBEDDED_LIBRARY
  {"Ssl_accept_renegotiates",  (char*) &show_ssl_ctx_sess_accept_renegotiate, SHOW_SIMPLE_FUNC},
  {"Ssl_accepts",              (char*) &show_ssl_ctx_sess_accept, SHOW_SIMPLE_FUNC},
  {"Ssl_callback_cache_hits",  (char*) &show_ssl_ctx_sess_cb_hits, SHOW_SIMPLE_FUNC},
  {"Ssl_cipher",               (char*) &show_ssl_get_cipher, SHOW_SIMPLE_FUNC},
  {"Ssl_cipher_list",          (char*) &show_ssl_get_cipher_list, SHOW_SIMPLE_FUNC},
  {"Ssl_client_connects",      (char*) &show_ssl_ctx_sess_connect, SHOW_SIMPLE_FUNC},
  {"Ssl_connect_renegotiates", (char*) &show_ssl_ctx_sess_connect_renegotiate, SHOW_SIMPLE_FUNC},
  {"Ssl_ctx_verify_depth",     (char*) &show_ssl_ctx_get_verify_depth, SHOW_SIMPLE_FUNC},
  {"Ssl_ctx_verify_mode",      (char*) &show_ssl_ctx_get_verify_mode, SHOW_SIMPLE_FUNC},
  {"Ssl_default_timeout",      (char*) &show_ssl_get_default_timeout, SHOW_SIMPLE_FUNC},
  {"Ssl_finished_accepts",     (char*) &show_ssl_ctx_sess_accept_good, SHOW_SIMPLE_FUNC},
  {"Ssl_finished_connects",    (char*) &show_ssl_ctx_sess_connect_good, SHOW_SIMPLE_FUNC},
  {"Ssl_server_not_after",     (char*) &show_ssl_get_server_not_after, SHOW_SIMPLE_FUNC},
  {"Ssl_server_not_before",    (char*) &show_ssl_get_server_not_before, SHOW_SIMPLE_FUNC},
  {"Ssl_session_cache_hits",   (char*) &show_ssl_ctx_sess_hits, SHOW_SIMPLE_FUNC},
  {"Ssl_session_cache_misses", (char*) &show_ssl_ctx_sess_misses, SHOW_SIMPLE_FUNC},
  {"Ssl_session_cache_mode",   (char*) &show_ssl_ctx_get_session_cache_mode, SHOW_SIMPLE_FUNC},
  {"Ssl_session_cache_overflows", (char*) &show_ssl_ctx_sess_cache_full, SHOW_SIMPLE_FUNC},
  {"Ssl_session_cache_size",   (char*) &show_ssl_ctx_sess_get_cache_size, SHOW_SIMPLE_FUNC},
  {"Ssl_session_cache_timeouts", (char*) &show_ssl_ctx_sess_timeouts, SHOW_SIMPLE_FUNC},
  {"Ssl_sessions_reused",      (char*) &show_ssl_session_reused, SHOW_SIMPLE_FUNC},
  {"Ssl_used_session_cache_entries",(char*) &show_ssl_ctx_sess_number, SHOW_SIMPLE_FUNC},
  {"Ssl_verify_depth",         (char*) &show_ssl_get_verify_depth, SHOW_SIMPLE_FUNC},
  {"Ssl_verify_mode",          (char*) &show_ssl_get_verify_mode, SHOW_SIMPLE_FUNC},
  {"Ssl_version",              (char*) &show_ssl_get_version, SHOW_SIMPLE_FUNC},
#endif
#endif /* HAVE_OPENSSL */
  {"Syncs",                    (char*) &my_sync_count,          SHOW_LONG_NOFLUSH},
  /*
    Expression cache used only for caching subqueries now, so its statistic
    variables we call subquery_cache*.
  */
  {"Subquery_cache_hit",       (char*) &subquery_cache_hit,     SHOW_LONG},
  {"Subquery_cache_miss",      (char*) &subquery_cache_miss,    SHOW_LONG},
  {"Table_locks_immediate",    (char*) &locks_immediate,        SHOW_LONG},
  {"Table_locks_waited",       (char*) &locks_waited,           SHOW_LONG},
#ifdef HAVE_MMAP
  {"Tc_log_max_pages_used",    (char*) &tc_log_max_pages_used,  SHOW_LONG},
  {"Tc_log_page_size",         (char*) &tc_log_page_size,       SHOW_LONG_NOFLUSH},
  {"Tc_log_page_waits",        (char*) &tc_log_page_waits,      SHOW_LONG},
#endif
#ifdef HAVE_POOL_OF_THREADS
  {"Threadpool_idle_threads",  (char *) &show_threadpool_idle_threads, SHOW_SIMPLE_FUNC},
  {"Threadpool_threads",       (char *) &tp_stats.num_worker_threads, SHOW_INT},
#endif
  {"Threads_cached",           (char*) &cached_thread_count,    SHOW_LONG_NOFLUSH},
  {"Threads_connected",        (char*) &connection_count,       SHOW_INT},
  {"Threads_created",	       (char*) &thread_created,		SHOW_LONG_NOFLUSH},
  {"Threads_running",          (char*) &thread_running,         SHOW_INT},
  {"Update_scan",	       (char*) offsetof(STATUS_VAR, update_scan_count), SHOW_LONG_STATUS},
  {"Uptime",                   (char*) &show_starttime,         SHOW_SIMPLE_FUNC},
#ifdef ENABLED_PROFILING
  {"Uptime_since_flush_status",(char*) &show_flushstatustime,   SHOW_SIMPLE_FUNC},
#endif
  {NullS, NullS, SHOW_LONG}
};

static bool add_terminator(DYNAMIC_ARRAY *options)
{
  my_option empty_element= {0, 0, 0, 0, 0, 0, GET_NO_ARG, NO_ARG, 0, 0, 0, 0, 0, 0};
  return insert_dynamic(options, (uchar *)&empty_element);
}

static bool add_many_options(DYNAMIC_ARRAY *options, my_option *list,
                            size_t elements)
{
  for (my_option *opt= list; opt < list + elements; opt++)
    if (insert_dynamic(options, opt))
      return 1;
  return 0;
}

#ifndef EMBEDDED_LIBRARY
static void print_version(void)
{
  set_server_version();

  printf("%s  Ver %s for %s on %s (%s)\n",my_progname,
	 server_version,SYSTEM_TYPE,MACHINE_TYPE, MYSQL_COMPILATION_COMMENT);
}

/** Compares two options' names, treats - and _ the same */
static int option_cmp(my_option *a, my_option *b)
{
  const char *sa= a->name;
  const char *sb= b->name;
  for (; *sa || *sb; sa++, sb++)
  {
    if (*sa < *sb)
    {
      if (*sa == '-' && *sb == '_')
        continue;
      else
        return -1;
    }
    if (*sa > *sb)
    {
      if (*sa == '_' && *sb == '-')
        continue;
      else
        return 1;
    }
  }
  return 0;
}

static void print_help()
{
  MEM_ROOT mem_root;
  init_alloc_root(&mem_root, 4096, 4096, MYF(0));

  pop_dynamic(&all_options);
  add_many_options(&all_options, pfs_early_options,
                  array_elements(pfs_early_options));
  sys_var_add_options(&all_options, sys_var::PARSE_EARLY);
  add_plugin_options(&all_options, &mem_root);
  sort_dynamic(&all_options, (qsort_cmp) option_cmp);
  sort_dynamic(&all_options, (qsort_cmp) option_cmp);
  add_terminator(&all_options);

  my_print_help((my_option*) all_options.buffer);

  /* Add variables that can be shown but not changed, like version numbers */
  pop_dynamic(&all_options);
  sys_var_add_options(&all_options, sys_var::SHOW_VALUE_IN_HELP);
  sort_dynamic(&all_options, (qsort_cmp) option_cmp);
  add_terminator(&all_options);
  my_print_variables((my_option*) all_options.buffer);

  free_root(&mem_root, MYF(0));
}

static void usage(void)
{
  DBUG_ENTER("usage");
  if (!(default_charset_info= get_charset_by_csname(default_character_set_name,
					           MY_CS_PRIMARY,
						   MYF(MY_WME))))
    exit(1);
  if (!default_collation_name)
    default_collation_name= (char*) default_charset_info->name;
  print_version();
  puts(ORACLE_WELCOME_COPYRIGHT_NOTICE("2000"));
  puts("Starts the MariaDB database server.\n");
  printf("Usage: %s [OPTIONS]\n", my_progname);
  if (!opt_verbose)
    puts("\nFor more help options (several pages), use mysqld --verbose --help.");
  else
  {
#ifdef __WIN__
  puts("NT and Win32 specific options:\n"
       "  --install                     Install the default service (NT).\n"
       "  --install-manual              Install the default service started manually (NT).\n"
       "  --install service_name        Install an optional service (NT).\n"
       "  --install-manual service_name Install an optional service started manually (NT).\n"
       "  --remove                      Remove the default service from the service list (NT).\n"
       "  --remove service_name         Remove the service_name from the service list (NT).\n"
       "  --enable-named-pipe           Only to be used for the default server (NT).\n"
       "  --standalone                  Dummy option to start as a standalone server (NT).");
  puts("");
#endif
  print_defaults(MYSQL_CONFIG_NAME,load_default_groups);
  puts("");
  set_ports();

  /* Print out all the options including plugin supplied options */
  print_help();

  if (! plugins_are_initialized)
  {
    puts("\nPlugins have parameters that are not reflected in this list"
         "\nbecause execution stopped before plugins were initialized.");
  }

  puts("\nTo see what values a running MySQL server is using, type"
       "\n'mysqladmin variables' instead of 'mysqld --verbose --help'.");
  }
  DBUG_VOID_RETURN;
}
#endif /*!EMBEDDED_LIBRARY*/

/**
  Initialize MySQL global variables to default values.

  @note
    The reason to set a lot of global variables to zero is to allow one to
    restart the embedded server with a clean environment
    It's also needed on some exotic platforms where global variables are
    not set to 0 when a program starts.

    We don't need to set variables refered to in my_long_options
    as these are initialized by my_getopt.
*/

static int mysql_init_variables(void)
{
  /* Things reset to zero */
  opt_skip_slave_start= opt_reckless_slave = 0;
  mysql_home[0]= pidfile_name[0]= log_error_file[0]= 0;
#if defined(HAVE_REALPATH) && !defined(HAVE_valgrind) && !defined(HAVE_BROKEN_REALPATH)
  /*  We can only test for sub paths if my_symlink.c is using realpath */
  myisam_test_invalid_symlink= test_if_data_home_dir;
#endif
  opt_log= opt_slow_log= 0;
  opt_bin_log= opt_bin_log_used= 0;
  opt_disable_networking= opt_skip_show_db=0;
  opt_skip_name_resolve= 0;
  opt_ignore_builtin_innodb= 0;
  opt_logname= opt_binlog_index_name= opt_slow_logname= 0;
  opt_log_basename= 0;
  opt_tc_log_file= (char *)"tc.log";      // no hostname in tc_log file name !
  opt_secure_auth= 0;
  opt_bootstrap= opt_myisam_log= 0;
  mqh_used= 0;
  kill_in_progress= 0;
  cleanup_done= 0;
  server_id_supplied= 0;
  test_flags= select_errors= dropping_tables= ha_open_options=0;
  thread_count= thread_running= kill_cached_threads= wake_thread= 0;
  service_thread_count= 0;
  slave_open_temp_tables= 0;
  cached_thread_count= 0;
  opt_endinfo= using_udf_functions= 0;
  opt_using_transactions= 0;
  abort_loop= select_thread_in_use= signal_thread_in_use= 0;
  ready_to_exit= shutdown_in_progress= grant_option= 0;
  aborted_threads= aborted_connects= 0;
  subquery_cache_miss= subquery_cache_hit= 0;
  delayed_insert_threads= delayed_insert_writes= delayed_rows_in_use= 0;
  delayed_insert_errors= thread_created= 0;
  specialflag= 0;
  binlog_cache_use=  binlog_cache_disk_use= 0;
  max_used_connections= slow_launch_threads = 0;
  mysqld_user= mysqld_chroot= opt_init_file= opt_bin_logname = 0;
  prepared_stmt_count= 0;
  mysqld_unix_port= opt_mysql_tmpdir= my_bind_addr_str= NullS;
  bzero((uchar*) &mysql_tmpdir_list, sizeof(mysql_tmpdir_list));
  bzero((char *) &global_status_var, sizeof(global_status_var));
  opt_large_pages= 0;
  opt_super_large_pages= 0;
#if defined(ENABLED_DEBUG_SYNC)
  opt_debug_sync_timeout= 0;
#endif /* defined(ENABLED_DEBUG_SYNC) */
  key_map_full.set_all();

  /* Character sets */
  system_charset_info= &my_charset_utf8_general_ci;
  files_charset_info= &my_charset_utf8_general_ci;
  national_charset_info= &my_charset_utf8_general_ci;
  table_alias_charset= &my_charset_bin;
  character_set_filesystem= &my_charset_bin;

  opt_specialflag= SPECIAL_ENGLISH;
  unix_sock= base_ip_sock= extra_ip_sock= MYSQL_INVALID_SOCKET;
  mysql_home_ptr= mysql_home;
  pidfile_name_ptr= pidfile_name;
  log_error_file_ptr= log_error_file;
  protocol_version= PROTOCOL_VERSION;
  what_to_log= ~ (1L << (uint) COM_TIME);
  denied_connections= 0;
  executed_events= 0;
  global_query_id= thread_id= 1L;
  my_atomic_rwlock_init(&global_query_id_lock);
  my_atomic_rwlock_init(&thread_running_lock);
  my_atomic_rwlock_init(&thread_count_lock);
  my_atomic_rwlock_init(&statistics_lock);
  my_atomic_rwlock_init(&slave_executed_entries_lock);
  strnmov(server_version, MYSQL_SERVER_VERSION, sizeof(server_version)-1);
  threads.empty();
  thread_cache.empty();
  key_caches.empty();
  if (!(dflt_key_cache= get_or_create_key_cache(default_key_cache_base.str,
                                                default_key_cache_base.length)))
  {
    sql_print_error("Cannot allocate the keycache");
    return 1;
  }

  /* set key_cache_hash.default_value = dflt_key_cache */
  multi_keycache_init();

  /* Set directory paths */
  mysql_real_data_home_len=
    strmake_buf(mysql_real_data_home,
                get_relative_path(MYSQL_DATADIR)) - mysql_real_data_home;
  /* Replication parameters */
  master_info_file= (char*) "master.info",
    relay_log_info_file= (char*) "relay-log.info";
  report_user= report_password = report_host= 0;	/* TO BE DELETED */
  opt_relay_logname= opt_relaylog_index_name= 0;
  slave_retried_transactions= 0;

  /* Variables in libraries */
  charsets_dir= 0;
  default_character_set_name= (char*) MYSQL_DEFAULT_CHARSET_NAME;
  default_collation_name= compiled_default_collation_name;
  character_set_filesystem_name= (char*) "binary";
  lc_messages= (char*) "en_US";
  lc_time_names_name= (char*) "en_US";
  
  /* Variables that depends on compile options */
#ifndef DBUG_OFF
  default_dbug_option=IF_WIN("d:t:i:O,\\mysqld.trace",
			     "d:t:i:o,/tmp/mysqld.trace");
  current_dbug_option= default_dbug_option;
#endif
  opt_error_log= IF_WIN(1,0);
#ifdef ENABLED_PROFILING
    have_profiling = SHOW_OPTION_YES;
#else
    have_profiling = SHOW_OPTION_NO;
#endif

#if defined(HAVE_OPENSSL) && !defined(EMBEDDED_LIBRARY)
  have_ssl=SHOW_OPTION_YES;
#if HAVE_YASSL
  have_openssl= SHOW_OPTION_NO;
#else
  have_openssl= SHOW_OPTION_YES;
#endif
#else
  have_openssl= have_ssl= SHOW_OPTION_NO;
#endif
#ifdef HAVE_BROKEN_REALPATH
  have_symlink=SHOW_OPTION_NO;
#else
  have_symlink=SHOW_OPTION_YES;
#endif
#ifdef HAVE_DLOPEN
  have_dlopen=SHOW_OPTION_YES;
#else
  have_dlopen=SHOW_OPTION_NO;
#endif
#ifdef HAVE_QUERY_CACHE
  have_query_cache=SHOW_OPTION_YES;
#else
  have_query_cache=SHOW_OPTION_NO;
#endif
#ifdef HAVE_SPATIAL
  have_geometry=SHOW_OPTION_YES;
#else
  have_geometry=SHOW_OPTION_NO;
#endif
#ifdef HAVE_RTREE_KEYS
  have_rtree_keys=SHOW_OPTION_YES;
#else
  have_rtree_keys=SHOW_OPTION_NO;
#endif
#ifdef HAVE_CRYPT
  have_crypt=SHOW_OPTION_YES;
#else
  have_crypt=SHOW_OPTION_NO;
#endif
#ifdef HAVE_COMPRESS
  have_compress= SHOW_OPTION_YES;
#else
  have_compress= SHOW_OPTION_NO;
#endif
#ifdef HAVE_LIBWRAP
  libwrapName= NullS;
#endif
#ifdef HAVE_OPENSSL
  des_key_file = 0;
#ifndef EMBEDDED_LIBRARY
  ssl_acceptor_fd= 0;
#endif /* ! EMBEDDED_LIBRARY */
#endif /* HAVE_OPENSSL */
#ifdef HAVE_SMEM
  shared_memory_base_name= default_shared_memory_base_name;
#endif

#if defined(__WIN__)
  /* Allow Win32 users to move MySQL anywhere */
  {
    char prg_dev[LIBLEN];
    char executing_path_name[LIBLEN];
    if (!test_if_hard_path(my_progname))
    {
      // we don't want to use GetModuleFileName inside of my_path since
      // my_path is a generic path dereferencing function and here we care
      // only about the executing binary.
      GetModuleFileName(NULL, executing_path_name, sizeof(executing_path_name));
      my_path(prg_dev, executing_path_name, NULL);
    }
    else
      my_path(prg_dev, my_progname, "mysql/bin");
    strcat(prg_dev,"/../");			// Remove 'bin' to get base dir
    cleanup_dirname(mysql_home,prg_dev);
  }
#else
  const char *tmpenv;
  if (!(tmpenv = getenv("MY_BASEDIR_VERSION")))
    tmpenv = DEFAULT_MYSQL_HOME;
  strmake_buf(mysql_home, tmpenv);
#endif
  return 0;
}

my_bool
mysqld_get_one_option(int optid,
                      const struct my_option *opt __attribute__((unused)),
                      char *argument)
{
  switch(optid) {
  case '#':
#ifndef DBUG_OFF
    if (!argument)
      argument= (char*) default_dbug_option;
    if (argument[0] == '0' && !argument[1])
    {
      DEBUGGER_OFF;
      break;
    }
    DEBUGGER_ON;
    if (argument[0] == '1' && !argument[1])
      break;
    DBUG_SET_INITIAL(argument);
    opt_endinfo=1;				/* unireg: memory allocation */
#else
    sql_print_warning("'%s' is disabled in this build", opt->name);
#endif
    break;
  case OPT_DEPRECATED_OPTION:
    sql_print_warning("'%s' is deprecated. It does nothing and exists only "
                      "for compatiblity with old my.cnf files.",
                      opt->name);
    break;
  case OPT_MYSQL_COMPATIBILITY:
    sql_print_warning("'%s' is MySQL 5.6 compatible option. Not used or needed "
                      "in MariaDB.", opt->name);
    break;
  case OPT_MYSQL_TO_BE_IMPLEMENTED:
    sql_print_warning("'%s' is MySQL 5.6 compatible option. To be implemented "
                      "in later versions.", opt->name);
    break;
  case 'a':
    global_system_variables.sql_mode= MODE_ANSI;
    global_system_variables.tx_isolation= ISO_SERIALIZABLE;
    break;
  case 'b':
    strmake_buf(mysql_home, argument);
    break;
  case 'C':
    if (default_collation_name == compiled_default_collation_name)
      default_collation_name= 0;
    break;
  case 'h':
    strmake_buf(mysql_real_data_home, argument);
    /* Correct pointer set by my_getopt (for embedded library) */
    mysql_real_data_home_ptr= mysql_real_data_home;
    break;
  case 'u':
    if (!mysqld_user || !strcmp(mysqld_user, argument))
      mysqld_user= argument;
    else
      sql_print_warning("Ignoring user change to '%s' because the user was set to '%s' earlier on the command line\n", argument, mysqld_user);
    break;
  case 'L':
    strmake_buf(lc_messages_dir, argument);
    break;
  case OPT_BINLOG_FORMAT:
    binlog_format_used= true;
    break;
#include <sslopt-case.h>
#ifndef EMBEDDED_LIBRARY
  case 'V':
    print_version();
    opt_abort= 1;                    // Abort after parsing all options
    break;
#endif /*EMBEDDED_LIBRARY*/
  case 'W':
    if (!argument)
      global_system_variables.log_warnings++;
    else if (argument == disabled_my_option)
      global_system_variables.log_warnings= 0L;
    else
      global_system_variables.log_warnings= atoi(argument);
    break;
  case 'T':
    test_flags= argument ? (uint) atoi(argument) : 0;
    opt_endinfo=1;
    break;
  case OPT_THREAD_CONCURRENCY:
    WARN_DEPRECATED_NO_REPLACEMENT(NULL, "THREAD_CONCURRENCY");
    break;
  case (int) OPT_ISAM_LOG:
    opt_myisam_log=1;
    break;
  case (int) OPT_BIN_LOG:
    opt_bin_log= MY_TEST(argument != disabled_my_option);
    opt_bin_log_used= 1;
    break;
  case (int) OPT_LOG_BASENAME:
  {
    if (opt_log_basename[0] == 0 || strchr(opt_log_basename, FN_EXTCHAR) ||
        strchr(opt_log_basename,FN_LIBCHAR))
    {
      sql_print_error("Wrong argument for --log-basename. It can't be empty or contain '.' or '" FN_DIRSEP "'");
      return 1;
    }
    if (log_error_file_ptr != disabled_my_option)
      log_error_file_ptr= opt_log_basename;

    make_default_log_name(&opt_logname, ".log", false);
    make_default_log_name(&opt_slow_logname, "-slow.log", false);
    make_default_log_name(&opt_bin_logname, "-bin", true);
    make_default_log_name(&opt_binlog_index_name, "-bin.index", true);
    make_default_log_name(&opt_relay_logname, "-relay-bin", true);
    make_default_log_name(&opt_relaylog_index_name, "-relay-bin.index", true);

    pidfile_name_ptr= pidfile_name;
    strmake(pidfile_name, argument, sizeof(pidfile_name)-5);
    strmov(fn_ext(pidfile_name),".pid");

    /* check for errors */
    if (!opt_bin_logname || !opt_relaylog_index_name || ! opt_logname ||
        ! opt_slow_logname || !pidfile_name_ptr)
      return 1;                                 // out of memory error
    break;
  }
#ifdef HAVE_REPLICATION
  case (int)OPT_REPLICATE_IGNORE_DB:
  {
    cur_rpl_filter->add_ignore_db(argument);
    break;
  }
  case (int)OPT_REPLICATE_DO_DB:
  {
    cur_rpl_filter->add_do_db(argument);
    break;
  }
  case (int)OPT_REPLICATE_REWRITE_DB:
  {
    /* See also OPT_REWRITE_DB handling in client/mysqlbinlog.cc */
    char* key = argument,*p, *val;

    if (!(p= strstr(argument, "->")))
    {
      sql_print_error("Bad syntax in replicate-rewrite-db - missing '->'!\n");
      return 1;
    }
    val= p--;
    while (my_isspace(mysqld_charset, *p) && p > argument)
      *p-- = 0;
    if (p == argument)
    {
      sql_print_error("Bad syntax in replicate-rewrite-db - empty FROM db!\n");
      return 1;
    }
    *val= 0;
    val+= 2;
    while (*val && my_isspace(mysqld_charset, *val))
      val++;
    if (!*val)
    {
      sql_print_error("Bad syntax in replicate-rewrite-db - empty TO db!\n");
      return 1;
    }

    cur_rpl_filter->add_db_rewrite(key, val);
    break;
  }

  case (int)OPT_BINLOG_IGNORE_DB:
  {
    binlog_filter->add_ignore_db(argument);
    break;
  }
  case (int)OPT_BINLOG_DO_DB:
  {
    binlog_filter->add_do_db(argument);
    break;
  }
  case (int)OPT_REPLICATE_DO_TABLE:
  {
    if (cur_rpl_filter->add_do_table(argument))
    {
      sql_print_error("Could not add do table rule '%s'!\n", argument);
      return 1;
    }
    break;
  }
  case (int)OPT_REPLICATE_WILD_DO_TABLE:
  {
    if (cur_rpl_filter->add_wild_do_table(argument))
    {
      sql_print_error("Could not add do table rule '%s'!\n", argument);
      return 1;
    }
    break;
  }
  case (int)OPT_REPLICATE_WILD_IGNORE_TABLE:
  {
    if (cur_rpl_filter->add_wild_ignore_table(argument))
    {
      sql_print_error("Could not add ignore table rule '%s'!\n", argument);
      return 1;
    }
    break;
  }
  case (int)OPT_REPLICATE_IGNORE_TABLE:
  {
    if (cur_rpl_filter->add_ignore_table(argument))
    {
      sql_print_error("Could not add ignore table rule '%s'!\n", argument);
      return 1;
    }
    break;
  }
#endif /* HAVE_REPLICATION */
  case (int) OPT_SAFE:
    opt_specialflag|= SPECIAL_SAFE_MODE | SPECIAL_NO_NEW_FUNC;
    delay_key_write_options= (uint) DELAY_KEY_WRITE_NONE;
    myisam_recover_options= HA_RECOVER_DEFAULT;
    ha_open_options&= ~(HA_OPEN_DELAY_KEY_WRITE);
#ifdef HAVE_QUERY_CACHE
    query_cache_size=0;
#endif
    sql_print_warning("The syntax '--safe-mode' is deprecated and will be "
                      "removed in a future release.");
    break;
  case (int) OPT_SKIP_HOST_CACHE:
    opt_specialflag|= SPECIAL_NO_HOST_CACHE;
    break;
  case (int) OPT_SKIP_RESOLVE:
    opt_skip_name_resolve= 1;
    opt_specialflag|=SPECIAL_NO_RESOLVE;
    break;
  case (int) OPT_WANT_CORE:
    test_flags |= TEST_CORE_ON_SIGNAL;
    break;
  case OPT_CONSOLE:
    if (opt_console)
      opt_error_log= 0;			// Force logs to stdout
    break;
  case OPT_BOOTSTRAP:
    opt_noacl=opt_bootstrap=1;
    break;
  case OPT_SERVER_ID:
    server_id_supplied = 1;
    ::server_id= global_system_variables.server_id;
    break;
  case OPT_LOWER_CASE_TABLE_NAMES:
    lower_case_table_names_used= 1;
    break;
#if defined(ENABLED_DEBUG_SYNC)
  case OPT_DEBUG_SYNC_TIMEOUT:
    /*
      Debug Sync Facility. See debug_sync.cc.
      Default timeout for WAIT_FOR action.
      Default value is zero (facility disabled).
      If option is given without an argument, supply a non-zero value.
    */
    if (!argument)
    {
      /* purecov: begin tested */
      opt_debug_sync_timeout= DEBUG_SYNC_DEFAULT_WAIT_TIMEOUT;
      /* purecov: end */
    }
    break;
#endif /* defined(ENABLED_DEBUG_SYNC) */
  case OPT_LOG_ERROR:
    /*
      "No --log-error" == "write errors to stderr",
      "--log-error without argument" == "write errors to a file".
    */
    if (argument == NULL) /* no argument */
      log_error_file_ptr= const_cast<char*>("");
    break;
  case OPT_IGNORE_DB_DIRECTORY:
    opt_ignore_db_dirs= NULL; // will be set in ignore_db_dirs_process_additions
    if (*argument == 0)
      ignore_db_dirs_reset();
    else
    {
      if (push_ignored_db_dir(argument))
      {
        sql_print_error("Can't start server: "
                        "cannot process --ignore-db-dir=%.*s", 
                        FN_REFLEN, argument);
        return 1;
      }
    }
    break;

  case OPT_PLUGIN_LOAD:
    free_list(opt_plugin_load_list_ptr);
    /* fall through */
  case OPT_PLUGIN_LOAD_ADD:
    opt_plugin_load_list_ptr->push_back(new i_string(argument));
    break;
  case OPT_MAX_LONG_DATA_SIZE:
    max_long_data_size_used= true;
    break;
  case OPT_PFS_INSTRUMENT:
#ifdef WITH_PERFSCHEMA_STORAGE_ENGINE
#ifndef EMBEDDED_LIBRARY
    /* Parse instrument name and value from argument string */
    char* name = argument,*p, *val;

    /* Assignment required */
    if (!(p= strchr(argument, '=')))
    {
       my_getopt_error_reporter(WARNING_LEVEL,
                             "Missing value for performance_schema_instrument "
                             "'%s'", argument);
      return 0;
    }

    /* Option value */
    val= p + 1;
    if (!*val)
    {
       my_getopt_error_reporter(WARNING_LEVEL,
                             "Missing value for performance_schema_instrument "
                             "'%s'", argument);
      return 0;
    }

    /* Trim leading spaces from instrument name */
    while (*name && my_isspace(mysqld_charset, *name))
      name++;

    /* Trim trailing spaces and slashes from instrument name */
    while (p > argument && (my_isspace(mysqld_charset, p[-1]) || p[-1] == '/'))
      p--;
    *p= 0;

    if (!*name)
    {
       my_getopt_error_reporter(WARNING_LEVEL,
                             "Invalid instrument name for "
                             "performance_schema_instrument '%s'", argument);
      return 0;
    }

    /* Trim leading spaces from option value */
    while (*val && my_isspace(mysqld_charset, *val))
      val++;

    /* Trim trailing spaces from option value */
    if ((p= my_strchr(mysqld_charset, val, val+strlen(val), ' ')) != NULL)
      *p= 0;

    if (!*val)
    {
       my_getopt_error_reporter(WARNING_LEVEL,
                             "Invalid value for performance_schema_instrument "
                             "'%s'", argument);
      return 0;
    }

    /* Add instrument name and value to array of configuration options */
    if (add_pfs_instr_to_array(name, val))
    {
       my_getopt_error_reporter(WARNING_LEVEL,
                             "Invalid value for performance_schema_instrument "
                             "'%s'", argument);
      return 0;
    }
#endif /* EMBEDDED_LIBRARY */
#endif
    break;
  }
  return 0;
}


/** Handle arguments for multiple key caches. */

C_MODE_START

static void*
mysql_getopt_value(const char *name, uint length,
		   const struct my_option *option, int *error)
{
  if (error)
    *error= 0;
  switch (option->id) {
  case OPT_KEY_BUFFER_SIZE:
  case OPT_KEY_CACHE_BLOCK_SIZE:
  case OPT_KEY_CACHE_DIVISION_LIMIT:
  case OPT_KEY_CACHE_AGE_THRESHOLD:
  case OPT_KEY_CACHE_PARTITIONS:
  case OPT_KEY_CACHE_CHANGED_BLOCKS_HASH_SIZE:
  {
    KEY_CACHE *key_cache;
    if (!(key_cache= get_or_create_key_cache(name, length)))
    {
      if (error)
        *error= EXIT_OUT_OF_MEMORY;
      return 0;
    }
    switch (option->id) {
    case OPT_KEY_BUFFER_SIZE:
      return &key_cache->param_buff_size;
    case OPT_KEY_CACHE_BLOCK_SIZE:
      return &key_cache->param_block_size;
    case OPT_KEY_CACHE_DIVISION_LIMIT:
      return &key_cache->param_division_limit;
    case OPT_KEY_CACHE_AGE_THRESHOLD:
      return &key_cache->param_age_threshold;
    case OPT_KEY_CACHE_PARTITIONS:
      return (uchar**) &key_cache->param_partitions;
    case OPT_KEY_CACHE_CHANGED_BLOCKS_HASH_SIZE:
      return (uchar**) &key_cache->changed_blocks_hash_size;
    }
  }
  case OPT_REPLICATE_DO_DB:
  case OPT_REPLICATE_DO_TABLE:
  case OPT_REPLICATE_IGNORE_DB:
  case OPT_REPLICATE_IGNORE_TABLE:
  case OPT_REPLICATE_WILD_DO_TABLE:
  case OPT_REPLICATE_WILD_IGNORE_TABLE:
  case OPT_REPLICATE_REWRITE_DB:
  {
    /* Store current filter for mysqld_get_one_option() */
    if (!(cur_rpl_filter= get_or_create_rpl_filter(name, length)))
    {
      if (error)
        *error= EXIT_OUT_OF_MEMORY;
    }
    return 0;
  }
  }
  return option->value;
}

static void option_error_reporter(enum loglevel level, const char *format, ...)
{
  va_list args;
  va_start(args, format);

  /* Don't print warnings for --loose options during bootstrap */
  if (level == ERROR_LEVEL || !opt_bootstrap ||
      global_system_variables.log_warnings)
  {
    vprint_msg_to_log(level, format, args);
  }
  va_end(args);
}

C_MODE_END

/**
  Get server options from the command line,
  and perform related server initializations.
  @param [in, out] argc_ptr       command line options (count)
  @param [in, out] argv_ptr       command line options (values)
  @return 0 on success

  @todo
  - FIXME add EXIT_TOO_MANY_ARGUMENTS to "mysys_err.h" and return that code?
*/
static int get_options(int *argc_ptr, char ***argv_ptr)
{
  int ho_error;

  my_getopt_register_get_addr(mysql_getopt_value);
  my_getopt_error_reporter= option_error_reporter;

  /* prepare all_options array */
  my_init_dynamic_array(&all_options, sizeof(my_option),
                        array_elements(my_long_options),
                        array_elements(my_long_options)/4, MYF(0));
  add_many_options(&all_options, my_long_options, array_elements(my_long_options));
  sys_var_add_options(&all_options, 0);
  add_terminator(&all_options);

  /* Skip unknown options so that they may be processed later by plugins */
  my_getopt_skip_unknown= TRUE;

  if ((ho_error= handle_options(argc_ptr, argv_ptr, (my_option*)(all_options.buffer),
                                mysqld_get_one_option)))
    return ho_error;

  if (!opt_help)
    delete_dynamic(&all_options);
  else
    opt_abort= 1;

  /* Add back the program name handle_options removes */
  (*argc_ptr)++;
  (*argv_ptr)--;

  /*
    Options have been parsed. Now some of them need additional special
    handling, like custom value checking, checking of incompatibilites
    between options, setting of multiple variables, etc.
    Do them here.
  */

  if ((opt_log_slow_admin_statements || opt_log_queries_not_using_indexes ||
       opt_log_slow_slave_statements) &&
      !opt_slow_log)
    sql_print_warning("options --log-slow-admin-statements, --log-queries-not-using-indexes and --log-slow-slave-statements have no effect if --log_slow_queries is not set");
  if (global_system_variables.net_buffer_length > 
      global_system_variables.max_allowed_packet)
  {
    sql_print_warning("net_buffer_length (%lu) is set to be larger "
                      "than max_allowed_packet (%lu). Please rectify.",
                      global_system_variables.net_buffer_length, 
                      global_system_variables.max_allowed_packet);
  }

  if (log_error_file_ptr != disabled_my_option)
    opt_error_log= 1;
  else
    log_error_file_ptr= const_cast<char*>("");

  opt_init_connect.length=strlen(opt_init_connect.str);
  opt_init_slave.length=strlen(opt_init_slave.str);

  if (global_system_variables.low_priority_updates)
    thr_upgraded_concurrent_insert_lock= TL_WRITE_LOW_PRIORITY;

  if (ft_boolean_check_syntax_string((uchar*) ft_boolean_syntax))
  {
    sql_print_error("Invalid ft-boolean-syntax string: %s\n",
                    ft_boolean_syntax);
    return 1;
  }

  if (opt_disable_networking)
    mysqld_port= mysqld_extra_port= 0;

  if (opt_skip_show_db)
    opt_specialflag|= SPECIAL_SKIP_SHOW_DB;

  if (myisam_flush)
    flush_time= 0;

#ifdef HAVE_REPLICATION
  if (opt_slave_skip_errors)
    init_slave_skip_errors(opt_slave_skip_errors);
#endif

  if (global_system_variables.max_join_size == HA_POS_ERROR)
    global_system_variables.option_bits|= OPTION_BIG_SELECTS;
  else
    global_system_variables.option_bits&= ~OPTION_BIG_SELECTS;

  // Synchronize @@global.autocommit on --autocommit
  const ulonglong turn_bit_on= opt_autocommit ?
    OPTION_AUTOCOMMIT : OPTION_NOT_AUTOCOMMIT;
  global_system_variables.option_bits=
    (global_system_variables.option_bits &
     ~(OPTION_NOT_AUTOCOMMIT | OPTION_AUTOCOMMIT)) | turn_bit_on;

  global_system_variables.sql_mode=
    expand_sql_mode(global_system_variables.sql_mode);
#if !defined(HAVE_REALPATH) || defined(HAVE_BROKEN_REALPATH)
  my_use_symdir=0;
  my_disable_symlinks=1;
  have_symlink=SHOW_OPTION_NO;
#else
  if (!my_use_symdir)
  {
    my_disable_symlinks=1;
    have_symlink=SHOW_OPTION_DISABLED;
  }
#endif
  if (opt_debugging)
  {
    /* Allow break with SIGINT, no core or stack trace */
    test_flags|= TEST_SIGINT;
    opt_stack_trace= 1;
    test_flags&= ~TEST_CORE_ON_SIGNAL;
  }
  /* Set global MyISAM variables from delay_key_write_options */
  fix_delay_key_write(0, 0, OPT_GLOBAL);

#ifndef EMBEDDED_LIBRARY
  if (mysqld_chroot)
    set_root(mysqld_chroot);
#else
  thread_handling = SCHEDULER_NO_THREADS;
  max_allowed_packet= global_system_variables.max_allowed_packet;
  net_buffer_length= global_system_variables.net_buffer_length;
#endif
  if (fix_paths())
    return 1;

  /*
    Set some global variables from the global_system_variables
    In most cases the global variables will not be used
  */
  my_disable_locking= myisam_single_user= MY_TEST(opt_external_locking == 0);
  my_default_record_cache_size=global_system_variables.read_buff_size;

  /*
    Log mysys errors when we don't have a thd or thd->log_all_errors is set
    (recovery) to the log.  This is mainly useful for debugging strange system
    errors.
  */
  if (global_system_variables.log_warnings >= 10)
    my_global_flags= MY_WME | ME_JUST_INFO;
  /* Log all errors not handled by thd->handle_error() to my_message_sql() */
  if (global_system_variables.log_warnings >= 11)
    my_global_flags|= ME_NOREFRESH;
  if (my_assert_on_error)
    debug_assert_if_crashed_table= 1;

  global_system_variables.long_query_time= (ulonglong)
    (global_system_variables.long_query_time_double * 1e6);

  if (opt_short_log_format)
    opt_specialflag|= SPECIAL_SHORT_LOG_FORMAT;

  if (init_global_datetime_format(MYSQL_TIMESTAMP_DATE,
                                  &global_date_format) ||
      init_global_datetime_format(MYSQL_TIMESTAMP_TIME,
                                  &global_time_format) ||
      init_global_datetime_format(MYSQL_TIMESTAMP_DATETIME,
                                  &global_datetime_format))
    return 1;

#ifdef EMBEDDED_LIBRARY
  one_thread_scheduler(thread_scheduler);
  one_thread_scheduler(extra_thread_scheduler);
#else

#ifdef _WIN32
  /* workaround: disable thread pool on XP */
  if (GetProcAddress(GetModuleHandle("kernel32"),"CreateThreadpool") == 0 &&
      thread_handling > SCHEDULER_NO_THREADS)
    thread_handling = SCHEDULER_ONE_THREAD_PER_CONNECTION;
#endif

  if (thread_handling <= SCHEDULER_ONE_THREAD_PER_CONNECTION)
    one_thread_per_connection_scheduler(thread_scheduler, &max_connections,
                                        &connection_count);
  else if (thread_handling == SCHEDULER_NO_THREADS)
    one_thread_scheduler(thread_scheduler);
  else
    pool_of_threads_scheduler(thread_scheduler,  &max_connections,
                                        &connection_count); 

  one_thread_per_connection_scheduler(extra_thread_scheduler,
                                      &extra_max_connections,
                                      &extra_connection_count);
#endif

  global_system_variables.engine_condition_pushdown=
    MY_TEST(global_system_variables.optimizer_switch &
            OPTIMIZER_SWITCH_ENGINE_CONDITION_PUSHDOWN);

  opt_readonly= read_only;

  /*
    If max_long_data_size is not specified explicitly use
    value of max_allowed_packet.
  */
  if (!max_long_data_size_used)
    max_long_data_size= global_system_variables.max_allowed_packet;

  /* Remember if max_user_connections was 0 at startup */
  max_user_connections_checking= global_system_variables.max_user_connections != 0;

  {
    sys_var *max_relay_log_size_var, *max_binlog_size_var;
    /* If max_relay_log_size is 0, then set it to max_binlog_size */
    if (!global_system_variables.max_relay_log_size)
      global_system_variables.max_relay_log_size= max_binlog_size;

    /*
      Fix so that DEFAULT and limit checking works with max_relay_log_size
      (Yes, this is a hack, but it's required as the definition of
      max_relay_log_size allows it to be set to 0).
    */
    max_relay_log_size_var= intern_find_sys_var("max_relay_log_size", 0);
    max_binlog_size_var= intern_find_sys_var("max_binlog_size", 0);
    if (max_binlog_size_var && max_relay_log_size_var)
    {
      max_relay_log_size_var->option.min_value=
        max_binlog_size_var->option.min_value; 
      max_relay_log_size_var->option.def_value=
        max_binlog_size_var->option.def_value;
    }
  }

  /* Ensure that some variables are not set higher than needed */
  if (back_log > max_connections)
    back_log= max_connections;
  if (thread_cache_size > max_connections)
    thread_cache_size= max_connections;
  
  return 0;
}


/*
  Create version name for running mysqld version
  We automaticly add suffixes -debug, -embedded and -log to the version
  name to make the version more descriptive.
  (MYSQL_SERVER_SUFFIX is set by the compilation environment)
*/

void set_server_version(void)
{
  char *version_end= server_version+sizeof(server_version)-1;
  char *end= strxnmov(server_version, sizeof(server_version)-1,
                      MYSQL_SERVER_VERSION,
                      MYSQL_SERVER_SUFFIX_STR, NullS);
#ifdef EMBEDDED_LIBRARY
  end= strnmov(end, "-embedded", (version_end-end));
#endif
#ifndef DBUG_OFF
  if (!strstr(MYSQL_SERVER_SUFFIX_STR, "-debug"))
    end= strnmov(end, "-debug", (version_end-end));
#endif
  if (opt_log || opt_slow_log || opt_bin_log)
    strnmov(end, "-log", (version_end-end)); // This may slow down system
  *end= 0;
}


static char *get_relative_path(const char *path)
{
  if (test_if_hard_path(path) &&
      is_prefix(path,DEFAULT_MYSQL_HOME) &&
      strcmp(DEFAULT_MYSQL_HOME,FN_ROOTDIR))
  {
    path+=(uint) strlen(DEFAULT_MYSQL_HOME);
    while (*path == FN_LIBCHAR || *path == FN_LIBCHAR2)
      path++;
  }
  return (char*) path;
}


/**
  Fix filename and replace extension where 'dir' is relative to
  mysql_real_data_home.
  @return
    1 if len(path) > FN_REFLEN
*/

bool
fn_format_relative_to_data_home(char * to, const char *name,
				const char *dir, const char *extension)
{
  char tmp_path[FN_REFLEN];
  if (!test_if_hard_path(dir))
  {
    strxnmov(tmp_path,sizeof(tmp_path)-1, mysql_real_data_home,
	     dir, NullS);
    dir=tmp_path;
  }
  return !fn_format(to, name, dir, extension,
		    MY_APPEND_EXT | MY_UNPACK_FILENAME | MY_SAFE_PATH);
}


/**
  Test a file path to determine if the path is compatible with the secure file
  path restriction.
 
  @param path null terminated character string

  @return
    @retval TRUE The path is secure
    @retval FALSE The path isn't secure
*/

bool is_secure_file_path(char *path)
{
  char buff1[FN_REFLEN], buff2[FN_REFLEN];
  size_t opt_secure_file_priv_len;
  /*
    All paths are secure if opt_secure_file_path is 0
  */
  if (!opt_secure_file_priv)
    return TRUE;

  opt_secure_file_priv_len= strlen(opt_secure_file_priv);

  if (strlen(path) >= FN_REFLEN)
    return FALSE;

  if (my_realpath(buff1, path, 0))
  {
    /*
      The supplied file path might have been a file and not a directory.
    */
    size_t length= dirname_length(path);        // Guaranteed to be < FN_REFLEN
    memcpy(buff2, path, length);
    buff2[length]= '\0';
    if (length == 0 || my_realpath(buff1, buff2, 0))
      return FALSE;
  }
  convert_dirname(buff2, buff1, NullS);
  if (!lower_case_file_system)
  {
    if (strncmp(opt_secure_file_priv, buff2, opt_secure_file_priv_len))
      return FALSE;
  }
  else
  {
    if (files_charset_info->coll->strnncoll(files_charset_info,
                                            (uchar *) buff2, strlen(buff2),
                                            (uchar *) opt_secure_file_priv,
                                            opt_secure_file_priv_len,
                                            TRUE))
      return FALSE;
  }
  return TRUE;
}


static int fix_paths(void)
{
  char buff[FN_REFLEN],*pos;
  DBUG_ENTER("fix_paths");

  convert_dirname(mysql_home,mysql_home,NullS);
  /* Resolve symlinks to allow 'mysql_home' to be a relative symlink */
  my_realpath(mysql_home,mysql_home,MYF(0));
  /* Ensure that mysql_home ends in FN_LIBCHAR */
  pos=strend(mysql_home);
  if (pos[-1] != FN_LIBCHAR)
  {
    pos[0]= FN_LIBCHAR;
    pos[1]= 0;
  }
  convert_dirname(lc_messages_dir, lc_messages_dir, NullS);
  convert_dirname(mysql_real_data_home,mysql_real_data_home,NullS);
  (void) my_load_path(mysql_home,mysql_home,""); // Resolve current dir
  (void) my_load_path(mysql_real_data_home,mysql_real_data_home,mysql_home);
  (void) my_load_path(pidfile_name, pidfile_name_ptr, mysql_real_data_home);

  convert_dirname(opt_plugin_dir, opt_plugin_dir_ptr ? opt_plugin_dir_ptr : 
                                  get_relative_path(PLUGINDIR), NullS);
  (void) my_load_path(opt_plugin_dir, opt_plugin_dir, mysql_home);
  opt_plugin_dir_ptr= opt_plugin_dir;
  pidfile_name_ptr= pidfile_name;

  my_realpath(mysql_unpacked_real_data_home, mysql_real_data_home, MYF(0));
  mysql_unpacked_real_data_home_len= 
    (int) strlen(mysql_unpacked_real_data_home);
  if (mysql_unpacked_real_data_home[mysql_unpacked_real_data_home_len-1] == FN_LIBCHAR)
    --mysql_unpacked_real_data_home_len;

  char *sharedir=get_relative_path(SHAREDIR);
  if (test_if_hard_path(sharedir))
    strmake_buf(buff, sharedir);		/* purecov: tested */
  else
    strxnmov(buff,sizeof(buff)-1,mysql_home,sharedir,NullS);
  convert_dirname(buff,buff,NullS);
  (void) my_load_path(lc_messages_dir, lc_messages_dir, buff);

  /* If --character-sets-dir isn't given, use shared library dir */
  if (charsets_dir)
    strmake_buf(mysql_charsets_dir, charsets_dir);
  else
    strxnmov(mysql_charsets_dir, sizeof(mysql_charsets_dir)-1, buff,
	     CHARSET_DIR, NullS);
  (void) my_load_path(mysql_charsets_dir, mysql_charsets_dir, buff);
  convert_dirname(mysql_charsets_dir, mysql_charsets_dir, NullS);
  charsets_dir=mysql_charsets_dir;

  if (init_tmpdir(&mysql_tmpdir_list, opt_mysql_tmpdir))
    DBUG_RETURN(1);
  if (!opt_mysql_tmpdir)
    opt_mysql_tmpdir= mysql_tmpdir;
#ifdef HAVE_REPLICATION
  if (!slave_load_tmpdir)
    slave_load_tmpdir= mysql_tmpdir;
#endif /* HAVE_REPLICATION */
  /*
    Convert the secure-file-priv option to system format, allowing
    a quick strcmp to check if read or write is in an allowed dir
  */
  if (opt_secure_file_priv)
  {
    if (*opt_secure_file_priv == 0)
    {
      my_free(opt_secure_file_priv);
      opt_secure_file_priv= 0;
    }
    else
    {
      if (strlen(opt_secure_file_priv) >= FN_REFLEN)
        opt_secure_file_priv[FN_REFLEN-1]= '\0';
      if (my_realpath(buff, opt_secure_file_priv, 0))
      {
        sql_print_warning("Failed to normalize the argument for --secure-file-priv.");
        DBUG_RETURN(1);
      }
      char *secure_file_real_path= (char *)my_malloc(FN_REFLEN, MYF(MY_FAE));
      convert_dirname(secure_file_real_path, buff, NullS);
      my_free(opt_secure_file_priv);
      opt_secure_file_priv= secure_file_real_path;
    }
  }
  DBUG_RETURN(0);
}

/**
  Check if file system used for databases is case insensitive.

  @param dir_name			Directory to test

  @retval -1  Don't know (Test failed)
  @retval  0   File system is case sensitive
  @retval  1   File system is case insensitive
*/

static int test_if_case_insensitive(const char *dir_name)
{
  int result= 0;
  File file;
  char buff[FN_REFLEN], buff2[FN_REFLEN];
  MY_STAT stat_info;
  DBUG_ENTER("test_if_case_insensitive");

  fn_format(buff, glob_hostname, dir_name, ".lower-test",
	    MY_UNPACK_FILENAME | MY_REPLACE_EXT | MY_REPLACE_DIR);
  fn_format(buff2, glob_hostname, dir_name, ".LOWER-TEST",
	    MY_UNPACK_FILENAME | MY_REPLACE_EXT | MY_REPLACE_DIR);
  mysql_file_delete(key_file_casetest, buff2, MYF(0));
  if ((file= mysql_file_create(key_file_casetest,
                               buff, 0666, O_RDWR, MYF(0))) < 0)
  {
    if (!opt_abort)
      sql_print_warning("Can't create test file %s", buff);
    DBUG_RETURN(-1);
  }
  mysql_file_close(file, MYF(0));
  if (mysql_file_stat(key_file_casetest, buff2, &stat_info, MYF(0)))
    result= 1;					// Can access file
  mysql_file_delete(key_file_casetest, buff, MYF(MY_WME));
  DBUG_PRINT("exit", ("result: %d", result));
  DBUG_RETURN(result);
}


#ifndef EMBEDDED_LIBRARY

/**
  Create file to store pid number.
*/
static void create_pid_file()
{
  File file;
  if ((file= mysql_file_create(key_file_pid, pidfile_name, 0664,
                               O_WRONLY | O_TRUNC, MYF(MY_WME))) >= 0)
  {
    char buff[MAX_BIGINT_WIDTH + 1], *end;
    end= int10_to_str((long) getpid(), buff, 10);
    *end++= '\n';
    if (!mysql_file_write(file, (uchar*) buff, (uint) (end-buff),
                          MYF(MY_WME | MY_NABP)))
    {
      mysql_file_close(file, MYF(0));
      pid_file_created= true;
      return;
    }
    mysql_file_close(file, MYF(0));
  }
  sql_perror("Can't start server: can't create PID file");
  exit(1);
}
#endif /* EMBEDDED_LIBRARY */


/**
  Remove the process' pid file.
  
  @param  flags  file operation flags
*/

static void delete_pid_file(myf flags)
{
#ifndef EMBEDDED_LIBRARY
  if (pid_file_created)
  {
    mysql_file_delete(key_file_pid, pidfile_name, flags);
    pid_file_created= false;
  }
#endif /* EMBEDDED_LIBRARY */
  return;
}


/** Clear most status variables. */
void refresh_status(THD *thd)
{
  mysql_mutex_lock(&LOCK_status);

  /* Add thread's status variabes to global status */
  add_to_status(&global_status_var, &thd->status_var);

  /* Reset thread's status variables */
  thd->set_status_var_init();
  bzero((uchar*) &thd->org_status_var, sizeof(thd->org_status_var)); 
  thd->start_bytes_received= 0;

  /* Reset some global variables */
  reset_status_vars();

  /* Reset the counters of all key caches (default and named). */
  process_key_caches(reset_key_cache_counters, 0);
  flush_status_time= time((time_t*) 0);
  mysql_mutex_unlock(&LOCK_status);

  /*
    Set max_used_connections to the number of currently open
    connections.  This is not perfect, but status data is not exact anyway.
  */
  max_used_connections= connection_count + extra_connection_count;
}

#ifdef HAVE_PSI_INTERFACE
static PSI_file_info all_server_files[]=
{
#ifdef HAVE_MMAP
  { &key_file_map, "map", 0},
#endif /* HAVE_MMAP */
  { &key_file_binlog, "binlog", 0},
  { &key_file_binlog_index, "binlog_index", 0},
  { &key_file_relaylog, "relaylog", 0},
  { &key_file_relaylog_index, "relaylog_index", 0},
  { &key_file_casetest, "casetest", 0},
  { &key_file_dbopt, "dbopt", 0},
  { &key_file_des_key_file, "des_key_file", 0},
  { &key_file_ERRMSG, "ERRMSG", 0},
  { &key_select_to_file, "select_to_file", 0},
  { &key_file_fileparser, "file_parser", 0},
  { &key_file_frm, "FRM", 0},
  { &key_file_global_ddl_log, "global_ddl_log", 0},
  { &key_file_load, "load", 0},
  { &key_file_loadfile, "LOAD_FILE", 0},
  { &key_file_log_event_data, "log_event_data", 0},
  { &key_file_log_event_info, "log_event_info", 0},
  { &key_file_master_info, "master_info", 0},
  { &key_file_misc, "misc", 0},
  { &key_file_partition, "partition", 0},
  { &key_file_pid, "pid", 0},
  { &key_file_query_log, "query_log", 0},
  { &key_file_relay_log_info, "relay_log_info", 0},
  { &key_file_send_file, "send_file", 0},
  { &key_file_slow_log, "slow_log", 0},
  { &key_file_tclog, "tclog", 0},
  { &key_file_trg, "trigger_name", 0},
  { &key_file_trn, "trigger", 0},
  { &key_file_init, "init", 0},
  { &key_file_binlog_state, "binlog_state", 0}
};
#endif /* HAVE_PSI_INTERFACE */

PSI_stage_info stage_after_create= { 0, "After create", 0};
PSI_stage_info stage_after_opening_tables= { 0, "After opening tables", 0};
PSI_stage_info stage_after_table_lock= { 0, "After table lock", 0};
PSI_stage_info stage_allocating_local_table= { 0, "allocating local table", 0};
PSI_stage_info stage_alter_inplace_prepare= { 0, "preparing for alter table", 0};
PSI_stage_info stage_alter_inplace= { 0, "altering table", 0};
PSI_stage_info stage_alter_inplace_commit= { 0, "committing alter table to storage engine", 0};
PSI_stage_info stage_changing_master= { 0, "Changing master", 0};
PSI_stage_info stage_checking_master_version= { 0, "Checking master version", 0};
PSI_stage_info stage_checking_permissions= { 0, "checking permissions", 0};
PSI_stage_info stage_checking_privileges_on_cached_query= { 0, "checking privileges on cached query", 0};
PSI_stage_info stage_checking_query_cache_for_query= { 0, "checking query cache for query", 0};
PSI_stage_info stage_cleaning_up= { 0, "cleaning up", 0};
PSI_stage_info stage_closing_tables= { 0, "closing tables", 0};
PSI_stage_info stage_connecting_to_master= { 0, "Connecting to master", 0};
PSI_stage_info stage_converting_heap_to_myisam= { 0, "converting HEAP to " TMP_ENGINE_NAME, 0};
PSI_stage_info stage_copying_to_group_table= { 0, "Copying to group table", 0};
PSI_stage_info stage_copying_to_tmp_table= { 0, "Copying to tmp table", 0};
PSI_stage_info stage_copy_to_tmp_table= { 0, "copy to tmp table", 0};
PSI_stage_info stage_creating_delayed_handler= { 0, "Creating delayed handler", 0};
PSI_stage_info stage_creating_sort_index= { 0, "Creating sort index", 0};
PSI_stage_info stage_creating_table= { 0, "creating table", 0};
PSI_stage_info stage_creating_tmp_table= { 0, "Creating tmp table", 0};
PSI_stage_info stage_deleting_from_main_table= { 0, "deleting from main table", 0};
PSI_stage_info stage_deleting_from_reference_tables= { 0, "deleting from reference tables", 0};
PSI_stage_info stage_discard_or_import_tablespace= { 0, "discard_or_import_tablespace", 0};
PSI_stage_info stage_enabling_keys= { 0, "enabling keys", 0};
PSI_stage_info stage_end= { 0, "end", 0};
PSI_stage_info stage_executing= { 0, "executing", 0};
PSI_stage_info stage_execution_of_init_command= { 0, "Execution of init_command", 0};
PSI_stage_info stage_explaining= { 0, "explaining", 0};
PSI_stage_info stage_finding_key_cache= { 0, "Finding key cache", 0};
PSI_stage_info stage_finished_reading_one_binlog_switching_to_next_binlog= { 0, "Finished reading one binlog; switching to next binlog", 0};
PSI_stage_info stage_flushing_relay_log_and_master_info_repository= { 0, "Flushing relay log and master info repository.", 0};
PSI_stage_info stage_flushing_relay_log_info_file= { 0, "Flushing relay-log info file.", 0};
PSI_stage_info stage_freeing_items= { 0, "freeing items", 0};
PSI_stage_info stage_fulltext_initialization= { 0, "FULLTEXT initialization", 0};
PSI_stage_info stage_got_handler_lock= { 0, "got handler lock", 0};
PSI_stage_info stage_got_old_table= { 0, "got old table", 0};
PSI_stage_info stage_init= { 0, "init", 0};
PSI_stage_info stage_insert= { 0, "insert", 0};
PSI_stage_info stage_invalidating_query_cache_entries_table= { 0, "invalidating query cache entries (table)", 0};
PSI_stage_info stage_invalidating_query_cache_entries_table_list= { 0, "invalidating query cache entries (table list)", 0};
PSI_stage_info stage_killing_slave= { 0, "Killing slave", 0};
PSI_stage_info stage_logging_slow_query= { 0, "logging slow query", 0};
PSI_stage_info stage_making_temp_file_append_before_load_data= { 0, "Making temporary file (append) before replaying LOAD DATA INFILE.", 0};
PSI_stage_info stage_making_temp_file_create_before_load_data= { 0, "Making temporary file (create) before replaying LOAD DATA INFILE.", 0};
PSI_stage_info stage_manage_keys= { 0, "manage keys", 0};
PSI_stage_info stage_master_has_sent_all_binlog_to_slave= { 0, "Master has sent all binlog to slave; waiting for binlog to be updated", 0};
PSI_stage_info stage_opening_tables= { 0, "Opening tables", 0};
PSI_stage_info stage_optimizing= { 0, "optimizing", 0};
PSI_stage_info stage_preparing= { 0, "preparing", 0};
PSI_stage_info stage_purging_old_relay_logs= { 0, "Purging old relay logs", 0};
PSI_stage_info stage_query_end= { 0, "query end", 0};
PSI_stage_info stage_queueing_master_event_to_the_relay_log= { 0, "Queueing master event to the relay log", 0};
PSI_stage_info stage_reading_event_from_the_relay_log= { 0, "Reading event from the relay log", 0};
PSI_stage_info stage_recreating_table= { 0, "recreating table", 0};
PSI_stage_info stage_registering_slave_on_master= { 0, "Registering slave on master", 0};
PSI_stage_info stage_removing_duplicates= { 0, "Removing duplicates", 0};
PSI_stage_info stage_removing_tmp_table= { 0, "removing tmp table", 0};
PSI_stage_info stage_rename= { 0, "rename", 0};
PSI_stage_info stage_rename_result_table= { 0, "rename result table", 0};
PSI_stage_info stage_requesting_binlog_dump= { 0, "Requesting binlog dump", 0};
PSI_stage_info stage_reschedule= { 0, "reschedule", 0};
PSI_stage_info stage_searching_rows_for_update= { 0, "Searching rows for update", 0};
PSI_stage_info stage_sending_binlog_event_to_slave= { 0, "Sending binlog event to slave", 0};
PSI_stage_info stage_sending_cached_result_to_client= { 0, "sending cached result to client", 0};
PSI_stage_info stage_sending_data= { 0, "Sending data", 0};
PSI_stage_info stage_setup= { 0, "setup", 0};
PSI_stage_info stage_show_explain= { 0, "show explain", 0};
PSI_stage_info stage_slave_has_read_all_relay_log= { 0, "Slave has read all relay log; waiting for the slave I/O thread to update it", 0};
PSI_stage_info stage_sorting= { 0, "Sorting", 0};
PSI_stage_info stage_sorting_for_group= { 0, "Sorting for group", 0};
PSI_stage_info stage_sorting_for_order= { 0, "Sorting for order", 0};
PSI_stage_info stage_sorting_result= { 0, "Sorting result", 0};
PSI_stage_info stage_statistics= { 0, "statistics", 0};
PSI_stage_info stage_sql_thd_waiting_until_delay= { 0, "Waiting until MASTER_DELAY seconds after master executed event", 0 };
PSI_stage_info stage_storing_result_in_query_cache= { 0, "storing result in query cache", 0};
PSI_stage_info stage_storing_row_into_queue= { 0, "storing row into queue", 0};
PSI_stage_info stage_system_lock= { 0, "System lock", 0};
PSI_stage_info stage_table_lock= { 0, "Table lock", 0};
PSI_stage_info stage_filling_schema_table= { 0, "Filling schema table", 0};
PSI_stage_info stage_update= { 0, "update", 0};
PSI_stage_info stage_updating= { 0, "updating", 0};
PSI_stage_info stage_updating_main_table= { 0, "updating main table", 0};
PSI_stage_info stage_updating_reference_tables= { 0, "updating reference tables", 0};
PSI_stage_info stage_upgrading_lock= { 0, "upgrading lock", 0};
PSI_stage_info stage_user_lock= { 0, "User lock", 0};
PSI_stage_info stage_user_sleep= { 0, "User sleep", 0};
PSI_stage_info stage_verifying_table= { 0, "verifying table", 0};
PSI_stage_info stage_waiting_for_delay_list= { 0, "waiting for delay_list", 0};
PSI_stage_info stage_waiting_for_gtid_to_be_written_to_binary_log= { 0, "waiting for GTID to be written to binary log", 0};
PSI_stage_info stage_waiting_for_handler_insert= { 0, "waiting for handler insert", 0};
PSI_stage_info stage_waiting_for_handler_lock= { 0, "waiting for handler lock", 0};
PSI_stage_info stage_waiting_for_handler_open= { 0, "waiting for handler open", 0};
PSI_stage_info stage_waiting_for_insert= { 0, "Waiting for INSERT", 0};
PSI_stage_info stage_waiting_for_master_to_send_event= { 0, "Waiting for master to send event", 0};
PSI_stage_info stage_waiting_for_master_update= { 0, "Waiting for master update", 0};
PSI_stage_info stage_waiting_for_relay_log_space= { 0, "Waiting for the slave SQL thread to free enough relay log space", 0};
PSI_stage_info stage_waiting_for_slave_mutex_on_exit= { 0, "Waiting for slave mutex on exit", 0};
PSI_stage_info stage_waiting_for_slave_thread_to_start= { 0, "Waiting for slave thread to start", 0};
PSI_stage_info stage_waiting_for_table_flush= { 0, "Waiting for table flush", 0};
PSI_stage_info stage_waiting_for_query_cache_lock= { 0, "Waiting for query cache lock", 0};
PSI_stage_info stage_waiting_for_the_next_event_in_relay_log= { 0, "Waiting for the next event in relay log", 0};
PSI_stage_info stage_waiting_for_the_slave_thread_to_advance_position= { 0, "Waiting for the slave SQL thread to advance position", 0};
PSI_stage_info stage_waiting_to_finalize_termination= { 0, "Waiting to finalize termination", 0};
PSI_stage_info stage_waiting_to_get_readlock= { 0, "Waiting to get readlock", 0};
PSI_stage_info stage_binlog_waiting_background_tasks= { 0, "Waiting for background binlog tasks", 0};
PSI_stage_info stage_binlog_processing_checkpoint_notify= { 0, "Processing binlog checkpoint notification", 0};
PSI_stage_info stage_binlog_stopping_background_thread= { 0, "Stopping binlog background thread", 0};
PSI_stage_info stage_waiting_for_work_from_sql_thread= { 0, "Waiting for work from SQL thread", 0};
PSI_stage_info stage_waiting_for_prior_transaction_to_commit= { 0, "Waiting for prior transaction to commit", 0};
PSI_stage_info stage_waiting_for_prior_transaction_to_start_commit= { 0, "Waiting for prior transaction to start commit before starting next transaction", 0};
PSI_stage_info stage_waiting_for_room_in_worker_thread= { 0, "Waiting for room in worker thread event queue", 0};
PSI_stage_info stage_waiting_for_workers_idle= { 0, "Waiting for worker threads to be idle", 0};
PSI_stage_info stage_waiting_for_ftwrl= { 0, "Waiting due to global read lock", 0};
PSI_stage_info stage_waiting_for_ftwrl_threads_to_pause= { 0, "Waiting for worker threads to pause for global read lock", 0};
PSI_stage_info stage_waiting_for_rpl_thread_pool= { 0, "Waiting while replication worker thread pool is busy", 0};
PSI_stage_info stage_master_gtid_wait_primary= { 0, "Waiting in MASTER_GTID_WAIT() (primary waiter)", 0};
PSI_stage_info stage_master_gtid_wait= { 0, "Waiting in MASTER_GTID_WAIT()", 0};
PSI_stage_info stage_gtid_wait_other_connection= { 0, "Waiting for other master connection to process GTID received on multiple master connections", 0};

#ifdef HAVE_PSI_INTERFACE

PSI_stage_info *all_server_stages[]=
{
  & stage_after_create,
  & stage_after_opening_tables,
  & stage_after_table_lock,
  & stage_allocating_local_table,
  & stage_alter_inplace,
  & stage_alter_inplace_commit,
  & stage_alter_inplace_prepare,
  & stage_binlog_processing_checkpoint_notify,
  & stage_binlog_stopping_background_thread,
  & stage_binlog_waiting_background_tasks,
  & stage_changing_master,
  & stage_checking_master_version,
  & stage_checking_permissions,
  & stage_checking_privileges_on_cached_query,
  & stage_checking_query_cache_for_query,
  & stage_cleaning_up,
  & stage_closing_tables,
  & stage_connecting_to_master,
  & stage_converting_heap_to_myisam,
  & stage_copy_to_tmp_table,
  & stage_copying_to_group_table,
  & stage_copying_to_tmp_table,
  & stage_creating_delayed_handler,
  & stage_creating_sort_index,
  & stage_creating_table,
  & stage_creating_tmp_table,
  & stage_deleting_from_main_table,
  & stage_deleting_from_reference_tables,
  & stage_discard_or_import_tablespace,
  & stage_enabling_keys,
  & stage_end,
  & stage_executing,
  & stage_execution_of_init_command,
  & stage_explaining,
  & stage_finding_key_cache,
  & stage_finished_reading_one_binlog_switching_to_next_binlog,
  & stage_flushing_relay_log_and_master_info_repository,
  & stage_flushing_relay_log_info_file,
  & stage_freeing_items,
  & stage_fulltext_initialization,
  & stage_got_handler_lock,
  & stage_got_old_table,
  & stage_init,
  & stage_insert,
  & stage_invalidating_query_cache_entries_table,
  & stage_invalidating_query_cache_entries_table_list,
  & stage_killing_slave,
  & stage_logging_slow_query,
  & stage_making_temp_file_append_before_load_data,
  & stage_making_temp_file_create_before_load_data,
  & stage_manage_keys,
  & stage_master_has_sent_all_binlog_to_slave,
  & stage_opening_tables,
  & stage_optimizing,
  & stage_preparing,
  & stage_purging_old_relay_logs,
  & stage_query_end,
  & stage_queueing_master_event_to_the_relay_log,
  & stage_reading_event_from_the_relay_log,
  & stage_recreating_table,
  & stage_registering_slave_on_master,
  & stage_removing_duplicates,
  & stage_removing_tmp_table,
  & stage_rename,
  & stage_rename_result_table,
  & stage_requesting_binlog_dump,
  & stage_reschedule,
  & stage_searching_rows_for_update,
  & stage_sending_binlog_event_to_slave,
  & stage_sending_cached_result_to_client,
  & stage_sending_data,
  & stage_setup,
  & stage_show_explain,
  & stage_slave_has_read_all_relay_log,
  & stage_sorting,
  & stage_sorting_for_group,
  & stage_sorting_for_order,
  & stage_sorting_result,
  & stage_sql_thd_waiting_until_delay,
  & stage_statistics,
  & stage_storing_result_in_query_cache,
  & stage_storing_row_into_queue,
  & stage_system_lock,
  & stage_table_lock,
  & stage_filling_schema_table,
  & stage_update,
  & stage_updating,
  & stage_updating_main_table,
  & stage_updating_reference_tables,
  & stage_upgrading_lock,
  & stage_user_lock,
  & stage_user_sleep,
  & stage_verifying_table,
  & stage_waiting_for_delay_list,
  & stage_waiting_for_gtid_to_be_written_to_binary_log,
  & stage_waiting_for_handler_insert,
  & stage_waiting_for_handler_lock,
  & stage_waiting_for_handler_open,
  & stage_waiting_for_insert,
  & stage_waiting_for_master_to_send_event,
  & stage_waiting_for_master_update,
  & stage_waiting_for_prior_transaction_to_commit,
  & stage_waiting_for_prior_transaction_to_start_commit,
  & stage_waiting_for_query_cache_lock,
  & stage_waiting_for_relay_log_space,
  & stage_waiting_for_room_in_worker_thread,
  & stage_waiting_for_slave_mutex_on_exit,
  & stage_waiting_for_slave_thread_to_start,
  & stage_waiting_for_table_flush,
  & stage_waiting_for_the_next_event_in_relay_log,
  & stage_waiting_for_the_slave_thread_to_advance_position,
  & stage_waiting_for_work_from_sql_thread,
  & stage_waiting_to_finalize_termination,
  & stage_waiting_to_get_readlock,
  & stage_master_gtid_wait_primary,
  & stage_master_gtid_wait,
  & stage_gtid_wait_other_connection
};

PSI_socket_key key_socket_tcpip, key_socket_unix, key_socket_client_connection;

static PSI_socket_info all_server_sockets[]=
{
  { &key_socket_tcpip, "server_tcpip_socket", PSI_FLAG_GLOBAL},
  { &key_socket_unix, "server_unix_socket", PSI_FLAG_GLOBAL},
  { &key_socket_client_connection, "client_connection", 0}
};

/**
  Initialise all the performance schema instrumentation points
  used by the server.
*/
void init_server_psi_keys(void)
{
  const char* category= "sql";
  int count;

  count= array_elements(all_server_mutexes);
  mysql_mutex_register(category, all_server_mutexes, count);

  count= array_elements(all_server_rwlocks);
  mysql_rwlock_register(category, all_server_rwlocks, count);

  count= array_elements(all_server_conds);
  mysql_cond_register(category, all_server_conds, count);

  count= array_elements(all_server_threads);
  mysql_thread_register(category, all_server_threads, count);

  count= array_elements(all_server_files);
  mysql_file_register(category, all_server_files, count);

  count= array_elements(all_server_stages);
  mysql_stage_register(category, all_server_stages, count);

  count= array_elements(all_server_sockets);
  mysql_socket_register(category, all_server_sockets, count);

#ifdef HAVE_PSI_STATEMENT_INTERFACE
  init_sql_statement_info();
  count= array_elements(sql_statement_info);
  mysql_statement_register(category, sql_statement_info, count);

  category= "com";
  init_com_statement_info();

  /*
    Register [0 .. COM_QUERY - 1] as "statement/com/..."
  */
  count= (int) COM_QUERY;
  mysql_statement_register(category, com_statement_info, count);

  /*
    Register [COM_QUERY + 1 .. COM_END] as "statement/com/..."
  */
  count= (int) COM_END - (int) COM_QUERY;
  mysql_statement_register(category, & com_statement_info[(int) COM_QUERY + 1], count);

  category= "abstract";
  /*
    Register [COM_QUERY] as "statement/abstract/com_query"
  */
  mysql_statement_register(category, & com_statement_info[(int) COM_QUERY], 1);

  /*
    When a new packet is received,
    it is instrumented as "statement/abstract/new_packet".
    Based on the packet type found, it later mutates to the
    proper narrow type, for example
    "statement/abstract/query" or "statement/com/ping".
    In cases of "statement/abstract/query", SQL queries are given to
    the parser, which mutates the statement type to an even more
    narrow classification, for example "statement/sql/select".
  */
  stmt_info_new_packet.m_key= 0;
  stmt_info_new_packet.m_name= "new_packet";
  stmt_info_new_packet.m_flags= PSI_FLAG_MUTABLE;
  mysql_statement_register(category, &stmt_info_new_packet, 1);

  /*
    Statements processed from the relay log are initially instrumented as
    "statement/abstract/relay_log". The parser will mutate the statement type to
    a more specific classification, for example "statement/sql/insert".
  */
  stmt_info_rpl.m_key= 0;
  stmt_info_rpl.m_name= "relay_log";
  stmt_info_rpl.m_flags= PSI_FLAG_MUTABLE;
  mysql_statement_register(category, &stmt_info_rpl, 1);
#endif
}

#endif /* HAVE_PSI_INTERFACE */<|MERGE_RESOLUTION|>--- conflicted
+++ resolved
@@ -3777,7 +3777,6 @@
 PSI_statement_info sql_statement_info[(uint) SQLCOM_END + 1];
 PSI_statement_info com_statement_info[(uint) COM_END + 1];
 
-<<<<<<< HEAD
 /**
   Initialize the command names array.
   Since we do not want to maintain a separate array,
@@ -3793,11 +3792,6 @@
   char *ptr;
   uint i;
   uint com_index;
-=======
-  max_system_variables.pseudo_thread_id= (ulong)~0;
-  server_start_time= flush_status_time= my_time(0);
-  my_disable_copystat_in_redel= 1;
->>>>>>> d61e5260
 
   static const char* dummy= "";
   for (i= 0; i < ((uint) SQLCOM_END + 1); i++)
@@ -3922,6 +3916,7 @@
 
   max_system_variables.pseudo_thread_id= (ulong)~0;
   server_start_time= flush_status_time= my_time(0);
+  my_disable_copystat_in_redel= 1;
 
   global_rpl_filter= new Rpl_filter;
   binlog_filter= new Rpl_filter;
