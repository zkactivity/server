--- conflicted
+++ resolved
@@ -82,13 +82,9 @@
                create_options.cc multi_range_read.cc
                opt_index_cond_pushdown.cc opt_subselect.cc
                opt_table_elimination.cc sql_expression_cache.cc
-<<<<<<< HEAD
                gcalc_slicescan.cc gcalc_tools.cc
 			   threadpool_common.cc 
-=======
-               gcalc_slicescan.cc gcalc_tools.cc ../sql-common/mysql_async.c
-
->>>>>>> d16474df
+			   ../sql-common/mysql_async.c
                ${GEN_SOURCES}
                ${MYSYS_LIBWRAP_SOURCE}
 			   )
