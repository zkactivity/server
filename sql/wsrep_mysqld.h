/* Copyright 2008-2015 Codership Oy <http://www.codership.com>

   This program is free software; you can redistribute it and/or modify
   it under the terms of the GNU General Public License as published by
   the Free Software Foundation; version 2 of the License.

   This program is distributed in the hope that it will be useful,
   but WITHOUT ANY WARRANTY; without even the implied warranty of
   MERCHANTABILITY or FITNESS FOR A PARTICULAR PURPOSE.  See the
   GNU General Public License for more details.

   You should have received a copy of the GNU General Public License
   along with this program; if not, write to the Free Software
   Foundation, Inc., 59 Temple Place, Suite 330, Boston, MA  02111-1307  USA */

#ifndef WSREP_MYSQLD_H
#define WSREP_MYSQLD_H

#include "mysqld.h"
typedef struct st_mysql_show_var SHOW_VAR;
#include <sql_priv.h>
//#include "rpl_gtid.h"
#include "../wsrep/wsrep_api.h"

#define WSREP_UNDEFINED_TRX_ID ULONGLONG_MAX

class set_var;
class THD;

enum wsrep_exec_mode {
  /* Transaction processing before replication. */
  LOCAL_STATE,
  /* Slave thread applying write sets from other nodes or replaying thread. */
  REPL_RECV,
  /* Total-order-isolation mode */
  TOTAL_ORDER,
  /*
    Transaction procession after it has been replicated in prepare stage and
    has passed certification
  */
  LOCAL_COMMIT
};

enum wsrep_query_state {
    QUERY_IDLE,
    QUERY_EXEC,
    QUERY_COMMITTING,
    QUERY_EXITING,
    QUERY_ROLLINGBACK,
};

enum wsrep_conflict_state {
    NO_CONFLICT,
    MUST_ABORT,
    ABORTING,
    ABORTED,
    MUST_REPLAY,
    REPLAYING,
    RETRY_AUTOCOMMIT,
    CERT_FAILURE,
};

enum wsrep_consistency_check_mode {
    NO_CONSISTENCY_CHECK,
    CONSISTENCY_CHECK_DECLARED,
    CONSISTENCY_CHECK_RUNNING,
};


// Global wsrep parameters
extern wsrep_t*    wsrep;

// MySQL wsrep options
extern const char* wsrep_provider;
extern const char* wsrep_provider_options;
extern const char* wsrep_cluster_name;
extern const char* wsrep_cluster_address;
extern const char* wsrep_node_name;
extern const char* wsrep_node_address;
extern const char* wsrep_node_incoming_address;
extern const char* wsrep_data_home_dir;
extern const char* wsrep_dbug_option;
extern long        wsrep_slave_threads;
extern int         wsrep_slave_count_change;
extern MYSQL_PLUGIN_IMPORT my_bool wsrep_debug;
extern my_bool     wsrep_convert_LOCK_to_trx;
extern ulong       wsrep_retry_autocommit;
extern my_bool     wsrep_auto_increment_control;
extern my_bool     wsrep_drupal_282555_workaround;
extern my_bool     wsrep_incremental_data_collection;
extern const char* wsrep_start_position;
extern ulong       wsrep_max_ws_size;
extern ulong       wsrep_max_ws_rows;
extern const char* wsrep_notify_cmd;
extern my_bool     wsrep_certify_nonPK;
extern long        wsrep_max_protocol_version;
extern long        wsrep_protocol_version;
extern ulong       wsrep_forced_binlog_format;
extern my_bool     wsrep_desync;
extern my_bool     wsrep_recovery;
extern my_bool     wsrep_replicate_myisam;
extern my_bool     wsrep_log_conflicts;
extern ulong       wsrep_mysql_replication_bundle;
extern my_bool     wsrep_load_data_splitting;
extern my_bool     wsrep_restart_slave;
extern my_bool     wsrep_restart_slave_activated;
extern my_bool     wsrep_slave_FK_checks;
extern my_bool     wsrep_slave_UK_checks;
<<<<<<< HEAD
extern bool        wsrep_new_cluster;           // bootstrap the cluster ?

enum enum_wsrep_OSU_method {
    WSREP_OSU_TOI,
    WSREP_OSU_RSU,
    WSREP_OSU_NONE,
};
=======
extern my_bool     wsrep_creating_startup_threads;
>>>>>>> 13615c5e

enum enum_wsrep_sync_wait {
    WSREP_SYNC_WAIT_NONE = 0x0,
    // show, select, begin
    WSREP_SYNC_WAIT_BEFORE_READ = 0x1,
    WSREP_SYNC_WAIT_BEFORE_UPDATE_DELETE = 0x2,
    WSREP_SYNC_WAIT_BEFORE_INSERT_REPLACE = 0x4,
    WSREP_SYNC_WAIT_MAX = 0x7
};

// MySQL status variables
extern my_bool     wsrep_connected;
extern my_bool     wsrep_ready;
extern const char* wsrep_cluster_state_uuid;
extern long long   wsrep_cluster_conf_id;
extern const char* wsrep_cluster_status;
extern long        wsrep_cluster_size;
extern long        wsrep_local_index;
extern long long   wsrep_local_bf_aborts;
extern const char* wsrep_provider_name;
extern const char* wsrep_provider_version;
extern const char* wsrep_provider_vendor;

int  wsrep_show_status(THD *thd, SHOW_VAR *var, char *buff);
void wsrep_free_status(THD *thd);

int  wsrep_init();
void wsrep_deinit(bool free_options);
void wsrep_recover();
bool wsrep_before_SE(); // initialize wsrep before storage
                        // engines (true) or after (false)
/* wsrep initialization sequence at startup
 * @param before wsrep_before_SE() value */
void wsrep_init_startup(bool before);

// Other wsrep global variables
extern my_bool     wsrep_inited; // whether wsrep is initialized ?

extern "C" enum wsrep_exec_mode wsrep_thd_exec_mode(THD *thd);
extern "C" enum wsrep_conflict_state wsrep_thd_conflict_state(THD *thd);
extern "C" enum wsrep_query_state wsrep_thd_query_state(THD *thd);
extern "C" const char * wsrep_thd_exec_mode_str(THD *thd);
extern "C" const char * wsrep_thd_conflict_state_str(THD *thd);
extern "C" const char * wsrep_thd_query_state_str(THD *thd);
extern "C" wsrep_ws_handle_t* wsrep_thd_ws_handle(THD *thd);

extern "C" void wsrep_thd_set_exec_mode(THD *thd, enum wsrep_exec_mode mode);
extern "C" void wsrep_thd_set_query_state(
        THD *thd, enum wsrep_query_state state);
extern "C" void wsrep_thd_set_conflict_state(
        THD *thd, enum wsrep_conflict_state state);

extern "C" void wsrep_thd_set_trx_to_replay(THD *thd, uint64 trx_id);

extern "C" void wsrep_thd_LOCK(THD *thd);
extern "C" void wsrep_thd_UNLOCK(THD *thd);
extern "C" uint32 wsrep_thd_wsrep_rand(THD *thd);
extern "C" time_t wsrep_thd_query_start(THD *thd);
extern "C" my_thread_id wsrep_thd_thread_id(THD *thd);
extern "C" int64_t wsrep_thd_trx_seqno(THD *thd);
extern "C" query_id_t wsrep_thd_query_id(THD *thd);
extern "C" char * wsrep_thd_query(THD *thd);
extern "C" query_id_t wsrep_thd_wsrep_last_query_id(THD *thd);
extern "C" void wsrep_thd_set_wsrep_last_query_id(THD *thd, query_id_t id);
extern "C" void wsrep_thd_awake(THD *thd, my_bool signal);
extern "C" int wsrep_thd_retry_counter(THD *thd);


extern void wsrep_close_client_connections(my_bool wait_to_end);
extern int  wsrep_wait_committing_connections_close(int wait_time);
extern void wsrep_close_applier(THD *thd);
extern void wsrep_wait_appliers_close(THD *thd);
extern void wsrep_close_applier_threads(int count);
extern void wsrep_kill_mysql(THD *thd);

/* new defines */
extern void wsrep_stop_replication(THD *thd);
extern bool wsrep_start_replication();
extern bool wsrep_sync_wait (THD* thd, uint mask = WSREP_SYNC_WAIT_BEFORE_READ);
extern int  wsrep_check_opts (int argc, char* const* argv);
extern void wsrep_prepend_PATH (const char* path);
/* some inline functions are defined in wsrep_mysqld_inl.h */

/* Other global variables */
extern wsrep_seqno_t wsrep_locked_seqno;

#define WSREP_ON \
  (global_system_variables.wsrep_on)

#define WSREP(thd) \
  (WSREP_ON && wsrep && (thd && thd->variables.wsrep_on))

#define WSREP_CLIENT(thd) \
    (WSREP(thd) && thd->wsrep_client_thread)

#define WSREP_EMULATE_BINLOG(thd) \
  (WSREP(thd) && wsrep_emulate_bin_log)

// MySQL logging functions don't seem to understand long long length modifer.
// This is a workaround. It also prefixes all messages with "WSREP"
#define WSREP_LOG(fun, ...)                                       \
    {                                                             \
        char msg[1024] = {'\0'};                                  \
        snprintf(msg, sizeof(msg) - 1, ## __VA_ARGS__);           \
        fun("WSREP: %s", msg);                                    \
    }

#define WSREP_DEBUG(...)                                                \
    if (wsrep_debug)     WSREP_LOG(sql_print_information, ##__VA_ARGS__)
#define WSREP_INFO(...)  WSREP_LOG(sql_print_information, ##__VA_ARGS__)
#define WSREP_WARN(...)  WSREP_LOG(sql_print_warning,     ##__VA_ARGS__)
#define WSREP_ERROR(...) WSREP_LOG(sql_print_error,       ##__VA_ARGS__)

#define WSREP_LOG_CONFLICT_THD(thd, role)                                      \
    WSREP_LOG(sql_print_information, 	                                       \
      "%s: \n "       	                                                       \
      "  THD: %lu, mode: %s, state: %s, conflict: %s, seqno: %lld\n "          \
      "  SQL: %s",							       \
      role, wsrep_thd_thread_id(thd), wsrep_thd_exec_mode_str(thd),            \
      wsrep_thd_query_state_str(thd),                                          \
      wsrep_thd_conflict_state_str(thd), (long long)wsrep_thd_trx_seqno(thd),  \
      wsrep_thd_query(thd)                                                     \
    );

#define WSREP_LOG_CONFLICT(bf_thd, victim_thd, bf_abort)		       \
  if (wsrep_debug || wsrep_log_conflicts)				       \
  {                                                                            \
    WSREP_LOG(sql_print_information, "cluster conflict due to %s for threads:",\
      (bf_abort) ? "high priority abort" : "certification failure"             \
    );                                                                         \
    if (bf_thd != NULL) WSREP_LOG_CONFLICT_THD(bf_thd, "Winning thread");      \
    if (victim_thd) WSREP_LOG_CONFLICT_THD(victim_thd, "Victim thread");       \
  }

#define WSREP_PROVIDER_EXISTS                                                  \
  (wsrep_provider && strncasecmp(wsrep_provider, WSREP_NONE, FN_REFLEN))

extern void wsrep_ready_wait();

enum wsrep_trx_status {
    WSREP_TRX_OK,
    WSREP_TRX_CERT_FAIL,      /* certification failure, must abort */
    WSREP_TRX_SIZE_EXCEEDED,  /* trx size exceeded */
    WSREP_TRX_ERROR,          /* native mysql error */
};

extern enum wsrep_trx_status
wsrep_run_wsrep_commit(THD *thd, handlerton *hton, bool all);
class Ha_trx_info;
struct THD_TRANS;
void wsrep_register_hton(THD* thd, bool all);
void wsrep_post_commit(THD* thd, bool all);
void wsrep_brute_force_killer(THD *thd);
int  wsrep_hire_brute_force_killer(THD *thd, uint64_t trx_id);

extern "C" bool wsrep_consistency_check(void *thd_ptr);

/* this is visible for client build so that innodb plugin gets this */
typedef struct wsrep_aborting_thd {
  struct wsrep_aborting_thd *next;
  THD *aborting_thd;
} *wsrep_aborting_thd_t;

extern mysql_mutex_t LOCK_wsrep_ready;
extern mysql_cond_t  COND_wsrep_ready;
extern mysql_mutex_t LOCK_wsrep_sst;
extern mysql_cond_t  COND_wsrep_sst;
extern mysql_mutex_t LOCK_wsrep_sst_init;
extern mysql_cond_t  COND_wsrep_sst_init;
extern mysql_mutex_t LOCK_wsrep_rollback;
extern mysql_cond_t  COND_wsrep_rollback;
extern int wsrep_replaying;
extern mysql_mutex_t LOCK_wsrep_replaying;
extern mysql_cond_t  COND_wsrep_replaying;
extern mysql_mutex_t LOCK_wsrep_slave_threads;
extern mysql_mutex_t LOCK_wsrep_desync;
extern wsrep_aborting_thd_t wsrep_aborting_thd;
extern my_bool       wsrep_emulate_bin_log;
extern int           wsrep_to_isolation;
#ifdef GTID_SUPPORT
extern rpl_sidno     wsrep_sidno;
#endif /* GTID_SUPPORT */
extern my_bool       wsrep_preordered_opt;

#ifdef HAVE_PSI_INTERFACE
extern PSI_mutex_key key_LOCK_wsrep_ready;
extern PSI_mutex_key key_COND_wsrep_ready;
extern PSI_mutex_key key_LOCK_wsrep_sst;
extern PSI_cond_key  key_COND_wsrep_sst;
extern PSI_mutex_key key_LOCK_wsrep_sst_init;
extern PSI_cond_key  key_COND_wsrep_sst_init;
extern PSI_mutex_key key_LOCK_wsrep_sst_thread;
extern PSI_cond_key  key_COND_wsrep_sst_thread;
extern PSI_mutex_key key_LOCK_wsrep_rollback;
extern PSI_cond_key  key_COND_wsrep_rollback;
extern PSI_mutex_key key_LOCK_wsrep_replaying;
extern PSI_cond_key  key_COND_wsrep_replaying;
extern PSI_mutex_key key_LOCK_wsrep_slave_threads;
extern PSI_mutex_key key_LOCK_wsrep_desync;
#endif /* HAVE_PSI_INTERFACE */
struct TABLE_LIST;
int wsrep_to_isolation_begin(THD *thd, char *db_, char *table_,
                             const TABLE_LIST* table_list);
void wsrep_to_isolation_end(THD *thd);
void wsrep_cleanup_transaction(THD *thd);
int wsrep_to_buf_helper(
  THD* thd, const char *query, uint query_len, uchar** buf, size_t* buf_len);
int wsrep_create_sp(THD *thd, uchar** buf, size_t* buf_len);
int wsrep_create_trigger_query(THD *thd, uchar** buf, size_t* buf_len);
int wsrep_create_event_query(THD *thd, uchar** buf, size_t* buf_len);
int wsrep_alter_event_query(THD *thd, uchar** buf, size_t* buf_len);

#ifdef GTID_SUPPORT
void wsrep_init_sidno(const wsrep_uuid_t&);
#endif /* GTID_SUPPORT */

#endif /* WSREP_MYSQLD_H */<|MERGE_RESOLUTION|>--- conflicted
+++ resolved
@@ -106,17 +106,14 @@
 extern my_bool     wsrep_restart_slave_activated;
 extern my_bool     wsrep_slave_FK_checks;
 extern my_bool     wsrep_slave_UK_checks;
-<<<<<<< HEAD
 extern bool        wsrep_new_cluster;           // bootstrap the cluster ?
+extern my_bool     wsrep_creating_startup_threads;
 
 enum enum_wsrep_OSU_method {
     WSREP_OSU_TOI,
     WSREP_OSU_RSU,
     WSREP_OSU_NONE,
 };
-=======
-extern my_bool     wsrep_creating_startup_threads;
->>>>>>> 13615c5e
 
 enum enum_wsrep_sync_wait {
     WSREP_SYNC_WAIT_NONE = 0x0,
