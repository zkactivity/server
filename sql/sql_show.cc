--- conflicted
+++ resolved
@@ -3384,14 +3384,9 @@
   while ((db_name= it++))
   {
 #ifndef NO_EMBEDDED_ACCESS_CHECKS
-<<<<<<< HEAD
-    if (!check_access(thd,SELECT_ACL, db_name->str,
-                      &thd->col_access, 0, 1, with_i_schema) ||
-=======
     if (!(check_access(thd,SELECT_ACL, db_name->str, 
                        &thd->col_access, 0, 1, with_i_schema) ||
           (!thd->col_access && check_grant_db(thd, db_name->str))) ||
->>>>>>> 62db6839
         sctx->master_access & (DB_ACLS | SHOW_DB_ACL) ||
         acl_get(sctx->host, sctx->ip, sctx->priv_user, db_name->str, 0))
 #endif
