/* Copyright (c) 2000, 2014, Oracle and/or its affiliates.
   Copyright (c) 2009, 2014, SkySQL Ab.

   This program is free software; you can redistribute it and/or modify
   it under the terms of the GNU General Public License as published by
   the Free Software Foundation; version 2 of the License.

   This program is distributed in the hope that it will be useful,
   but WITHOUT ANY WARRANTY; without even the implied warranty of
   MERCHANTABILITY or FITNESS FOR A PARTICULAR PURPOSE.  See the
   GNU General Public License for more details.

   You should have received a copy of the GNU General Public License
   along with this program; if not, write to the Free Software
   Foundation, Inc., 51 Franklin St, Fifth Floor, Boston, MA 02110-1301  USA */


/* Function with list databases, tables or fields */

#include "sql_plugin.h"
#include "sql_priv.h"
#include "unireg.h"
#include "sql_acl.h"                        // fill_schema_*_privileges
#include "sql_select.h"                         // For select_describe
#include "sql_base.h"                       // close_tables_for_reopen
#include "create_options.h"
#include "sql_show.h"
#include "sql_table.h"                        // filename_to_tablename,
                                              // primary_key_name,
                                              // build_table_filename
#include "repl_failsafe.h"
#include "sql_parse.h"             // check_access, check_table_access
#include "sql_partition.h"         // partition_element
#include "sql_derived.h"           // mysql_derived_prepare,
                                   // mysql_handle_derived,
#include "sql_db.h"     // check_db_dir_existence, load_db_opt_by_name
#include "sql_time.h"   // interval_type_to_name
#include "tztime.h"                             // struct Time_zone
#include "sql_acl.h"     // TABLE_ACLS, check_grant, DB_ACLS, acl_get,
                         // check_grant_db
#include "filesort.h"    // filesort_free_buffers
#include "sp.h"
#include "sp_head.h"
#include "sp_pcontext.h"
#include "set_var.h"
#include "sql_trigger.h"
#include "sql_derived.h"
#include "sql_statistics.h"
#include "sql_connect.h"
#include "authors.h"
#include "contributors.h"
#include "sql_partition.h"
#ifdef HAVE_EVENT_SCHEDULER
#include "events.h"
#include "event_data_objects.h"
#endif
#include <my_dir.h>
#include "lock.h"                           // MYSQL_OPEN_IGNORE_FLUSH
#include "debug_sync.h"
#include "keycaches.h"

#ifdef WITH_PARTITION_STORAGE_ENGINE
#include "ha_partition.h"
#endif
enum enum_i_s_events_fields
{
  ISE_EVENT_CATALOG= 0,
  ISE_EVENT_SCHEMA,
  ISE_EVENT_NAME,
  ISE_DEFINER,
  ISE_TIME_ZONE,
  ISE_EVENT_BODY,
  ISE_EVENT_DEFINITION,
  ISE_EVENT_TYPE,
  ISE_EXECUTE_AT,
  ISE_INTERVAL_VALUE,
  ISE_INTERVAL_FIELD,
  ISE_SQL_MODE,
  ISE_STARTS,
  ISE_ENDS,
  ISE_STATUS,
  ISE_ON_COMPLETION,
  ISE_CREATED,
  ISE_LAST_ALTERED,
  ISE_LAST_EXECUTED,
  ISE_EVENT_COMMENT,
  ISE_ORIGINATOR,
  ISE_CLIENT_CS,
  ISE_CONNECTION_CL,
  ISE_DB_CL
};

#define USERNAME_WITH_HOST_CHAR_LENGTH (USERNAME_CHAR_LENGTH + HOSTNAME_LENGTH + 2)

#ifndef NO_EMBEDDED_ACCESS_CHECKS
static const char *grant_names[]={
  "select","insert","update","delete","create","drop","reload","shutdown",
  "process","file","grant","references","index","alter"};

static TYPELIB grant_types = { sizeof(grant_names)/sizeof(char **),
                               "grant_types",
                               grant_names, NULL};
#endif

/* Match the values of enum ha_choice */
static const char *ha_choice_values[] = {"", "0", "1"};

static void store_key_options(THD *thd, String *packet, TABLE *table,
                              KEY *key_info);

#ifdef WITH_PARTITION_STORAGE_ENGINE
static void get_cs_converted_string_value(THD *thd,
                                          String *input_str,
                                          String *output_str,
                                          CHARSET_INFO *cs,
                                          bool use_hex);
#endif

static int show_create_view(THD *thd, TABLE_LIST *table, String *buff);

static void append_algorithm(TABLE_LIST *table, String *buff);

static COND * make_cond_for_info_schema(COND *cond, TABLE_LIST *table);

/**
  Condition pushdown used for INFORMATION_SCHEMA / SHOW queries.
  This structure is to implement an optimization when
  accessing data dictionary data in the INFORMATION_SCHEMA
  or SHOW commands.
  When the query contain a TABLE_SCHEMA or TABLE_NAME clause,
  narrow the search for data based on the constraints given.
*/
typedef struct st_lookup_field_values
{
  /**
    Value of a TABLE_SCHEMA clause.
    Note that this value length may exceed @c NAME_LEN.
    @sa wild_db_value
  */
  LEX_STRING db_value;
  /**
    Value of a TABLE_NAME clause.
    Note that this value length may exceed @c NAME_LEN.
    @sa wild_table_value
  */
  LEX_STRING table_value;
  /**
    True when @c db_value is a LIKE clause,
    false when @c db_value is an '=' clause.
  */
  bool wild_db_value;
  /**
    True when @c table_value is a LIKE clause,
    false when @c table_value is an '=' clause.
  */
  bool wild_table_value;
} LOOKUP_FIELD_VALUES;


bool get_lookup_field_values(THD *, COND *, TABLE_LIST *, LOOKUP_FIELD_VALUES *);

/***************************************************************************
** List all table types supported
***************************************************************************/

static int make_version_string(char *buf, int buf_length, uint version)
{
  return my_snprintf(buf, buf_length, "%d.%d", version>>8,version&0xff);
}


static const LEX_STRING maturity_name[]={
  { C_STRING_WITH_LEN("Unknown") },
  { C_STRING_WITH_LEN("Experimental") },
  { C_STRING_WITH_LEN("Alpha") },
  { C_STRING_WITH_LEN("Beta") },
  { C_STRING_WITH_LEN("Gamma") },
  { C_STRING_WITH_LEN("Stable") }};


static my_bool show_plugins(THD *thd, plugin_ref plugin,
                            void *arg)
{
  TABLE *table= (TABLE*) arg;
  struct st_maria_plugin *plug= plugin_decl(plugin);
  struct st_plugin_dl *plugin_dl= plugin_dlib(plugin);
  CHARSET_INFO *cs= system_charset_info;
  char version_buf[20];

  restore_record(table, s->default_values);

  table->field[0]->store(plugin_name(plugin)->str,
                         plugin_name(plugin)->length, cs);

  table->field[1]->store(version_buf,
        make_version_string(version_buf, sizeof(version_buf), plug->version),
        cs);

  switch (plugin_state(plugin)) {
  case PLUGIN_IS_DELETED:
    table->field[2]->store(STRING_WITH_LEN("DELETED"), cs);
    break;
  case PLUGIN_IS_UNINITIALIZED:
    table->field[2]->store(STRING_WITH_LEN("INACTIVE"), cs);
    break;
  case PLUGIN_IS_READY:
    table->field[2]->store(STRING_WITH_LEN("ACTIVE"), cs);
    break;
  case PLUGIN_IS_DISABLED:
    table->field[2]->store(STRING_WITH_LEN("DISABLED"), cs);
    break;
  case PLUGIN_IS_FREED: // filtered in fill_plugins, used in fill_all_plugins
    table->field[2]->store(STRING_WITH_LEN("NOT INSTALLED"), cs);
    break;
  default:
    DBUG_ASSERT(0);
  }

  table->field[3]->store(plugin_type_names[plug->type].str,
                         plugin_type_names[plug->type].length,
                         cs);
  table->field[4]->store(version_buf,
        make_version_string(version_buf, sizeof(version_buf),
                            *(uint *)plug->info), cs);

  if (plugin_dl)
  {
    table->field[5]->store(plugin_dl->dl.str, plugin_dl->dl.length, cs);
    table->field[5]->set_notnull();
    table->field[6]->store(version_buf,
          make_version_string(version_buf, sizeof(version_buf),
                              plugin_dl->mariaversion),
          cs);
    table->field[6]->set_notnull();
  }
  else
  {
    table->field[5]->set_null();
    table->field[6]->set_null();
  }


  if (plug->author)
  {
    table->field[7]->store(plug->author, strlen(plug->author), cs);
    table->field[7]->set_notnull();
  }
  else
    table->field[7]->set_null();

  if (plug->descr)
  {
    table->field[8]->store(plug->descr, strlen(plug->descr), cs);
    table->field[8]->set_notnull();
  }
  else
    table->field[8]->set_null();

  switch (plug->license) {
  case PLUGIN_LICENSE_GPL:
    table->field[9]->store(PLUGIN_LICENSE_GPL_STRING,
                           strlen(PLUGIN_LICENSE_GPL_STRING), cs);
    break;
  case PLUGIN_LICENSE_BSD:
    table->field[9]->store(PLUGIN_LICENSE_BSD_STRING,
                           strlen(PLUGIN_LICENSE_BSD_STRING), cs);
    break;
  default:
    table->field[9]->store(PLUGIN_LICENSE_PROPRIETARY_STRING,
                           strlen(PLUGIN_LICENSE_PROPRIETARY_STRING), cs);
    break;
  }

  table->field[10]->store(
    global_plugin_typelib_names[plugin_load_option(plugin)],
    strlen(global_plugin_typelib_names[plugin_load_option(plugin)]),
    cs);

  if (plug->maturity <= MariaDB_PLUGIN_MATURITY_STABLE)
     table->field[11]->store(maturity_name[plug->maturity].str,
                             maturity_name[plug->maturity].length,
                             cs);
   else
     table->field[11]->store("Unknown", 7, cs);

  if (plug->version_info)
  {
    table->field[12]->store(plug->version_info,
                            strlen(plug->version_info), cs);
    table->field[12]->set_notnull();
  }
  else
    table->field[12]->set_null();

  return schema_table_store_record(thd, table);
}


int fill_plugins(THD *thd, TABLE_LIST *tables, COND *cond)
{
  DBUG_ENTER("fill_plugins");
  TABLE *table= tables->table;

  if (plugin_foreach_with_mask(thd, show_plugins, MYSQL_ANY_PLUGIN,
                               ~PLUGIN_IS_FREED, table))
    DBUG_RETURN(1);

  DBUG_RETURN(0);
}


int fill_all_plugins(THD *thd, TABLE_LIST *tables, COND *cond)
{
  DBUG_ENTER("fill_all_plugins");
  TABLE *table= tables->table;
  LOOKUP_FIELD_VALUES lookup;

  if (get_lookup_field_values(thd, cond, tables, &lookup))
    DBUG_RETURN(0);

  if (lookup.db_value.str && !lookup.db_value.str[0])
    DBUG_RETURN(0); // empty string never matches a valid SONAME

  MY_DIR *dirp= my_dir(opt_plugin_dir, MY_THREAD_SPECIFIC);
  if (!dirp)
  {
    my_error(ER_CANT_READ_DIR, MYF(0), opt_plugin_dir, my_errno);
    DBUG_RETURN(1);
  }

  if (!lookup.db_value.str)
    plugin_dl_foreach(thd, 0, show_plugins, table);

  const char *wstr= lookup.db_value.str, *wend= wstr + lookup.db_value.length;
  for (uint i=0; i < (uint) dirp->number_of_files; i++)
  {
    FILEINFO *file= dirp->dir_entry+i;
    LEX_STRING dl= { file->name, strlen(file->name) };
    const char *dlend= dl.str + dl.length;
    const size_t so_ext_len= sizeof(SO_EXT) - 1;

    if (strcasecmp(dlend - so_ext_len, SO_EXT))
      continue;

    if (lookup.db_value.str)
    {
      if (lookup.wild_db_value)
      {
        if (my_wildcmp(files_charset_info, dl.str, dlend, wstr, wend,
                       wild_prefix, wild_one, wild_many))
          continue;
      }
      else
      {
        if (my_strnncoll(files_charset_info,
                         (uchar*)dl.str, dl.length,
                         (uchar*)lookup.db_value.str, lookup.db_value.length))
          continue;
      }
    }

    plugin_dl_foreach(thd, &dl, show_plugins, table);
    thd->clear_error();
  }

  my_dirend(dirp);
  DBUG_RETURN(0);
}


/***************************************************************************
** List all Authors.
** If you can update it, you get to be in it :)
***************************************************************************/

bool mysqld_show_authors(THD *thd)
{
  List<Item> field_list;
  Protocol *protocol= thd->protocol;
  DBUG_ENTER("mysqld_show_authors");

  field_list.push_back(new Item_empty_string("Name",40));
  field_list.push_back(new Item_empty_string("Location",40));
  field_list.push_back(new Item_empty_string("Comment",512));

  if (protocol->send_result_set_metadata(&field_list,
                            Protocol::SEND_NUM_ROWS | Protocol::SEND_EOF))
    DBUG_RETURN(TRUE);

  show_table_authors_st *authors;
  for (authors= show_table_authors; authors->name; authors++)
  {
    protocol->prepare_for_resend();
    protocol->store(authors->name, system_charset_info);
    protocol->store(authors->location, system_charset_info);
    protocol->store(authors->comment, system_charset_info);
    if (protocol->write())
      DBUG_RETURN(TRUE);
  }
  my_eof(thd);
  DBUG_RETURN(FALSE);
}


/***************************************************************************
** List all Contributors.
** Please get permission before updating
***************************************************************************/

bool mysqld_show_contributors(THD *thd)
{
  List<Item> field_list;
  Protocol *protocol= thd->protocol;
  DBUG_ENTER("mysqld_show_contributors");

  field_list.push_back(new Item_empty_string("Name",40));
  field_list.push_back(new Item_empty_string("Location",40));
  field_list.push_back(new Item_empty_string("Comment", 512));

  if (protocol->send_result_set_metadata(&field_list,
                            Protocol::SEND_NUM_ROWS | Protocol::SEND_EOF))
    DBUG_RETURN(TRUE);

  show_table_contributors_st *contributors;
  for (contributors= show_table_contributors; contributors->name; contributors++)
  {
    protocol->prepare_for_resend();
    protocol->store(contributors->name, system_charset_info);
    protocol->store(contributors->location, system_charset_info);
    protocol->store(contributors->comment, system_charset_info);
    if (protocol->write())
      DBUG_RETURN(TRUE);
  }
  my_eof(thd);
  DBUG_RETURN(FALSE);
}


/***************************************************************************
 List all privileges supported
***************************************************************************/

struct show_privileges_st {
  const char *privilege;
  const char *context;
  const char *comment;
};

static struct show_privileges_st sys_privileges[]=
{
  {"Alter", "Tables",  "To alter the table"},
  {"Alter routine", "Functions,Procedures",  "To alter or drop stored functions/procedures"},
  {"Create", "Databases,Tables,Indexes",  "To create new databases and tables"},
  {"Create routine","Databases","To use CREATE FUNCTION/PROCEDURE"},
  {"Create temporary tables","Databases","To use CREATE TEMPORARY TABLE"},
  {"Create view", "Tables",  "To create new views"},
  {"Create user", "Server Admin",  "To create new users"},
  {"Delete", "Tables",  "To delete existing rows"},
  {"Drop", "Databases,Tables", "To drop databases, tables, and views"},
#ifdef HAVE_EVENT_SCHEDULER
  {"Event","Server Admin","To create, alter, drop and execute events"},
#endif
  {"Execute", "Functions,Procedures", "To execute stored routines"},
  {"File", "File access on server",   "To read and write files on the server"},
  {"Grant option",  "Databases,Tables,Functions,Procedures", "To give to other users those privileges you possess"},
  {"Index", "Tables",  "To create or drop indexes"},
  {"Insert", "Tables",  "To insert data into tables"},
  {"Lock tables","Databases","To use LOCK TABLES (together with SELECT privilege)"},
  {"Process", "Server Admin", "To view the plain text of currently executing queries"},
  {"Proxy", "Server Admin", "To make proxy user possible"},
  {"References", "Databases,Tables", "To have references on tables"},
  {"Reload", "Server Admin", "To reload or refresh tables, logs and privileges"},
  {"Replication client","Server Admin","To ask where the slave or master servers are"},
  {"Replication slave","Server Admin","To read binary log events from the master"},
  {"Select", "Tables",  "To retrieve rows from table"},
  {"Show databases","Server Admin","To see all databases with SHOW DATABASES"},
  {"Show view","Tables","To see views with SHOW CREATE VIEW"},
  {"Shutdown","Server Admin", "To shut down the server"},
  {"Super","Server Admin","To use KILL thread, SET GLOBAL, CHANGE MASTER, etc."},
  {"Trigger","Tables", "To use triggers"},
  {"Create tablespace", "Server Admin", "To create/alter/drop tablespaces"},
  {"Update", "Tables",  "To update existing rows"},
  {"Usage","Server Admin","No privileges - allow connect only"},
  {NullS, NullS, NullS}
};

bool mysqld_show_privileges(THD *thd)
{
  List<Item> field_list;
  Protocol *protocol= thd->protocol;
  DBUG_ENTER("mysqld_show_privileges");

  field_list.push_back(new Item_empty_string("Privilege",10));
  field_list.push_back(new Item_empty_string("Context",15));
  field_list.push_back(new Item_empty_string("Comment",NAME_CHAR_LEN));

  if (protocol->send_result_set_metadata(&field_list,
                            Protocol::SEND_NUM_ROWS | Protocol::SEND_EOF))
    DBUG_RETURN(TRUE);

  show_privileges_st *privilege= sys_privileges;
  for (privilege= sys_privileges; privilege->privilege ; privilege++)
  {
    protocol->prepare_for_resend();
    protocol->store(privilege->privilege, system_charset_info);
    protocol->store(privilege->context, system_charset_info);
    protocol->store(privilege->comment, system_charset_info);
    if (protocol->write())
      DBUG_RETURN(TRUE);
  }
  my_eof(thd);
  DBUG_RETURN(FALSE);
}


/** Hash of LEX_STRINGs used to search for ignored db directories. */
static HASH ignore_db_dirs_hash;

/** 
  An array of LEX_STRING pointers to collect the options at 
  option parsing time.
*/
static DYNAMIC_ARRAY ignore_db_dirs_array;

/**
  A value for the read only system variable to show a list of
  ignored directories.
*/
char *opt_ignore_db_dirs= NULL;

/**
  This flag is ON if:
        - the list of ignored directories is not empty

        - and some of the ignored directory names
        need no tablename-to-filename conversion.
        Otherwise, if the name of the directory contains
        unconditional characters like '+' or '.', they
        never can match the database directory name. So the
        db_name_is_in_ignore_db_dirs_list() can just return at once.
*/
static bool skip_ignored_dir_check= TRUE;

/**
  Sets up the data structures for collection of directories at option
  processing time.
  We need to collect the directories in an array first, because
  we need the character sets initialized before setting up the hash.

  @return state
  @retval TRUE  failed
  @retval FALSE success
*/

bool
ignore_db_dirs_init()
{
  return my_init_dynamic_array(&ignore_db_dirs_array, sizeof(LEX_STRING *),
                               0, 0, MYF(0));
}


/**
  Retrieves the key (the string itself) from the LEX_STRING hash members.

  Needed by hash_init().

  @param     data         the data element from the hash
  @param out len_ret      Placeholder to return the length of the key
  @param                  unused
  @return                 a pointer to the key
*/

static uchar *
db_dirs_hash_get_key(const uchar *data, size_t *len_ret,
                     my_bool __attribute__((unused)))
{
  LEX_STRING *e= (LEX_STRING *) data;

  *len_ret= e->length;
  return (uchar *) e->str;
}


/**
  Wrap a directory name into a LEX_STRING and push it to the array.

  Called at option processing time for each --ignore-db-dir option.

  @param    path  the name of the directory to push
  @return state
  @retval TRUE  failed
  @retval FALSE success
*/

bool
push_ignored_db_dir(char *path)
{
  LEX_STRING *new_elt;
  char *new_elt_buffer;
  size_t path_len= strlen(path);

  if (!path_len || path_len >= FN_REFLEN)
    return true;

  // No need to normalize, it's only a directory name, not a path.
  if (!my_multi_malloc(0,
                       &new_elt, sizeof(LEX_STRING),
                       &new_elt_buffer, path_len + 1,
                       NullS))
    return true;
  new_elt->str= new_elt_buffer;
  memcpy(new_elt_buffer, path, path_len);
  new_elt_buffer[path_len]= 0;
  new_elt->length= path_len;
  return insert_dynamic(&ignore_db_dirs_array, (uchar*) &new_elt);
}


/**
  Clean up the directory ignore options accumulated so far.

  Called at option processing time for each --ignore-db-dir option
  with an empty argument.
*/

void
ignore_db_dirs_reset()
{
  LEX_STRING **elt;
  while (NULL!= (elt= (LEX_STRING **) pop_dynamic(&ignore_db_dirs_array)))
    if (elt && *elt)
      my_free(*elt);
}


/**
  Free the directory ignore option variables.

  Called at server shutdown.
*/

void
ignore_db_dirs_free()
{
  if (opt_ignore_db_dirs)
  {
    my_free(opt_ignore_db_dirs);
    opt_ignore_db_dirs= NULL;
  }
  ignore_db_dirs_reset();
  delete_dynamic(&ignore_db_dirs_array);
  my_hash_free(&ignore_db_dirs_hash);
}


/**
  Initialize the ignore db directories hash and status variable from
  the options collected in the array.

  Called when option processing is over and the server's in-memory 
  structures are fully initialized.

  @return state
  @retval TRUE  failed
  @retval FALSE success
*/

static void dispose_db_dir(void *ptr)
{
  my_free(ptr);
}


bool
ignore_db_dirs_process_additions()
{
  ulong i;
  size_t len;
  char *ptr;
  LEX_STRING *dir;


  skip_ignored_dir_check= TRUE;

  if (my_hash_init(&ignore_db_dirs_hash, 
                   lower_case_table_names ?
                     character_set_filesystem : &my_charset_bin,
                   0, 0, 0, db_dirs_hash_get_key,
                   dispose_db_dir,
                   HASH_UNIQUE))
    return true;

  /* len starts from 1 because of the terminating zero. */
  len= 1;
  for (i= 0; i < ignore_db_dirs_array.elements; i++)
  {
    get_dynamic(&ignore_db_dirs_array, (uchar *) &dir, i);
    len+= dir->length + 1;                      // +1 for the comma
    if (skip_ignored_dir_check)
    {
      char buff[FN_REFLEN];
      (void) tablename_to_filename(dir->str, buff, sizeof(buff));
      skip_ignored_dir_check= strcmp(dir->str, buff) != 0;
    }
  }

  /* No delimiter for the last directory. */
  if (len > 1)
    len--;

  /* +1 the terminating zero */
  ptr= opt_ignore_db_dirs= (char *) my_malloc(len + 1, MYF(0));
  if (!ptr)
    return true;

  /* Make sure we have an empty string to start with. */
  *ptr= 0;

  for (i= 0; i < ignore_db_dirs_array.elements; i++)
  {
    get_dynamic(&ignore_db_dirs_array, (uchar *) &dir, i);
    if (my_hash_insert(&ignore_db_dirs_hash, (uchar *) dir))
      return true;
    ptr= strnmov(ptr, dir->str, dir->length);
    if (i + 1 < ignore_db_dirs_array.elements)
      ptr= strmov(ptr, ",");

    /*
      Set the transferred array element to NULL to avoid double free
      in case of error.
    */
    dir= NULL;
    set_dynamic(&ignore_db_dirs_array, (uchar *) &dir, i);
  }

  /* make sure the string is terminated */
  DBUG_ASSERT(ptr - opt_ignore_db_dirs <= (ptrdiff_t) len);
  *ptr= 0;

  /* 
    It's OK to empty the array here as the allocated elements are
    referenced through the hash now.
  */
  reset_dynamic(&ignore_db_dirs_array);

  return false;
}


/**
  Check if a directory name is in the hash of ignored directories.

  @return search result
  @retval TRUE  found
  @retval FALSE not found
*/

static inline bool
is_in_ignore_db_dirs_list(const char *directory)
{
  return ignore_db_dirs_hash.records &&
    NULL != my_hash_search(&ignore_db_dirs_hash, (const uchar *) directory, 
                           strlen(directory));
}


/**
  Check if a database name is in the hash of ignored directories.

  @return search result
  @retval TRUE  found
  @retval FALSE not found
*/

bool
db_name_is_in_ignore_db_dirs_list(const char *directory)
{
  char buff[FN_REFLEN];
  uint buff_len;

  if (skip_ignored_dir_check)
    return 0;

  buff_len= tablename_to_filename(directory, buff, sizeof(buff));

  return my_hash_search(&ignore_db_dirs_hash, (uchar *) buff, buff_len)!=NULL;
}

enum find_files_result {
  FIND_FILES_OK,
  FIND_FILES_OOM,
  FIND_FILES_DIR
};

/*
  find_files() - find files in a given directory.

  SYNOPSIS
    find_files()
    thd                 thread handler
    files               put found files in this list
    db                  database name to search tables in
                        or NULL to search for databases
    path                path to database
    wild                filter for found files

  RETURN
    FIND_FILES_OK       success
    FIND_FILES_OOM      out of memory error
    FIND_FILES_DIR      no such directory, or directory can't be read
*/


static find_files_result
find_files(THD *thd, Dynamic_array<LEX_STRING*> *files, LEX_STRING *db,
           const char *path, const LEX_STRING *wild)
{
  MY_DIR *dirp;
  Discovered_table_list tl(thd, files, wild);
  DBUG_ENTER("find_files");

  if (!(dirp = my_dir(path, MY_THREAD_SPECIFIC | (db ? 0 : MY_WANT_STAT))))
  {
    if (my_errno == ENOENT)
      my_error(ER_BAD_DB_ERROR, MYF(ME_BELL | ME_WAITTANG), db->str);
    else
      my_error(ER_CANT_READ_DIR, MYF(ME_BELL | ME_WAITTANG), path, my_errno);
    DBUG_RETURN(FIND_FILES_DIR);
  }

  if (!db)                                           /* Return databases */
  {
    for (uint i=0; i < (uint) dirp->number_of_files; i++)
    {
      FILEINFO *file= dirp->dir_entry+i;
#ifdef USE_SYMDIR
      char *ext;
      char buff[FN_REFLEN];
      if (my_use_symdir && !strcmp(ext=fn_ext(file->name), ".sym"))
      {
        /* Only show the sym file if it points to a directory */
        char *end;
        *ext=0;                                 /* Remove extension */
        unpack_dirname(buff, file->name);
        end= strend(buff);
        if (end != buff && end[-1] == FN_LIBCHAR)
          end[-1]= 0;				// Remove end FN_LIBCHAR
        if (!mysql_file_stat(key_file_misc, buff, file->mystat, MYF(0)))
               continue;
       }
#endif
      if (!MY_S_ISDIR(file->mystat->st_mode))
        continue;

      if (is_in_ignore_db_dirs_list(file->name))
        continue;

      if (tl.add_file(file->name))
        goto err;
    }
    tl.sort();
  }
  else
  {
    if (ha_discover_table_names(thd, db, dirp, &tl, false))
      goto err;
  }

  DBUG_PRINT("info",("found: %zu files", files->elements()));
  my_dirend(dirp);

  DBUG_RETURN(FIND_FILES_OK);

err:
  my_dirend(dirp);
  DBUG_RETURN(FIND_FILES_OOM);
}


/**
   An Internal_error_handler that suppresses errors regarding views'
   underlying tables that occur during privilege checking within SHOW CREATE
   VIEW commands. This happens in the cases when

   - A view's underlying table (e.g. referenced in its SELECT list) does not
     exist. There should not be an error as no attempt was made to access it
     per se.

   - Access is denied for some table, column, function or stored procedure
     such as mentioned above. This error gets raised automatically, since we
     can't untangle its access checking from that of the view itself.
 */
class Show_create_error_handler : public Internal_error_handler {
  
  TABLE_LIST *m_top_view;
  bool m_handling;
  Security_context *m_sctx;

  char m_view_access_denied_message[MYSQL_ERRMSG_SIZE];
  char *m_view_access_denied_message_ptr;

public:

  /**
     Creates a new Show_create_error_handler for the particular security
     context and view. 

     @thd Thread context, used for security context information if needed.
     @top_view The view. We do not verify at this point that top_view is in
     fact a view since, alas, these things do not stay constant.
  */
  explicit Show_create_error_handler(THD *thd, TABLE_LIST *top_view) : 
    m_top_view(top_view), m_handling(FALSE),
    m_view_access_denied_message_ptr(NULL) 
  {
    
    m_sctx= MY_TEST(m_top_view->security_ctx) ?
      m_top_view->security_ctx : thd->security_ctx;
  }

  /**
     Lazy instantiation of 'view access denied' message. The purpose of the
     Show_create_error_handler is to hide details of underlying tables for
     which we have no privileges behind ER_VIEW_INVALID messages. But this
     obviously does not apply if we lack privileges on the view itself.
     Unfortunately the information about for which table privilege checking
     failed is not available at this point. The only way for us to check is by
     reconstructing the actual error message and see if it's the same.
  */
  char* get_view_access_denied_message() 
  {
    if (!m_view_access_denied_message_ptr)
    {
      m_view_access_denied_message_ptr= m_view_access_denied_message;
      my_snprintf(m_view_access_denied_message, MYSQL_ERRMSG_SIZE,
                  ER(ER_TABLEACCESS_DENIED_ERROR), "SHOW VIEW",
                  m_sctx->priv_user,
                  m_sctx->host_or_ip, m_top_view->get_table_name());
    }
    return m_view_access_denied_message_ptr;
  }

  bool handle_condition(THD *thd, uint sql_errno, const char * /* sqlstate */,
                        Sql_condition::enum_warning_level level,
                        const char *message, Sql_condition ** /* cond_hdl */)
  {
    /*
       The handler does not handle the errors raised by itself.
       At this point we know if top_view is really a view.
    */
    if (m_handling || !m_top_view->view)
      return FALSE;

    m_handling= TRUE;

    bool is_handled;

    switch (sql_errno)
    {
    case ER_TABLEACCESS_DENIED_ERROR:
      if (!strcmp(get_view_access_denied_message(), message))
      {
        /* Access to top view is not granted, don't interfere. */
        is_handled= FALSE;
        break;
      }
    case ER_COLUMNACCESS_DENIED_ERROR:
    case ER_VIEW_NO_EXPLAIN: /* Error was anonymized, ignore all the same. */
    case ER_PROCACCESS_DENIED_ERROR:
      is_handled= TRUE;
      break;

    case ER_BAD_FIELD_ERROR:
    case ER_SP_DOES_NOT_EXIST:
    case ER_NO_SUCH_TABLE:
    case ER_NO_SUCH_TABLE_IN_ENGINE:
      /* Established behavior: warn if underlying tables, columns, or functions
         are missing. */
      push_warning_printf(thd, Sql_condition::WARN_LEVEL_WARN, 
                          ER_VIEW_INVALID,
                          ER(ER_VIEW_INVALID),
                          m_top_view->get_db_name(),
                          m_top_view->get_table_name());
      is_handled= TRUE;
      break;

    default:
      is_handled= FALSE;
    }

    m_handling= FALSE;
    return is_handled;
  }
};


/*
  Return CREATE command for table or view

  @param thd	     Thread handler
  @param table_list  Table / view

  @return
  @retval 0      OK
  @retval 1      Error

  @notes
  table_list->db and table_list->table_name are kept unchanged to
  not cause problems with SP.
*/

bool
mysqld_show_create(THD *thd, TABLE_LIST *table_list)
{
  Protocol *protocol= thd->protocol;
  char buff[2048];
  String buffer(buff, sizeof(buff), system_charset_info);
  List<Item> field_list;
  bool error= TRUE;
  DBUG_ENTER("mysqld_show_create");
  DBUG_PRINT("enter",("db: %s  table: %s",table_list->db,
                      table_list->table_name));

  /*
    Metadata locks taken during SHOW CREATE should be released when
    the statmement completes as it is an information statement.
  */
  MDL_savepoint mdl_savepoint= thd->mdl_context.mdl_savepoint();

  /* We want to preserve the tree for views. */
  thd->lex->context_analysis_only|= CONTEXT_ANALYSIS_ONLY_VIEW;

  {
    /*
      Use open_tables() directly rather than
      open_normal_and_derived_tables().  This ensures that
      close_thread_tables() is not called if open tables fails and the
      error is ignored. This allows us to handle broken views nicely.
    */
    uint counter;
    Show_create_error_handler view_error_suppressor(thd, table_list);
    thd->push_internal_handler(&view_error_suppressor);
    bool open_error=
      open_tables(thd, &table_list, &counter,
                  MYSQL_OPEN_FORCE_SHARED_HIGH_PRIO_MDL) ||
                  mysql_handle_derived(thd->lex, DT_PREPARE);
    thd->pop_internal_handler();
    if (open_error && (thd->killed || thd->is_error()))
      goto exit;
  }

  /* TODO: add environment variables show when it become possible */
  if (thd->lex->only_view && !table_list->view)
  {
    my_error(ER_WRONG_OBJECT, MYF(0),
             table_list->db, table_list->table_name, "VIEW");
    goto exit;
  }

  buffer.length(0);

  if (table_list->view)
    buffer.set_charset(table_list->view_creation_ctx->get_client_cs());

  if ((table_list->view ?
       show_create_view(thd, table_list, &buffer) :
       show_create_table(thd, table_list, &buffer, NULL, WITHOUT_DB_NAME)))
    goto exit;

  if (table_list->view)
  {
    field_list.push_back(new Item_empty_string("View",NAME_CHAR_LEN));
    field_list.push_back(new Item_empty_string("Create View",
                                               MY_MAX(buffer.length(),1024)));
    field_list.push_back(new Item_empty_string("character_set_client",
                                               MY_CS_NAME_SIZE));
    field_list.push_back(new Item_empty_string("collation_connection",
                                               MY_CS_NAME_SIZE));
  }
  else
  {
    field_list.push_back(new Item_empty_string("Table",NAME_CHAR_LEN));
    // 1024 is for not to confuse old clients
    field_list.push_back(new Item_empty_string("Create Table",
                                               MY_MAX(buffer.length(),1024)));
  }

  if (protocol->send_result_set_metadata(&field_list,
                            Protocol::SEND_NUM_ROWS | Protocol::SEND_EOF))
    goto exit;

  protocol->prepare_for_resend();
  if (table_list->view)
    protocol->store(table_list->view_name.str, system_charset_info);
  else
  {
    if (table_list->schema_table)
      protocol->store(table_list->schema_table->table_name,
                      system_charset_info);
    else
      protocol->store(table_list->table->alias.c_ptr(), system_charset_info);
  }

  if (table_list->view)
  {
    protocol->store(buffer.ptr(), buffer.length(),
                    table_list->view_creation_ctx->get_client_cs());

    protocol->store(table_list->view_creation_ctx->get_client_cs()->csname,
                    system_charset_info);

    protocol->store(table_list->view_creation_ctx->get_connection_cl()->name,
                    system_charset_info);
  }
  else
    protocol->store(buffer.ptr(), buffer.length(), buffer.charset());

  if (protocol->write())
    goto exit;

  error= FALSE;
  my_eof(thd);

exit:
  close_thread_tables(thd);
  /* Release any metadata locks taken during SHOW CREATE. */
  thd->mdl_context.rollback_to_savepoint(mdl_savepoint);
  DBUG_RETURN(error);
}

bool mysqld_show_create_db(THD *thd, LEX_STRING *dbname,
                           LEX_STRING *orig_dbname,
                           HA_CREATE_INFO *create_info)
{
  char buff[2048];
  String buffer(buff, sizeof(buff), system_charset_info);
#ifndef NO_EMBEDDED_ACCESS_CHECKS
  Security_context *sctx= thd->security_ctx;
  uint db_access;
#endif
  HA_CREATE_INFO create;
  uint create_options = create_info ? create_info->options : 0;
  Protocol *protocol=thd->protocol;
  DBUG_ENTER("mysql_show_create_db");

#ifndef NO_EMBEDDED_ACCESS_CHECKS
  if (test_all_bits(sctx->master_access, DB_ACLS))
    db_access=DB_ACLS;
  else
    db_access= (acl_get(sctx->host, sctx->ip, sctx->priv_user, dbname->str, 0) |
		sctx->master_access);
  if (!(db_access & DB_ACLS) && check_grant_db(thd,dbname->str))
  {
    status_var_increment(thd->status_var.access_denied_errors);
    my_error(ER_DBACCESS_DENIED_ERROR, MYF(0),
             sctx->priv_user, sctx->host_or_ip, dbname->str);
    general_log_print(thd,COM_INIT_DB,ER(ER_DBACCESS_DENIED_ERROR),
                      sctx->priv_user, sctx->host_or_ip, orig_dbname->str);
    DBUG_RETURN(TRUE);
  }
#endif
  if (is_infoschema_db(dbname->str))
  {
    *dbname= INFORMATION_SCHEMA_NAME;
    create.default_table_charset= system_charset_info;
  }
  else
  {
    if (check_db_dir_existence(dbname->str))
    {
      my_error(ER_BAD_DB_ERROR, MYF(0), dbname->str);
      DBUG_RETURN(TRUE);
    }

    load_db_opt_by_name(thd, dbname->str, &create);
  }
  List<Item> field_list;
  field_list.push_back(new Item_empty_string("Database",NAME_CHAR_LEN));
  field_list.push_back(new Item_empty_string("Create Database",1024));

  if (protocol->send_result_set_metadata(&field_list,
                            Protocol::SEND_NUM_ROWS | Protocol::SEND_EOF))
    DBUG_RETURN(TRUE);

  protocol->prepare_for_resend();
  protocol->store(orig_dbname->str, orig_dbname->length, system_charset_info);
  buffer.length(0);
  buffer.append(STRING_WITH_LEN("CREATE DATABASE "));
  if (create_options & HA_LEX_CREATE_IF_NOT_EXISTS)
    buffer.append(STRING_WITH_LEN("/*!32312 IF NOT EXISTS*/ "));
  append_identifier(thd, &buffer, dbname->str, dbname->length);

  if (create.default_table_charset)
  {
    buffer.append(STRING_WITH_LEN(" /*!40100"));
    buffer.append(STRING_WITH_LEN(" DEFAULT CHARACTER SET "));
    buffer.append(create.default_table_charset->csname);
    if (!(create.default_table_charset->state & MY_CS_PRIMARY))
    {
      buffer.append(STRING_WITH_LEN(" COLLATE "));
      buffer.append(create.default_table_charset->name);
    }
    buffer.append(STRING_WITH_LEN(" */"));
  }
  protocol->store(buffer.ptr(), buffer.length(), buffer.charset());

  if (protocol->write())
    DBUG_RETURN(TRUE);
  my_eof(thd);
  DBUG_RETURN(FALSE);
}



/****************************************************************************
  Return only fields for API mysql_list_fields
  Use "show table wildcard" in mysql instead of this
****************************************************************************/

void
mysqld_list_fields(THD *thd, TABLE_LIST *table_list, const char *wild)
{
  TABLE *table;
  DBUG_ENTER("mysqld_list_fields");
  DBUG_PRINT("enter",("table: %s",table_list->table_name));

  if (open_normal_and_derived_tables(thd, table_list,
                                     MYSQL_OPEN_FORCE_SHARED_HIGH_PRIO_MDL,
                                     DT_PREPARE | DT_CREATE))
    DBUG_VOID_RETURN;
  table= table_list->table;

  List<Item> field_list;

  Field **ptr,*field;
  for (ptr=table->field ; (field= *ptr); ptr++)
  {
    if (!wild || !wild[0] ||
        !wild_case_compare(system_charset_info, field->field_name,wild))
    {
      if (table_list->view)
        field_list.push_back(new Item_ident_for_show(field,
                                                     table_list->view_db.str,
                                                     table_list->view_name.str));
      else
        field_list.push_back(new Item_field(field));
    }
  }
  restore_record(table, s->default_values);              // Get empty record
  table->use_all_columns();
  if (thd->protocol->send_result_set_metadata(&field_list, Protocol::SEND_DEFAULTS))
    DBUG_VOID_RETURN;
  my_eof(thd);
  DBUG_VOID_RETURN;
}

/*
  Go through all character combinations and ensure that sql_lex.cc can
  parse it as an identifier.

  SYNOPSIS
  require_quotes()
  name			attribute name
  name_length		length of name

  RETURN
    #	Pointer to conflicting character
    0	No conflicting character
*/

static const char *require_quotes(const char *name, uint name_length)
{
  uint length;
  bool pure_digit= TRUE;
  const char *end= name + name_length;

  for (; name < end ; name++)
  {
    uchar chr= (uchar) *name;
    length= my_mbcharlen(system_charset_info, chr);
    if (length == 1 && !system_charset_info->ident_map[chr])
      return name;
    if (length == 1 && (chr < '0' || chr > '9'))
      pure_digit= FALSE;
  }
  if (pure_digit)
    return name;
  return 0;
}


/*
  Quote the given identifier if needed and append it to the target string.
  If the given identifier is empty, it will be quoted.

  SYNOPSIS
  append_identifier()
  thd                   thread handler
  packet                target string
  name                  the identifier to be appended
  name_length           length of the appending identifier

  RETURN VALUES
    true                Error
    false               Ok
*/

bool
append_identifier(THD *thd, String *packet, const char *name, uint length)
{
  const char *name_end;
  char quote_char;
  int q= get_quote_char_for_identifier(thd, name, length);

  if (q == EOF)
    return packet->append(name, length, packet->charset());

  /*
    The identifier must be quoted as it includes a quote character or
    it's a keyword
  */

  /*
    Special code for swe7. It encodes the letter "E WITH ACUTE" on
    the position 0x60, where backtick normally resides.
    In swe7 we cannot append 0x60 using system_charset_info,
    because it cannot be converted to swe7 and will be replaced to
    question mark '?'. Use &my_charset_bin to avoid this.
    It will prevent conversion and will append the backtick as is.
  */
  CHARSET_INFO *quote_charset= q == 0x60 &&
                               (packet->charset()->state & MY_CS_NONASCII) &&
                               packet->charset()->mbmaxlen == 1 ?
                               &my_charset_bin : system_charset_info;

  (void) packet->reserve(length*2 + 2);
  quote_char= (char) q;
  if (packet->append(&quote_char, 1, quote_charset))
    return true;

  for (name_end= name+length ; name < name_end ; name+= length)
  {
    uchar chr= (uchar) *name;
    length= my_mbcharlen(system_charset_info, chr);
    /*
      my_mbcharlen can return 0 on a wrong multibyte
      sequence. It is possible when upgrading from 4.0,
      and identifier contains some accented characters.
      The manual says it does not work. So we'll just
      change length to 1 not to hang in the endless loop.
    */
    if (!length)
      length= 1;
    if (length == 1 && chr == (uchar) quote_char &&
        packet->append(&quote_char, 1, quote_charset))
      return true;
    if (packet->append(name, length, system_charset_info))
      return true;
  }
  return packet->append(&quote_char, 1, quote_charset);
}


/*
  Get the quote character for displaying an identifier.

  SYNOPSIS
    get_quote_char_for_identifier()
    thd		Thread handler
    name	name to quote
    length	length of name

  IMPLEMENTATION
    Force quoting in the following cases:
      - name is empty (for one, it is possible when we use this function for
        quoting user and host names for DEFINER clause);
      - name is a keyword;
      - name includes a special character;
    Otherwise identifier is quoted only if the option OPTION_QUOTE_SHOW_CREATE
    is set.

  RETURN
    EOF	  No quote character is needed
    #	  Quote character
*/

int get_quote_char_for_identifier(THD *thd, const char *name, uint length)
{
  if (length &&
      !is_keyword(name,length) &&
      !require_quotes(name, length) &&
      !(thd->variables.option_bits & OPTION_QUOTE_SHOW_CREATE))
    return EOF;
  if (thd->variables.sql_mode & MODE_ANSI_QUOTES)
    return '"';
  return '`';
}


/* Append directory name (if exists) to CREATE INFO */

static void append_directory(THD *thd, String *packet, const char *dir_type,
			     const char *filename)
{
  if (filename && !(thd->variables.sql_mode & MODE_NO_DIR_IN_CREATE))
  {
    uint length= dirname_length(filename);
    packet->append(' ');
    packet->append(dir_type);
    packet->append(STRING_WITH_LEN(" DIRECTORY='"));
#ifdef __WIN__
    /* Convert \ to / to be able to create table on unix */
    char *winfilename= (char*) thd->memdup(filename, length);
    char *pos, *end;
    for (pos= winfilename, end= pos+length ; pos < end ; pos++)
    {
      if (*pos == '\\')
        *pos = '/';
    }
    filename= winfilename;
#endif
    packet->append(filename, length);
    packet->append('\'');
  }
}


#define LIST_PROCESS_HOST_LEN 64


/**
  Print "ON UPDATE" clause of a field into a string.

  @param timestamp_field   Pointer to timestamp field of a table.
  @param field             The field to generate ON UPDATE clause for.
  @bool  lcase             Whether to print in lower case.
  @return                  false on success, true on error.
*/
static bool print_on_update_clause(Field *field, String *val, bool lcase)
{
  DBUG_ASSERT(val->charset()->mbminlen == 1);
  val->length(0);
  if (field->has_update_default_function())
  {
    if (lcase)
      val->append(STRING_WITH_LEN("on update "));
    else
      val->append(STRING_WITH_LEN("ON UPDATE "));
    val->append(STRING_WITH_LEN("CURRENT_TIMESTAMP"));
    if (field->decimals() > 0)
      val->append_parenthesized(field->decimals());
    return true;
  }
  return false;
}


static bool get_field_default_value(THD *thd, Field *field, String *def_value,
                                    bool quoted)
{
  bool has_default;
  bool has_now_default;
  enum enum_field_types field_type= field->type();

  /*
     We are using CURRENT_TIMESTAMP instead of NOW because it is
     more standard
  */
  has_now_default= field->has_insert_default_function();

  has_default= (field_type != FIELD_TYPE_BLOB &&
                !(field->flags & NO_DEFAULT_VALUE_FLAG) &&
                field->unireg_check != Field::NEXT_NUMBER &&
                !((thd->variables.sql_mode & (MODE_MYSQL323 | MODE_MYSQL40))
                  && has_now_default));

  def_value->length(0);
  if (has_default)
  {
    if (has_now_default)
    {
      def_value->append(STRING_WITH_LEN("CURRENT_TIMESTAMP"));
      if (field->decimals() > 0)
        def_value->append_parenthesized(field->decimals());
    }
    else if (!field->is_null())
    {                                             // Not null by default
      char tmp[MAX_FIELD_WIDTH];
      String type(tmp, sizeof(tmp), field->charset());
      if (field_type == MYSQL_TYPE_BIT)
      {
        longlong dec= field->val_int();
        char *ptr= longlong2str(dec, tmp + 2, 2);
        uint32 length= (uint32) (ptr - tmp);
        tmp[0]= 'b';
        tmp[1]= '\'';
        tmp[length]= '\'';
        type.length(length + 1);
        quoted= 0;
      }
      else
        field->val_str(&type);
      if (type.length())
      {
        String def_val;
        uint dummy_errors;
        /* convert to system_charset_info == utf8 */
        def_val.copy(type.ptr(), type.length(), field->charset(),
                     system_charset_info, &dummy_errors);
        if (quoted)
          append_unescaped(def_value, def_val.ptr(), def_val.length());
        else
          def_value->append(def_val.ptr(), def_val.length());
      }
      else if (quoted)
        def_value->append(STRING_WITH_LEN("''"));
    }
    else if (field->maybe_null() && quoted)
      def_value->append(STRING_WITH_LEN("NULL"));    // Null as default
    else
      return 0;

  }
  return has_default;
}


/**
  Appends list of options to string

  @param thd             thread handler
  @param packet          string to append
  @param opt             list of options
  @param check_options   only print known options
  @param rules           list of known options
*/

static void append_create_options(THD *thd, String *packet,
				  engine_option_value *opt,
                                  bool check_options,
                                  ha_create_table_option *rules)
{
  bool in_comment= false;
  for(; opt; opt= opt->next)
  {
    if (check_options)
    {
      if (is_engine_option_known(opt, rules))
      {
        if (in_comment)
          packet->append(STRING_WITH_LEN(" */"));
        in_comment= false;
      }
      else
      {
        if (!in_comment)
          packet->append(STRING_WITH_LEN(" /*"));
        in_comment= true;
      }
    }

    DBUG_ASSERT(opt->value.str);
    packet->append(' ');
    append_identifier(thd, packet, opt->name.str, opt->name.length);
    packet->append('=');
    if (opt->quoted_value)
      append_unescaped(packet, opt->value.str, opt->value.length);
    else
      packet->append(opt->value.str, opt->value.length);
  }
  if (in_comment)
    packet->append(STRING_WITH_LEN(" */"));
}

/*
  Build a CREATE TABLE statement for a table.

  SYNOPSIS
    show_create_table()
    thd               The thread
    table_list        A list containing one table to write statement
                      for.
    packet            Pointer to a string where statement will be
                      written.
    create_info_arg   Pointer to create information that can be used
                      to tailor the format of the statement.  Can be
                      NULL, in which case only SQL_MODE is considered
                      when building the statement.
    with_db_name     Add database name to table name

  NOTE
    Currently always return 0, but might return error code in the
    future.

  RETURN
    0       OK
 */

int show_create_table(THD *thd, TABLE_LIST *table_list, String *packet,
                      HA_CREATE_INFO *create_info_arg,
                      enum_with_db_name with_db_name)
{
  List<Item> field_list;
  char tmp[MAX_FIELD_WIDTH], *for_str, buff[128], def_value_buf[MAX_FIELD_WIDTH];
  const char *alias;
  String type(tmp, sizeof(tmp), system_charset_info);
  String def_value(def_value_buf, sizeof(def_value_buf), system_charset_info);
  Field **ptr,*field;
  uint primary_key;
  KEY *key_info;
  TABLE *table= table_list->table;
  handler *file= table->file;
  TABLE_SHARE *share= table->s;
  HA_CREATE_INFO create_info;
  sql_mode_t sql_mode= thd->variables.sql_mode;
  bool foreign_db_mode=  sql_mode & (MODE_POSTGRESQL | MODE_ORACLE |
                                     MODE_MSSQL | MODE_DB2 |
                                     MODE_MAXDB | MODE_ANSI);
  bool limited_mysql_mode= sql_mode & (MODE_NO_FIELD_OPTIONS | MODE_MYSQL323 |
                                       MODE_MYSQL40);
  bool show_table_options= !(sql_mode & MODE_NO_TABLE_OPTIONS) &&
                           !foreign_db_mode;
  bool check_options= !(sql_mode & MODE_IGNORE_BAD_TABLE_OPTIONS) &&
                      !create_info_arg;
  handlerton *hton;
  my_bitmap_map *old_map;
  int error= 0;
  DBUG_ENTER("show_create_table");
  DBUG_PRINT("enter",("table: %s", table->s->table_name.str));

#ifdef WITH_PARTITION_STORAGE_ENGINE
  if (table->part_info)
    hton= table->part_info->default_engine_type;
  else
#endif
    hton= file->ht;

  restore_record(table, s->default_values); // Get empty record

  packet->append(STRING_WITH_LEN("CREATE "));
  if (create_info_arg &&
      (create_info_arg->org_options & HA_LEX_CREATE_REPLACE ||
       create_info_arg->table_was_deleted))
    packet->append(STRING_WITH_LEN("OR REPLACE "));
  if (share->tmp_table)
    packet->append(STRING_WITH_LEN("TEMPORARY "));
  packet->append(STRING_WITH_LEN("TABLE "));
  if (create_info_arg &&
      (create_info_arg->options & HA_LEX_CREATE_IF_NOT_EXISTS))
    packet->append(STRING_WITH_LEN("IF NOT EXISTS "));
  if (table_list->schema_table)
    alias= table_list->schema_table->table_name;
  else
  {
    if (lower_case_table_names == 2)
      alias= table->alias.c_ptr();
    else
    {
      alias= share->table_name.str;
    }
  }

  /*
    Print the database before the table name if told to do that. The
    database name is only printed in the event that it is different
    from the current database.  The main reason for doing this is to
    avoid having to update gazillions of tests and result files, but
    it also saves a few bytes of the binary log.
   */
  if (with_db_name == WITH_DB_NAME)
  {
    const LEX_STRING *const db=
      table_list->schema_table ? &INFORMATION_SCHEMA_NAME : &table->s->db;
    if (!thd->db || strcmp(db->str, thd->db))
    {
      append_identifier(thd, packet, db->str, db->length);
      packet->append(STRING_WITH_LEN("."));
    }
  }

  append_identifier(thd, packet, alias, strlen(alias));
  packet->append(STRING_WITH_LEN(" (\n"));
  /*
    We need this to get default values from the table
    We have to restore the read_set if we are called from insert in case
    of row based replication.
  */
  old_map= tmp_use_all_columns(table, table->read_set);

  for (ptr=table->field ; (field= *ptr); ptr++)
  {
    uint flags = field->flags;

    if (ptr != table->field)
      packet->append(STRING_WITH_LEN(",\n"));

    packet->append(STRING_WITH_LEN("  "));
    append_identifier(thd,packet,field->field_name, strlen(field->field_name));
    packet->append(' ');
    // check for surprises from the previous call to Field::sql_type()
    if (type.ptr() != tmp)
      type.set(tmp, sizeof(tmp), system_charset_info);
    else
      type.set_charset(system_charset_info);

    field->sql_type(type);
    packet->append(type.ptr(), type.length(), system_charset_info);

    if (field->has_charset() && !(sql_mode & (MODE_MYSQL323 | MODE_MYSQL40)))
    {
      if (field->charset() != share->table_charset)
      {
	packet->append(STRING_WITH_LEN(" CHARACTER SET "));
	packet->append(field->charset()->csname);
      }
      /*
	For string types dump collation name only if
	collation is not primary for the given charset
      */
      if (!(field->charset()->state & MY_CS_PRIMARY))
      {
	packet->append(STRING_WITH_LEN(" COLLATE "));
	packet->append(field->charset()->name);
      }
    }

    if (field->vcol_info)
    {
      packet->append(STRING_WITH_LEN(" AS ("));
      packet->append(field->vcol_info->expr_str.str,
                     field->vcol_info->expr_str.length,
                     system_charset_info);
      packet->append(STRING_WITH_LEN(")"));
      if (field->stored_in_db)
        packet->append(STRING_WITH_LEN(" PERSISTENT"));
      else
        packet->append(STRING_WITH_LEN(" VIRTUAL"));
    }

    if (flags & NOT_NULL_FLAG)
      packet->append(STRING_WITH_LEN(" NOT NULL"));
    else if (field->type() == MYSQL_TYPE_TIMESTAMP)
    {
      /*
        TIMESTAMP field require explicit NULL flag, because unlike
        all other fields they are treated as NOT NULL by default.
      */
      packet->append(STRING_WITH_LEN(" NULL"));
    }

    if (!field->vcol_info &&
        get_field_default_value(thd, field, &def_value, 1))
    {
      packet->append(STRING_WITH_LEN(" DEFAULT "));
      packet->append(def_value.ptr(), def_value.length(), system_charset_info);
    }

    if (!limited_mysql_mode && print_on_update_clause(field, &def_value, false))
    {
      packet->append(STRING_WITH_LEN(" "));
      packet->append(def_value);
    }


    if (field->unireg_check == Field::NEXT_NUMBER &&
        !(sql_mode & MODE_NO_FIELD_OPTIONS))
      packet->append(STRING_WITH_LEN(" AUTO_INCREMENT"));

    if (field->comment.length)
    {
      packet->append(STRING_WITH_LEN(" COMMENT "));
      append_unescaped(packet, field->comment.str, field->comment.length);
    }
    append_create_options(thd, packet, field->option_list, check_options,
                          hton->field_options);
  }

  key_info= table->key_info;
  bzero((char*) &create_info, sizeof(create_info));
  /* Allow update_create_info to update row type, page checksums and options */
  create_info.row_type= share->row_type;
  create_info.page_checksum= share->page_checksum;
  create_info.options= share->db_create_options;
  file->update_create_info(&create_info);
  primary_key= share->primary_key;

  for (uint i=0 ; i < share->keys ; i++,key_info++)
  {
    KEY_PART_INFO *key_part= key_info->key_part;
    bool found_primary=0;
    packet->append(STRING_WITH_LEN(",\n  "));

    if (i == primary_key && !strcmp(key_info->name, primary_key_name))
    {
      found_primary=1;
      /*
        No space at end, because a space will be added after where the
        identifier would go, but that is not added for primary key.
      */
      packet->append(STRING_WITH_LEN("PRIMARY KEY"));
    }
    else if (key_info->flags & HA_NOSAME)
      packet->append(STRING_WITH_LEN("UNIQUE KEY "));
    else if (key_info->flags & HA_FULLTEXT)
      packet->append(STRING_WITH_LEN("FULLTEXT KEY "));
    else if (key_info->flags & HA_SPATIAL)
      packet->append(STRING_WITH_LEN("SPATIAL KEY "));
    else
      packet->append(STRING_WITH_LEN("KEY "));

    if (!found_primary)
     append_identifier(thd, packet, key_info->name, strlen(key_info->name));

    packet->append(STRING_WITH_LEN(" ("));

    for (uint j=0 ; j < key_info->user_defined_key_parts ; j++,key_part++)
    {
      if (j)
        packet->append(',');

      if (key_part->field)
        append_identifier(thd,packet,key_part->field->field_name,
			  strlen(key_part->field->field_name));
      if (key_part->field &&
          (key_part->length !=
           table->field[key_part->fieldnr-1]->key_length() &&
           !(key_info->flags & (HA_FULLTEXT | HA_SPATIAL))))
      {
        packet->append_parenthesized((long) key_part->length /
                                      key_part->field->charset()->mbmaxlen);
      }
    }
    packet->append(')');
    store_key_options(thd, packet, table, key_info);
    if (key_info->parser)
    {
      LEX_STRING *parser_name= plugin_name(key_info->parser);
      packet->append(STRING_WITH_LEN(" /*!50100 WITH PARSER "));
      append_identifier(thd, packet, parser_name->str, parser_name->length);
      packet->append(STRING_WITH_LEN(" */ "));
    }
    append_create_options(thd, packet, key_info->option_list, check_options,
                          hton->index_options);
  }

  /*
    Get possible foreign key definitions stored in InnoDB and append them
    to the CREATE TABLE statement
  */

  if ((for_str= file->get_foreign_key_create_info()))
  {
    packet->append(for_str, strlen(for_str));
    file->free_foreign_key_create_info(for_str);
  }

  packet->append(STRING_WITH_LEN("\n)"));
  if (show_table_options)
  {
    /*
      IF   check_create_info
      THEN add ENGINE only if it was used when creating the table
    */
    if (!create_info_arg ||
        (create_info_arg->used_fields & HA_CREATE_USED_ENGINE))
    {
      if (sql_mode & (MODE_MYSQL323 | MODE_MYSQL40))
        packet->append(STRING_WITH_LEN(" TYPE="));
      else
        packet->append(STRING_WITH_LEN(" ENGINE="));
      packet->append(hton_name(hton));
    }

    /*
      Add AUTO_INCREMENT=... if there is an AUTO_INCREMENT column,
      and NEXT_ID > 1 (the default).  We must not print the clause
      for engines that do not support this as it would break the
      import of dumps, but as of this writing, the test for whether
      AUTO_INCREMENT columns are allowed and wether AUTO_INCREMENT=...
      is supported is identical, !(file->table_flags() & HA_NO_AUTO_INCREMENT))
      Because of that, we do not explicitly test for the feature,
      but may extrapolate its existence from that of an AUTO_INCREMENT column.
    */

    if (create_info.auto_increment_value > 1)
    {
      char *end;
      packet->append(STRING_WITH_LEN(" AUTO_INCREMENT="));
      end= longlong10_to_str(create_info.auto_increment_value, buff,10);
      packet->append(buff, (uint) (end - buff));
    }
    
    if (share->table_charset && !(sql_mode & (MODE_MYSQL323 | MODE_MYSQL40)))
    {
      /*
        IF   check_create_info
        THEN add DEFAULT CHARSET only if it was used when creating the table
      */
      if (!create_info_arg ||
          (create_info_arg->used_fields & HA_CREATE_USED_DEFAULT_CHARSET))
      {
        packet->append(STRING_WITH_LEN(" DEFAULT CHARSET="));
        packet->append(share->table_charset->csname);
        if (!(share->table_charset->state & MY_CS_PRIMARY))
        {
          packet->append(STRING_WITH_LEN(" COLLATE="));
          packet->append(table->s->table_charset->name);
        }
      }
    }

    if (share->min_rows)
    {
      char *end;
      packet->append(STRING_WITH_LEN(" MIN_ROWS="));
      end= longlong10_to_str(share->min_rows, buff, 10);
      packet->append(buff, (uint) (end- buff));
    }

    if (share->max_rows && !table_list->schema_table)
    {
      char *end;
      packet->append(STRING_WITH_LEN(" MAX_ROWS="));
      end= longlong10_to_str(share->max_rows, buff, 10);
      packet->append(buff, (uint) (end - buff));
    }

    if (share->avg_row_length)
    {
      char *end;
      packet->append(STRING_WITH_LEN(" AVG_ROW_LENGTH="));
      end= longlong10_to_str(share->avg_row_length, buff,10);
      packet->append(buff, (uint) (end - buff));
    }

    if (create_info.options & HA_OPTION_PACK_KEYS)
      packet->append(STRING_WITH_LEN(" PACK_KEYS=1"));
    if (create_info.options & HA_OPTION_NO_PACK_KEYS)
      packet->append(STRING_WITH_LEN(" PACK_KEYS=0"));
    if (share->db_create_options & HA_OPTION_STATS_PERSISTENT)
      packet->append(STRING_WITH_LEN(" STATS_PERSISTENT=1"));
    if (share->db_create_options & HA_OPTION_NO_STATS_PERSISTENT)
      packet->append(STRING_WITH_LEN(" STATS_PERSISTENT=0"));
    if (share->stats_auto_recalc == HA_STATS_AUTO_RECALC_ON)
      packet->append(STRING_WITH_LEN(" STATS_AUTO_RECALC=1"));
    else if (share->stats_auto_recalc == HA_STATS_AUTO_RECALC_OFF)
      packet->append(STRING_WITH_LEN(" STATS_AUTO_RECALC=0"));
    if (share->stats_sample_pages != 0)
    {
      char *end;
      packet->append(STRING_WITH_LEN(" STATS_SAMPLE_PAGES="));
      end= longlong10_to_str(share->stats_sample_pages, buff, 10);
      packet->append(buff, (uint) (end - buff));
    }

    /* We use CHECKSUM, instead of TABLE_CHECKSUM, for backward compability */
    if (create_info.options & HA_OPTION_CHECKSUM)
      packet->append(STRING_WITH_LEN(" CHECKSUM=1"));
    if (create_info.page_checksum != HA_CHOICE_UNDEF)
    {
      packet->append(STRING_WITH_LEN(" PAGE_CHECKSUM="));
      packet->append(ha_choice_values[create_info.page_checksum], 1);
    }
    if (create_info.options & HA_OPTION_DELAY_KEY_WRITE)
      packet->append(STRING_WITH_LEN(" DELAY_KEY_WRITE=1"));
    if (create_info.row_type != ROW_TYPE_DEFAULT)
    {
      packet->append(STRING_WITH_LEN(" ROW_FORMAT="));
      packet->append(ha_row_type[(uint) create_info.row_type]);
    }
    if (share->transactional != HA_CHOICE_UNDEF)
    {
      packet->append(STRING_WITH_LEN(" TRANSACTIONAL="));
      packet->append(ha_choice_values[(uint) share->transactional], 1);
    }
    if (table->s->key_block_size)
    {
      char *end;
      packet->append(STRING_WITH_LEN(" KEY_BLOCK_SIZE="));
      end= longlong10_to_str(table->s->key_block_size, buff, 10);
      packet->append(buff, (uint) (end - buff));
    }
    table->file->append_create_info(packet);
    if (share->comment.length)
    {
      packet->append(STRING_WITH_LEN(" COMMENT="));
      append_unescaped(packet, share->comment.str, share->comment.length);
    }
    if (share->connect_string.length)
    {
      packet->append(STRING_WITH_LEN(" CONNECTION="));
      append_unescaped(packet, share->connect_string.str, share->connect_string.length);
    }
    append_create_options(thd, packet, share->option_list, check_options,
                          hton->table_options);
    append_directory(thd, packet, "DATA",  create_info.data_file_name);
    append_directory(thd, packet, "INDEX", create_info.index_file_name);
  }
#ifdef WITH_PARTITION_STORAGE_ENGINE
  {
    if (table->part_info &&
        !((table->s->db_type()->partition_flags() & HA_USE_AUTO_PARTITION) &&
          table->part_info->is_auto_partitioned))
    {
      /*
        Partition syntax for CREATE TABLE is at the end of the syntax.
      */
      uint part_syntax_len;
      char *part_syntax;
      String comment_start;
      table->part_info->set_show_version_string(&comment_start);
      if ((part_syntax= generate_partition_syntax(table->part_info,
                                                  &part_syntax_len,
                                                  FALSE,
                                                  show_table_options,
                                                  NULL, NULL,
                                                  comment_start.c_ptr())))
      {
         packet->append(comment_start);
         if (packet->append(part_syntax, part_syntax_len) ||
             packet->append(STRING_WITH_LEN(" */")))
          error= 1;
         my_free(part_syntax);
      }
    }
  }
#endif
  tmp_restore_column_map(table->read_set, old_map);
  DBUG_RETURN(error);
}


static void store_key_options(THD *thd, String *packet, TABLE *table,
                              KEY *key_info)
{
  bool limited_mysql_mode= (thd->variables.sql_mode &
                            (MODE_NO_FIELD_OPTIONS | MODE_MYSQL323 |
                             MODE_MYSQL40)) != 0;
  bool foreign_db_mode=  (thd->variables.sql_mode & (MODE_POSTGRESQL |
                                                     MODE_ORACLE |
                                                     MODE_MSSQL |
                                                     MODE_DB2 |
                                                     MODE_MAXDB |
                                                     MODE_ANSI)) != 0;
  char *end, buff[32];

  if (!(thd->variables.sql_mode & MODE_NO_KEY_OPTIONS) &&
      !limited_mysql_mode && !foreign_db_mode)
  {

    if (key_info->algorithm == HA_KEY_ALG_BTREE)
      packet->append(STRING_WITH_LEN(" USING BTREE"));

    if (key_info->algorithm == HA_KEY_ALG_HASH)
      packet->append(STRING_WITH_LEN(" USING HASH"));

    /* send USING only in non-default case: non-spatial rtree */
    if ((key_info->algorithm == HA_KEY_ALG_RTREE) &&
        !(key_info->flags & HA_SPATIAL))
      packet->append(STRING_WITH_LEN(" USING RTREE"));

    if ((key_info->flags & HA_USES_BLOCK_SIZE) &&
        table->s->key_block_size != key_info->block_size)
    {
      packet->append(STRING_WITH_LEN(" KEY_BLOCK_SIZE="));
      end= longlong10_to_str(key_info->block_size, buff, 10);
      packet->append(buff, (uint) (end - buff));
    }
    DBUG_ASSERT(MY_TEST(key_info->flags & HA_USES_COMMENT) ==
               (key_info->comment.length > 0));
    if (key_info->flags & HA_USES_COMMENT)
    {
      packet->append(STRING_WITH_LEN(" COMMENT "));
      append_unescaped(packet, key_info->comment.str, 
                       key_info->comment.length);
    }
  }
}


void
view_store_options(THD *thd, TABLE_LIST *table, String *buff)
{
  append_algorithm(table, buff);
  append_definer(thd, buff, &table->definer.user, &table->definer.host);
  if (table->view_suid)
    buff->append(STRING_WITH_LEN("SQL SECURITY DEFINER "));
  else
    buff->append(STRING_WITH_LEN("SQL SECURITY INVOKER "));
}


/*
  Append DEFINER clause to the given buffer.

  SYNOPSIS
    append_definer()
    thd           [in] thread handle
    buffer        [inout] buffer to hold DEFINER clause
    definer_user  [in] user name part of definer
    definer_host  [in] host name part of definer
*/

static void append_algorithm(TABLE_LIST *table, String *buff)
{
  buff->append(STRING_WITH_LEN("ALGORITHM="));
  switch ((int16)table->algorithm) {
  case VIEW_ALGORITHM_UNDEFINED:
    buff->append(STRING_WITH_LEN("UNDEFINED "));
    break;
  case VIEW_ALGORITHM_TMPTABLE:
    buff->append(STRING_WITH_LEN("TEMPTABLE "));
    break;
  case VIEW_ALGORITHM_MERGE:
    buff->append(STRING_WITH_LEN("MERGE "));
    break;
  default:
    DBUG_ASSERT(0); // never should happen
  }
}

/*
  Append DEFINER clause to the given buffer.

  SYNOPSIS
    append_definer()
    thd           [in] thread handle
    buffer        [inout] buffer to hold DEFINER clause
    definer_user  [in] user name part of definer
    definer_host  [in] host name part of definer
*/

void append_definer(THD *thd, String *buffer, const LEX_STRING *definer_user,
                    const LEX_STRING *definer_host)
{
  buffer->append(STRING_WITH_LEN("DEFINER="));
  append_identifier(thd, buffer, definer_user->str, definer_user->length);
  if (definer_host->str[0])
  {
    buffer->append('@');
    append_identifier(thd, buffer, definer_host->str, definer_host->length);
  }
  buffer->append(' ');
}


static int show_create_view(THD *thd, TABLE_LIST *table, String *buff)
{
  my_bool compact_view_name= TRUE;
  my_bool foreign_db_mode= (thd->variables.sql_mode & (MODE_POSTGRESQL |
                                                       MODE_ORACLE |
                                                       MODE_MSSQL |
                                                       MODE_DB2 |
                                                       MODE_MAXDB |
                                                       MODE_ANSI)) != 0;

  if (!thd->db || strcmp(thd->db, table->view_db.str))
    /*
      print compact view name if the view belongs to the current database
    */
    compact_view_name= table->compact_view_format= FALSE;
  else
  {
    /*
      Compact output format for view body can be used
      if this view only references table inside it's own db
    */
    TABLE_LIST *tbl;
    table->compact_view_format= TRUE;
    for (tbl= thd->lex->query_tables;
         tbl;
         tbl= tbl->next_global)
    {
      if (strcmp(table->view_db.str, tbl->view ? tbl->view_db.str :tbl->db)!= 0)
      {
        table->compact_view_format= FALSE;
        break;
      }
    }
  }

  buff->append(STRING_WITH_LEN("CREATE "));
  if (!foreign_db_mode)
  {
    view_store_options(thd, table, buff);
  }
  buff->append(STRING_WITH_LEN("VIEW "));
  if (!compact_view_name)
  {
    append_identifier(thd, buff, table->view_db.str, table->view_db.length);
    buff->append('.');
  }
  append_identifier(thd, buff, table->view_name.str, table->view_name.length);
  buff->append(STRING_WITH_LEN(" AS "));

  /*
    We can't just use table->query, because our SQL_MODE may trigger
    a different syntax, like when ANSI_QUOTES is defined.
  */
  table->view->unit.print(buff, QT_ORDINARY);

  if (table->with_check != VIEW_CHECK_NONE)
  {
    if (table->with_check == VIEW_CHECK_LOCAL)
      buff->append(STRING_WITH_LEN(" WITH LOCAL CHECK OPTION"));
    else
      buff->append(STRING_WITH_LEN(" WITH CASCADED CHECK OPTION"));
  }
  return 0;
}


/****************************************************************************
  Return info about all processes
  returns for each thread: thread id, user, host, db, command, info
****************************************************************************/

class thread_info :public ilink {
public:
  static void *operator new(size_t size)
  {
    return (void*) sql_alloc((uint) size);
  }
  static void operator delete(void *ptr __attribute__((unused)),
                              size_t size __attribute__((unused)))
  { TRASH(ptr, size); }

  ulong thread_id;
  time_t start_time;
  uint   command;
  const char *user,*host,*db,*proc_info,*state_info;
  CSET_STRING query_string;
  double progress;
};

static const char *thread_state_info(THD *tmp)
{
#ifndef EMBEDDED_LIBRARY
  if (tmp->net.reading_or_writing)
  {
    if (tmp->net.reading_or_writing == 2)
      return "Writing to net";
    else if (tmp->get_command() == COM_SLEEP)
      return "";
    else
      return "Reading from net";
  }
  else
#endif
  {
    if (tmp->proc_info)
      return tmp->proc_info;
    else if (tmp->mysys_var && tmp->mysys_var->current_cond)
      return "Waiting on cond";
    else
      return NULL;
  }
}

void mysqld_list_processes(THD *thd,const char *user, bool verbose)
{
  Item *field;
  List<Item> field_list;
  I_List<thread_info> thread_infos;
  ulong max_query_length= (verbose ? thd->variables.max_allowed_packet :
			   PROCESS_LIST_WIDTH);
  Protocol *protocol= thd->protocol;
  DBUG_ENTER("mysqld_list_processes");

  field_list.push_back(new Item_int("Id", 0, MY_INT32_NUM_DECIMAL_DIGITS));
  field_list.push_back(new Item_empty_string("User", USERNAME_CHAR_LENGTH));
  field_list.push_back(new Item_empty_string("Host",LIST_PROCESS_HOST_LEN));
  field_list.push_back(field=new Item_empty_string("db",NAME_CHAR_LEN));
  field->maybe_null=1;
  field_list.push_back(new Item_empty_string("Command",16));
  field_list.push_back(field= new Item_return_int("Time",7, MYSQL_TYPE_LONG));
  field->unsigned_flag= 0;
  field_list.push_back(field=new Item_empty_string("State",30));
  field->maybe_null=1;
  field_list.push_back(field=new Item_empty_string("Info",max_query_length));
  field->maybe_null=1;
  if (!thd->variables.old_mode &&
      !(thd->variables.old_behavior & OLD_MODE_NO_PROGRESS_INFO))
  {
    field_list.push_back(field= new Item_float("Progress", 0.0, 3, 7));
    field->maybe_null= 0;
  }
  if (protocol->send_result_set_metadata(&field_list,
                            Protocol::SEND_NUM_ROWS | Protocol::SEND_EOF))
    DBUG_VOID_RETURN;

  if (thd->killed)
    DBUG_VOID_RETURN;

  mysql_mutex_lock(&LOCK_thread_count); // For unlink from list
  I_List_iterator<THD> it(threads);
  THD *tmp;
  while ((tmp=it++))
  {
    Security_context *tmp_sctx= tmp->security_ctx;
    struct st_my_thread_var *mysys_var;
    if ((tmp->vio_ok() || tmp->system_thread) &&
        (!user || (tmp_sctx->user && !strcmp(tmp_sctx->user, user))))
    {
      thread_info *thd_info= new thread_info;

      thd_info->thread_id=tmp->thread_id;
      thd_info->user= thd->strdup(tmp_sctx->user ? tmp_sctx->user :
                                  (tmp->system_thread ?
                                   "system user" : "unauthenticated user"));
      if (tmp->peer_port && (tmp_sctx->host || tmp_sctx->ip) &&
          thd->security_ctx->host_or_ip[0])
      {
<<<<<<< HEAD
        thread_info *thd_info= new thread_info;

        thd_info->thread_id=tmp->thread_id;
        thd_info->user= thd->strdup(tmp_sctx->user ? tmp_sctx->user :
                                    (tmp->system_thread ?
                                     "system user" : "unauthenticated user"));
	if (tmp->peer_port && (tmp_sctx->host || tmp_sctx->ip) &&
            thd->security_ctx->host_or_ip[0])
	{
	  if ((thd_info->host= (char*) thd->alloc(LIST_PROCESS_HOST_LEN+1)))
	    my_snprintf((char *) thd_info->host, LIST_PROCESS_HOST_LEN,
			"%s:%u", tmp_sctx->host_or_ip, tmp->peer_port);
	}
	else
	  thd_info->host= thd->strdup(tmp_sctx->host_or_ip[0] ?
                                      tmp_sctx->host_or_ip :
                                      tmp_sctx->host ? tmp_sctx->host : "");
        thd_info->command=(int) tmp->get_command();
        mysql_mutex_lock(&tmp->LOCK_thd_data);
        if ((thd_info->db= tmp->db))             // Safe test
          thd_info->db= thd->strdup(thd_info->db);
        if ((mysys_var= tmp->mysys_var))
          mysql_mutex_lock(&mysys_var->mutex);
        thd_info->proc_info= (char*) (tmp->killed >= KILL_QUERY ?
                                      "Killed" : 0);
        thd_info->state_info= thread_state_info(tmp);
        if (mysys_var)
          mysql_mutex_unlock(&mysys_var->mutex);

        /* Lock THD mutex that protects its data when looking at it. */
        if (tmp->query())
        {
          uint length= MY_MIN(max_query_length, tmp->query_length());
          char *q= thd->strmake(tmp->query(),length);
          /* Safety: in case strmake failed, we set length to 0. */
          thd_info->query_string=
            CSET_STRING(q, q ? length : 0, tmp->query_charset());
        }

        /*
          Progress report. We need to do this under a lock to ensure that all
          is from the same stage.
        */
        if (tmp->progress.max_counter)
        {
          uint max_stage= MY_MAX(tmp->progress.max_stage, 1);
          thd_info->progress= (((tmp->progress.stage / (double) max_stage) +
                                ((tmp->progress.counter /
                                  (double) tmp->progress.max_counter) /
                                 (double) max_stage)) *
                               100.0);
          set_if_smaller(thd_info->progress, 100);
        }
        else
          thd_info->progress= 0.0;
        thd_info->start_time= tmp->start_time;
        mysql_mutex_unlock(&tmp->LOCK_thd_data);
        thread_infos.append(thd_info);
=======
        if ((thd_info->host= (char*) thd->alloc(LIST_PROCESS_HOST_LEN+1)))
          my_snprintf((char *) thd_info->host, LIST_PROCESS_HOST_LEN,
                      "%s:%u", tmp_sctx->host_or_ip, tmp->peer_port);
      }
      else
        thd_info->host= thd->strdup(tmp_sctx->host_or_ip[0] ?
                                    tmp_sctx->host_or_ip :
                                    tmp_sctx->host ? tmp_sctx->host : "");
      thd_info->command=(int) tmp->command;
      mysql_mutex_lock(&tmp->LOCK_thd_data);
      if ((thd_info->db= tmp->db))             // Safe test
        thd_info->db= thd->strdup(thd_info->db);
      if ((mysys_var= tmp->mysys_var))
        mysql_mutex_lock(&mysys_var->mutex);
      thd_info->proc_info= (char*) (tmp->killed >= KILL_QUERY ?
                                    "Killed" : 0);
      thd_info->state_info= thread_state_info(tmp);
      if (mysys_var)
        mysql_mutex_unlock(&mysys_var->mutex);

      /* Lock THD mutex that protects its data when looking at it. */
      if (tmp->query())
      {
        uint length= min(max_query_length, tmp->query_length());
        char *q= thd->strmake(tmp->query(),length);
        /* Safety: in case strmake failed, we set length to 0. */
        thd_info->query_string=
          CSET_STRING(q, q ? length : 0, tmp->query_charset());
>>>>>>> 33656e04
      }

      /*
        Progress report. We need to do this under a lock to ensure that all
        is from the same stage.
      */
      if (tmp->progress.max_counter)
      {
        uint max_stage= max(tmp->progress.max_stage, 1);
        thd_info->progress= (((tmp->progress.stage / (double) max_stage) +
                              ((tmp->progress.counter /
                                (double) tmp->progress.max_counter) /
                               (double) max_stage)) *
                             100.0);
        set_if_smaller(thd_info->progress, 100);
      }
      else
        thd_info->progress= 0.0;
      thd_info->start_time= tmp->start_time;
      mysql_mutex_unlock(&tmp->LOCK_thd_data);
      thread_infos.append(thd_info);
    }
  }
  mysql_mutex_unlock(&LOCK_thread_count);

  thread_info *thd_info;
  time_t now= my_time(0);
  char buff[20];                                // For progress
  String store_buffer(buff, sizeof(buff), system_charset_info);

  while ((thd_info=thread_infos.get()))
  {
    protocol->prepare_for_resend();
    protocol->store((ulonglong) thd_info->thread_id);
    protocol->store(thd_info->user, system_charset_info);
    protocol->store(thd_info->host, system_charset_info);
    protocol->store(thd_info->db, system_charset_info);
    if (thd_info->proc_info)
      protocol->store(thd_info->proc_info, system_charset_info);
    else
      protocol->store(command_name[thd_info->command].str, system_charset_info);
    if (thd_info->start_time)
      protocol->store_long ((longlong) (now - thd_info->start_time));
    else
      protocol->store_null();
    protocol->store(thd_info->state_info, system_charset_info);
    protocol->store(thd_info->query_string.str(),
                    thd_info->query_string.charset());
    if (!thd->variables.old_mode &&
        !(thd->variables.old_behavior & OLD_MODE_NO_PROGRESS_INFO))
      protocol->store(thd_info->progress, 3, &store_buffer);
    if (protocol->write())
      break; /* purecov: inspected */
  }
  my_eof(thd);
  DBUG_VOID_RETURN;
}


/*
  Produce EXPLAIN data.

  This function is APC-scheduled to be run in the context of the thread that
  we're producing EXPLAIN for.
*/

void Show_explain_request::call_in_target_thread()
{
  Query_arena backup_arena;
  bool printed_anything= FALSE;

  /* 
    Change the arena because JOIN::print_explain and co. are going to allocate
    items. Let them allocate them on our arena.
  */
  target_thd->set_n_backup_active_arena((Query_arena*)request_thd,
                                        &backup_arena);

  query_str.copy(target_thd->query(), 
                 target_thd->query_length(),
                 target_thd->query_charset());

  DBUG_ASSERT(current_thd == target_thd);
  set_current_thd(request_thd);
  if (target_thd->lex->print_explain(explain_buf, 0 /* explain flags*/,
                                     &printed_anything))
  {
    failed_to_produce= TRUE;
  }
  set_current_thd(target_thd);

  if (!printed_anything)
    failed_to_produce= TRUE;

  target_thd->restore_active_arena((Query_arena*)request_thd, &backup_arena);
}


int select_result_explain_buffer::send_data(List<Item> &items)
{
  int res;
  THD *cur_thd= current_thd;
  DBUG_ENTER("select_result_explain_buffer::send_data");

  /*
    Switch to the recieveing thread, so that we correctly count memory used
    by it. This is needed as it's the receiving thread that will free the
    memory.
  */
  set_current_thd(thd);
  fill_record(thd, dst_table, dst_table->field, items, TRUE, FALSE);
  res= dst_table->file->ha_write_tmp_row(dst_table->record[0]);
  set_current_thd(cur_thd);  
  DBUG_RETURN(MY_TEST(res));
}

bool select_result_text_buffer::send_result_set_metadata(List<Item> &fields, uint flag)
{
  n_columns= fields.elements;
  return append_row(fields, true /*send item names */);
  return send_data(fields);
}


int select_result_text_buffer::send_data(List<Item> &items)
{
  return append_row(items, false /*send item values */);
}

int select_result_text_buffer::append_row(List<Item> &items, bool send_names)
{
  List_iterator<Item> it(items);
  Item *item;
  char **row;
  int column= 0;

  if (!(row= (char**) thd->alloc(sizeof(char*) * n_columns)))
    return true;
  rows.push_back(row);

  while ((item= it++))
  {
    DBUG_ASSERT(column < n_columns);
    StringBuffer<32> buf;
    const char *data_ptr; 
    size_t data_len;
    if (send_names)
    {
      data_ptr= item->name;
      data_len= strlen(item->name);
    }
    else
    {
      String *res;
      res= item->val_str(&buf);
      if (item->null_value)
      {
        data_ptr= "NULL";
        data_len=4;
      }
      else
      {
        data_ptr= res->c_ptr_safe();
        data_len= res->length();
      }
    }

    char *ptr= (char*)thd->alloc(data_len + 1);
    memcpy(ptr, data_ptr, data_len + 1);
    row[column]= ptr;

    column++;
  }
  return false;
}


void select_result_text_buffer::save_to(String *res)
{
  List_iterator<char*> it(rows);
  char **row;
  res->append("#\n");
  while ((row= it++))
  {
    res->append("# explain: ");
    for (int i=0; i < n_columns; i++)
    {
      if (i)
        res->append('\t');
      res->append(row[i]);
    }
    res->append("\n");
  }
  res->append("#\n");
}


/*
  Store the SHOW EXPLAIN output in the temporary table.
*/

int fill_show_explain(THD *thd, TABLE_LIST *table, COND *cond)
{
  const char *calling_user;
  THD *tmp;
  my_thread_id  thread_id;
  DBUG_ENTER("fill_show_explain");

  DBUG_ASSERT(cond==NULL);
  thread_id= thd->lex->value_list.head()->val_int();
  calling_user= (thd->security_ctx->master_access & PROCESS_ACL) ?  NullS :
                 thd->security_ctx->priv_user;

  if ((tmp= find_thread_by_id(thread_id)))
  {
    Security_context *tmp_sctx= tmp->security_ctx;
    /*
      If calling_user==NULL, calling thread has SUPER or PROCESS
      privilege, and so can do SHOW EXPLAIN on any user.
      
      if calling_user!=NULL, he's only allowed to view SHOW EXPLAIN on
      his own threads.
    */
    if (calling_user && (!tmp_sctx->user || strcmp(calling_user, 
                                                   tmp_sctx->user)))
    {
      my_error(ER_SPECIFIC_ACCESS_DENIED_ERROR, MYF(0), "PROCESS");
      mysql_mutex_unlock(&tmp->LOCK_thd_data);
      DBUG_RETURN(1);
    }

    if (tmp == thd)
    {
      mysql_mutex_unlock(&tmp->LOCK_thd_data);
      my_error(ER_TARGET_NOT_EXPLAINABLE, MYF(0));
      DBUG_RETURN(1);
    }

    bool bres;
    /* 
      Ok we've found the thread of interest and it won't go away because 
      we're holding its LOCK_thd data. Post it a SHOW EXPLAIN request.
    */
    bool timed_out;
    int timeout_sec= 30;
    Show_explain_request explain_req;
    select_result_explain_buffer *explain_buf;
    
    explain_buf= new select_result_explain_buffer(thd, table->table);

    explain_req.explain_buf= explain_buf;
    explain_req.target_thd= tmp;
    explain_req.request_thd= thd;
    explain_req.failed_to_produce= FALSE;
    
    /* Ok, we have a lock on target->LOCK_thd_data, can call: */
    bres= tmp->apc_target.make_apc_call(thd, &explain_req, timeout_sec, &timed_out);

    if (bres || explain_req.failed_to_produce)
    {
      if (thd->killed)
        thd->send_kill_message();
      else if (timed_out)
        my_error(ER_LOCK_WAIT_TIMEOUT, MYF(0));
      else
        my_error(ER_TARGET_NOT_EXPLAINABLE, MYF(0));

      bres= TRUE;
    }
    else
    {
      /*
        Push the query string as a warning. The query may be in a different
        charset than the charset that's used for error messages, so, convert it
        if needed.
      */
      CHARSET_INFO *fromcs= explain_req.query_str.charset();
      CHARSET_INFO *tocs= error_message_charset_info;
      char *warning_text;
      if (!my_charset_same(fromcs, tocs))
      {
        uint conv_length= 1 + tocs->mbmaxlen * explain_req.query_str.length() / 
                              fromcs->mbminlen;
        uint dummy_errors;
        char *to, *p;
        if (!(to= (char*)thd->alloc(conv_length + 1)))
          DBUG_RETURN(1);
        p= to;
        p+= copy_and_convert(to, conv_length, tocs,
                             explain_req.query_str.c_ptr(), 
                             explain_req.query_str.length(), fromcs,
                             &dummy_errors);
        *p= 0;
        warning_text= to;
      }
      else
        warning_text= explain_req.query_str.c_ptr_safe();

      push_warning(thd, Sql_condition::WARN_LEVEL_NOTE,
                   ER_YES, warning_text);
    }
    DBUG_RETURN(bres);
  }
  else
  {
    my_error(ER_NO_SUCH_THREAD, MYF(0), thread_id);
    DBUG_RETURN(1);
  }
}


int fill_schema_processlist(THD* thd, TABLE_LIST* tables, COND* cond)
{
  TABLE *table= tables->table;
  CHARSET_INFO *cs= system_charset_info;
  char *user;
  my_hrtime_t unow= my_hrtime();
  DBUG_ENTER("fill_schema_processlist");

  DEBUG_SYNC(thd,"fill_schema_processlist_after_unow");

  user= thd->security_ctx->master_access & PROCESS_ACL ?
        NullS : thd->security_ctx->priv_user;

  mysql_mutex_lock(&LOCK_thread_count);

  if (!thd->killed)
  {
    I_List_iterator<THD> it(threads);
    THD* tmp;

    while ((tmp= it++))
    {
      Security_context *tmp_sctx= tmp->security_ctx;
      struct st_my_thread_var *mysys_var;
      const char *val, *db;
      ulonglong max_counter;

      if ((!tmp->vio_ok() && !tmp->system_thread) ||
          (user && (!tmp_sctx->user || strcmp(tmp_sctx->user, user))))
        continue;

      restore_record(table, s->default_values);
      /* ID */
      table->field[0]->store((longlong) tmp->thread_id, TRUE);
      /* USER */
      val= tmp_sctx->user ? tmp_sctx->user :
            (tmp->system_thread ? "system user" : "unauthenticated user");
      table->field[1]->store(val, strlen(val), cs);
      /* HOST */
      if (tmp->peer_port && (tmp_sctx->host || tmp_sctx->ip) &&
          thd->security_ctx->host_or_ip[0])
      {
        char host[LIST_PROCESS_HOST_LEN + 1];
        my_snprintf(host, LIST_PROCESS_HOST_LEN, "%s:%u",
                    tmp_sctx->host_or_ip, tmp->peer_port);
        table->field[2]->store(host, strlen(host), cs);
      }
      else
        table->field[2]->store(tmp_sctx->host_or_ip,
                               strlen(tmp_sctx->host_or_ip), cs);
      /* DB */
      mysql_mutex_lock(&tmp->LOCK_thd_data);
      if ((db= tmp->db))
      {
        table->field[3]->store(db, strlen(db), cs);
        table->field[3]->set_notnull();
      }

      if ((mysys_var= tmp->mysys_var))
        mysql_mutex_lock(&mysys_var->mutex);
      /* COMMAND */
      if ((val= (char *) ((tmp->killed >= KILL_QUERY ?
                           "Killed" : 0))))
        table->field[4]->store(val, strlen(val), cs);
      else
        table->field[4]->store(command_name[tmp->get_command()].str,
                               command_name[tmp->get_command()].length, cs);
      /* MYSQL_TIME */
      ulonglong start_utime= tmp->start_time * HRTIME_RESOLUTION + tmp->start_time_sec_part;
      ulonglong utime= start_utime && start_utime < unow.val
                       ? unow.val - start_utime : 0;
      table->field[5]->store(utime / HRTIME_RESOLUTION, TRUE);
      /* STATE */
      if ((val= thread_state_info(tmp)))
      {
        table->field[6]->store(val, strlen(val), cs);
        table->field[6]->set_notnull();
      }

      if (mysys_var)
        mysql_mutex_unlock(&mysys_var->mutex);
      mysql_mutex_unlock(&tmp->LOCK_thd_data);

      /* TIME_MS */
      table->field[8]->store((double)(utime / (HRTIME_RESOLUTION / 1000.0)));

      /* INFO */
      /* Lock THD mutex that protects its data when looking at it. */
      mysql_mutex_lock(&tmp->LOCK_thd_data);
      if (tmp->query())
      {
        table->field[7]->store(tmp->query(),
                               MY_MIN(PROCESS_LIST_INFO_WIDTH,
                                   tmp->query_length()), cs);
        table->field[7]->set_notnull();
      }

      /*
        Progress report. We need to do this under a lock to ensure that all
        is from the same stage.
      */
      if ((max_counter= tmp->progress.max_counter))
      {
        table->field[9]->store((longlong) tmp->progress.stage + 1, 1);
        table->field[10]->store((longlong) tmp->progress.max_stage, 1);
        table->field[11]->store((double) tmp->progress.counter /
                                (double) max_counter*100.0);
      }
      mysql_mutex_unlock(&tmp->LOCK_thd_data);

      /*
        This may become negative if we free a memory allocated by another
        thread in this thread. However it's better that we notice it eventually
        than hide it.
      */
      table->field[12]->store((longlong) (tmp->status_var.memory_used +
                                          sizeof(THD)),
                              FALSE);
      table->field[12]->set_notnull();
      table->field[13]->store((longlong) tmp->get_examined_row_count(), TRUE);
      table->field[13]->set_notnull();

      /* QUERY_ID */
      table->field[14]->store(tmp->query_id, TRUE);

      if (schema_table_store_record(thd, table))
      {
        mysql_mutex_unlock(&LOCK_thread_count);
        DBUG_RETURN(1);
      }
    }
  }

  mysql_mutex_unlock(&LOCK_thread_count);
  DBUG_RETURN(0);
}

/*****************************************************************************
  Status functions
*****************************************************************************/

static DYNAMIC_ARRAY all_status_vars;
static bool status_vars_inited= 0;

C_MODE_START
static int show_var_cmp(const void *var1, const void *var2)
{
  return strcasecmp(((SHOW_VAR*)var1)->name, ((SHOW_VAR*)var2)->name);
}
C_MODE_END

/*
  deletes all the SHOW_UNDEF elements from the array and calls
  delete_dynamic() if it's completely empty.
*/
static void shrink_var_array(DYNAMIC_ARRAY *array)
{
  uint a,b;
  SHOW_VAR *all= dynamic_element(array, 0, SHOW_VAR *);

  for (a= b= 0; b < array->elements; b++)
    if (all[b].type != SHOW_UNDEF)
      all[a++]= all[b];
  if (a)
  {
    bzero(all+a, sizeof(SHOW_VAR)); // writing NULL-element to the end
    array->elements= a;
  }
  else // array is completely empty - delete it
    delete_dynamic(array);
}

/*
  Adds an array of SHOW_VAR entries to the output of SHOW STATUS

  SYNOPSIS
    add_status_vars(SHOW_VAR *list)
    list - an array of SHOW_VAR entries to add to all_status_vars
           the last entry must be {0,0,SHOW_UNDEF}

  NOTE
    The handling of all_status_vars[] is completely internal, it's allocated
    automatically when something is added to it, and deleted completely when
    the last entry is removed.

    As a special optimization, if add_status_vars() is called before
    init_status_vars(), it assumes "startup mode" - neither concurrent access
    to the array nor SHOW STATUS are possible (thus it skips locks and qsort)

    The last entry of the all_status_vars[] should always be {0,0,SHOW_UNDEF}
*/
int add_status_vars(SHOW_VAR *list)
{
  int res= 0;
  if (status_vars_inited)
    mysql_mutex_lock(&LOCK_status);
  if (!all_status_vars.buffer && // array is not allocated yet - do it now
      my_init_dynamic_array(&all_status_vars, sizeof(SHOW_VAR), 200, 20, MYF(0)))
  {
    res= 1;
    goto err;
  }
  while (list->name)
    res|= insert_dynamic(&all_status_vars, (uchar*)list++);
  res|= insert_dynamic(&all_status_vars, (uchar*)list); // appending NULL-element
  all_status_vars.elements--; // but next insert_dynamic should overwite it
  if (status_vars_inited)
    sort_dynamic(&all_status_vars, show_var_cmp);
err:
  if (status_vars_inited)
    mysql_mutex_unlock(&LOCK_status);
  return res;
}

/*
  Make all_status_vars[] usable for SHOW STATUS

  NOTE
    See add_status_vars(). Before init_status_vars() call, add_status_vars()
    works in a special fast "startup" mode. Thus init_status_vars()
    should be called as late as possible but before enabling multi-threading.
*/
void init_status_vars()
{
  status_vars_inited=1;
  sort_dynamic(&all_status_vars, show_var_cmp);
}

void reset_status_vars()
{
  SHOW_VAR *ptr= (SHOW_VAR*) all_status_vars.buffer;
  SHOW_VAR *last= ptr + all_status_vars.elements;
  for (; ptr < last; ptr++)
  {
    /* Note that SHOW_LONG_NOFLUSH variables are not reset */
    if (ptr->type == SHOW_LONG)
      *(ulong*) ptr->value= 0;
  }
}

/*
  catch-all cleanup function, cleans up everything no matter what

  DESCRIPTION
    This function is not strictly required if all add_to_status/
    remove_status_vars are properly paired, but it's a safety measure that
    deletes everything from the all_status_vars[] even if some
    remove_status_vars were forgotten
*/
void free_status_vars()
{
  delete_dynamic(&all_status_vars);
}

/*
  Removes an array of SHOW_VAR entries from the output of SHOW STATUS

  SYNOPSIS
    remove_status_vars(SHOW_VAR *list)
    list - an array of SHOW_VAR entries to remove to all_status_vars
           the last entry must be {0,0,SHOW_UNDEF}

  NOTE
    there's lots of room for optimizing this, especially in non-sorted mode,
    but nobody cares - it may be called only in case of failed plugin
    initialization in the mysqld startup.
*/

void remove_status_vars(SHOW_VAR *list)
{
  if (status_vars_inited)
  {
    mysql_mutex_lock(&LOCK_status);
    SHOW_VAR *all= dynamic_element(&all_status_vars, 0, SHOW_VAR *);

    for (; list->name; list++)
    {
      int first= 0, last= ((int) all_status_vars.elements) - 1;
      for ( ; first <= last; )
      {
        int res, middle= (first + last) / 2;
        if ((res= show_var_cmp(list, all + middle)) < 0)
          last= middle - 1;
        else if (res > 0)
          first= middle + 1;
        else
        {
          all[middle].type= SHOW_UNDEF;
          break;
        }
      }
    }
    shrink_var_array(&all_status_vars);
    mysql_mutex_unlock(&LOCK_status);
  }
  else
  {
    SHOW_VAR *all= dynamic_element(&all_status_vars, 0, SHOW_VAR *);
    uint i;
    for (; list->name; list++)
    {
      for (i= 0; i < all_status_vars.elements; i++)
      {
        if (show_var_cmp(list, all+i))
          continue;
        all[i].type= SHOW_UNDEF;
        break;
      }
    }
    shrink_var_array(&all_status_vars);
  }
}



static bool show_status_array(THD *thd, const char *wild,
                              SHOW_VAR *variables,
                              enum enum_var_type value_type,
                              struct system_status_var *status_var,
                              const char *prefix, TABLE *table,
                              bool ucase_names,
                              COND *cond)
{
  my_aligned_storage<SHOW_VAR_FUNC_BUFF_SIZE, MY_ALIGNOF(long)> buffer;
  char * const buff= buffer.data;
  char *prefix_end;
  /* the variable name should not be longer than 64 characters */
  char name_buffer[64];
  int len;
  LEX_STRING null_lex_str;
  SHOW_VAR tmp, *var;
  enum_check_fields save_count_cuted_fields= thd->count_cuted_fields;
  bool res= FALSE;
  CHARSET_INFO *charset= system_charset_info;
  DBUG_ENTER("show_status_array");

  thd->count_cuted_fields= CHECK_FIELD_WARN;
  null_lex_str.str= 0;				// For sys_var->value_ptr()
  null_lex_str.length= 0;

  prefix_end=strnmov(name_buffer, prefix, sizeof(name_buffer)-1);
  if (*prefix)
    *prefix_end++= '_';
  len=name_buffer + sizeof(name_buffer) - prefix_end;

  for (; variables->name; variables++)
  {
    bool wild_checked;
    strnmov(prefix_end, variables->name, len);
    name_buffer[sizeof(name_buffer)-1]=0;       /* Safety */
    if (ucase_names)
      my_caseup_str(system_charset_info, name_buffer);
    else
    {
      my_casedn_str(system_charset_info, name_buffer);
      DBUG_ASSERT(name_buffer[0] >= 'a');
      DBUG_ASSERT(name_buffer[0] <= 'z');

      /* traditionally status variables have a first letter uppercased */
      if (status_var)
        name_buffer[0]-= 'a' - 'A';
    }


    restore_record(table, s->default_values);
    table->field[0]->store(name_buffer, strlen(name_buffer),
                           system_charset_info);

    /*
      Compare name for types that can't return arrays. We do this to not
      calculate the value for function variables that we will not access
    */
    if ((variables->type != SHOW_FUNC && variables->type != SHOW_ARRAY))
    {
      if (wild && wild[0] && wild_case_compare(system_charset_info,
                                               name_buffer, wild))
        continue;
      wild_checked= 1;                          // Avoid checking it again
    }

    /*
      if var->type is SHOW_FUNC or SHOW_SIMPLE_FUNC, call the function.
      Repeat as necessary, if new var is again one of the above
    */
    for (var=variables; var->type == SHOW_FUNC ||
           var->type == SHOW_SIMPLE_FUNC; var= &tmp)
      ((mysql_show_var_func)(var->value))(thd, &tmp, buff);

    SHOW_TYPE show_type=var->type;
    if (show_type == SHOW_ARRAY)
    {
      show_status_array(thd, wild, (SHOW_VAR *) var->value, value_type,
                        status_var, name_buffer, table, ucase_names, cond);
    }
    else
    {
      if ((wild_checked ||
           (wild && wild[0] && wild_case_compare(system_charset_info,
                                                 name_buffer, wild))) &&
          (!cond || cond->val_int()))
      {
        char *value=var->value;
        const char *pos, *end;                  // We assign a lot of const's

        mysql_mutex_lock(&LOCK_global_system_variables);

        if (show_type == SHOW_SYS)
        {
          sys_var *var= ((sys_var *) value);
          show_type= var->show_type();
          value= (char*) var->value_ptr(thd, value_type, &null_lex_str);
          charset= var->charset(thd);
        }

        pos= end= buff;
        /*
          note that value may be == buff. All SHOW_xxx code below
          should still work in this case
        */
        switch (show_type) {
        case SHOW_DOUBLE_STATUS:
          value= ((char *) status_var + (intptr) value);
          /* fall through */
        case SHOW_DOUBLE:
          /* 6 is the default precision for '%f' in sprintf() */
          end= buff + my_fcvt(*(double *) value, 6, buff, NULL);
          break;
        case SHOW_LONG_STATUS:
          value= ((char *) status_var + (intptr) value);
          /* fall through */
        case SHOW_ULONG:
        case SHOW_LONG_NOFLUSH: // the difference lies in refresh_status()
          end= int10_to_str(*(long*) value, buff, 10);
          break;
        case SHOW_LONGLONG_STATUS:
          value= ((char *) status_var + (intptr) value);
          /* fall through */
        case SHOW_ULONGLONG:
          end= longlong10_to_str(*(longlong*) value, buff, 10);
          break;
        case SHOW_HA_ROWS:
          end= longlong10_to_str((longlong) *(ha_rows*) value, buff, 10);
          break;
        case SHOW_BOOL:
          end= strmov(buff, *(bool*) value ? "ON" : "OFF");
          break;
        case SHOW_MY_BOOL:
          end= strmov(buff, *(my_bool*) value ? "ON" : "OFF");
          break;
        case SHOW_UINT:
          end= int10_to_str((long) *(uint*) value, buff, 10);
          break;
        case SHOW_SINT:
          end= int10_to_str((long) *(int*) value, buff, -10);
          break;
        case SHOW_SLONG:
          end= int10_to_str(*(long*) value, buff, -10);
          break;
        case SHOW_SLONGLONG:
          end= longlong10_to_str(*(longlong*) value, buff, -10);
          break;
        case SHOW_HAVE:
        {
          SHOW_COMP_OPTION tmp= *(SHOW_COMP_OPTION*) value;
          pos= show_comp_option_name[(int) tmp];
          end= strend(pos);
          break;
        }
        case SHOW_CHAR:
        {
          if (!(pos= value))
            pos= "";
          end= strend(pos);
          break;
        }
       case SHOW_CHAR_PTR:
        {
          if (!(pos= *(char**) value))
            pos= "";

          DBUG_EXECUTE_IF("alter_server_version_str",
                          if (!my_strcasecmp(system_charset_info,
                                             variables->name,
                                             "version")) {
                            pos= "some-other-version";
                          });

          end= strend(pos);
          break;
        }
        case SHOW_LEX_STRING:
        {
          LEX_STRING *ls=(LEX_STRING*)value;
          if (!(pos= ls->str))
            end= pos= "";
          else
            end= pos + ls->length;
          break;
        }
        case SHOW_UNDEF:
          break;                                        // Return empty string
        case SHOW_SYS:                                  // Cannot happen
        default:
          DBUG_ASSERT(0);
          break;
        }
        table->field[1]->store(pos, (uint32) (end - pos), charset);
        thd->count_cuted_fields= CHECK_FIELD_IGNORE;
        table->field[1]->set_notnull();

        mysql_mutex_unlock(&LOCK_global_system_variables);

        if (schema_table_store_record(thd, table))
        {
          res= TRUE;
          goto end;
        }
      }
    }
  }
end:
  thd->count_cuted_fields= save_count_cuted_fields;
  DBUG_RETURN(res);
}

#ifdef COMPLETE_PATCH_NOT_ADDED_YET
/*
  Aggregate values for mapped_user entries by their role.

  SYNOPSIS
  aggregate_user_stats
  all_user_stats - input to aggregate
  agg_user_stats - returns aggregated values

  RETURN
  0 - OK
  1 - error
*/

static int aggregate_user_stats(HASH *all_user_stats, HASH *agg_user_stats)
{
  DBUG_ENTER("aggregate_user_stats");
  if (my_hash_init(agg_user_stats, system_charset_info,
                MY_MAX(all_user_stats->records, 1),
                0, 0, (my_hash_get_key)get_key_user_stats,
                (my_hash_free_key)free_user_stats, 0))
  {
    sql_print_error("Malloc in aggregate_user_stats failed");
    DBUG_RETURN(1);
  }

  for (uint i= 0; i < all_user_stats->records; i++)
  {
    USER_STATS *user= (USER_STATS*)my_hash_element(all_user_stats, i);
    USER_STATS *agg_user;
    uint name_length= strlen(user->priv_user);

    if (!(agg_user= (USER_STATS*) my_hash_search(agg_user_stats,
                                              (uchar*)user->priv_user,
                                              name_length)))
    {
      // First entry for this role.
      if (!(agg_user= (USER_STATS*) my_malloc(sizeof(USER_STATS),
                                              MYF(MY_WME | MY_ZEROFILL|
                                                  MY_THREAD_SPECIFIC))))
      {
        sql_print_error("Malloc in aggregate_user_stats failed");
        DBUG_RETURN(1);
      }

      init_user_stats(agg_user, user->priv_user, name_length,
                      user->priv_user,
                      user->total_connections, user->concurrent_connections,
                      user->connected_time, user->busy_time, user->cpu_time,
                      user->bytes_received, user->bytes_sent,
                      user->binlog_bytes_written,
                      user->rows_sent, user->rows_read,
                      user->rows_inserted, user->rows_deleted,
                      user->rows_updated, 
                      user->select_commands, user->update_commands,
                      user->other_commands,
                      user->commit_trans, user->rollback_trans,
                      user->denied_connections, user->lost_connections,
                      user->access_denied_errors, user->empty_queries);

      if (my_hash_insert(agg_user_stats, (uchar*) agg_user))
      {
        /* Out of memory */
        my_free(agg_user, 0);
        sql_print_error("Malloc in aggregate_user_stats failed");
        DBUG_RETURN(1);
      }
    }
    else
    {
      /* Aggregate with existing values for this role. */
      add_user_stats(agg_user,
                     user->total_connections, user->concurrent_connections,
                     user->connected_time, user->busy_time, user->cpu_time,
                     user->bytes_received, user->bytes_sent,
                     user->binlog_bytes_written,
                     user->rows_sent, user->rows_read,
                     user->rows_inserted, user->rows_deleted,
                     user->rows_updated,
                     user->select_commands, user->update_commands,
                     user->other_commands,
                     user->commit_trans, user->rollback_trans,
                     user->denied_connections, user->lost_connections,
                     user->access_denied_errors, user->empty_queries);
    }
  }
  DBUG_PRINT("exit", ("aggregated %lu input into %lu output entries",
                      all_user_stats->records, agg_user_stats->records));
  DBUG_RETURN(0);
}
#endif

/*
  Write result to network for SHOW USER_STATISTICS

  SYNOPSIS
  send_user_stats
  all_user_stats - values to return
  table - I_S table

  RETURN
  0 - OK
  1 - error
*/

int send_user_stats(THD* thd, HASH *all_user_stats, TABLE *table)
{
  DBUG_ENTER("send_user_stats");

  for (uint i= 0; i < all_user_stats->records; i++)
  {
    uint j= 0;
    USER_STATS *user_stats= (USER_STATS*) my_hash_element(all_user_stats, i);
    
    table->field[j++]->store(user_stats->user, user_stats->user_name_length,
                             system_charset_info);
    table->field[j++]->store((longlong)user_stats->total_connections,TRUE);
    table->field[j++]->store((longlong)user_stats->concurrent_connections, TRUE);
    table->field[j++]->store((longlong)user_stats->connected_time, TRUE);
    table->field[j++]->store((double)user_stats->busy_time);
    table->field[j++]->store((double)user_stats->cpu_time);
    table->field[j++]->store((longlong)user_stats->bytes_received, TRUE);
    table->field[j++]->store((longlong)user_stats->bytes_sent, TRUE);
    table->field[j++]->store((longlong)user_stats->binlog_bytes_written, TRUE);
    table->field[j++]->store((longlong)user_stats->rows_read, TRUE);
    table->field[j++]->store((longlong)user_stats->rows_sent, TRUE);
    table->field[j++]->store((longlong)user_stats->rows_deleted, TRUE);
    table->field[j++]->store((longlong)user_stats->rows_inserted, TRUE);
    table->field[j++]->store((longlong)user_stats->rows_updated, TRUE);
    table->field[j++]->store((longlong)user_stats->select_commands, TRUE);
    table->field[j++]->store((longlong)user_stats->update_commands, TRUE);
    table->field[j++]->store((longlong)user_stats->other_commands, TRUE);
    table->field[j++]->store((longlong)user_stats->commit_trans, TRUE);
    table->field[j++]->store((longlong)user_stats->rollback_trans, TRUE);
    table->field[j++]->store((longlong)user_stats->denied_connections, TRUE);
    table->field[j++]->store((longlong)user_stats->lost_connections, TRUE);
    table->field[j++]->store((longlong)user_stats->access_denied_errors, TRUE);
    table->field[j++]->store((longlong)user_stats->empty_queries, TRUE);
    if (schema_table_store_record(thd, table))
    {
      DBUG_PRINT("error", ("store record error"));
      DBUG_RETURN(1);
    }
  }
  DBUG_RETURN(0);
}

/*
  Process SHOW USER_STATISTICS

  SYNOPSIS
  mysqld_show_user_stats
  thd - current thread
  wild - limit results to the entry for this user
  with_roles - when true, display role for mapped users

  RETURN
  0 - OK
  1 - error
*/

int fill_schema_user_stats(THD* thd, TABLE_LIST* tables, COND* cond)
{
  TABLE *table= tables->table;
  int result;
  DBUG_ENTER("fill_schema_user_stats");

  if (check_global_access(thd, SUPER_ACL | PROCESS_ACL, true))
    DBUG_RETURN(0);

  /*
    Iterates through all the global stats and sends them to the client.
    Pattern matching on the client IP is supported.
  */

  mysql_mutex_lock(&LOCK_global_user_client_stats);
  result= send_user_stats(thd, &global_user_stats, table) != 0;
  mysql_mutex_unlock(&LOCK_global_user_client_stats);

  DBUG_PRINT("exit", ("result: %d", result));
  DBUG_RETURN(result);
}

/*
   Process SHOW CLIENT_STATISTICS

   SYNOPSIS
     mysqld_show_client_stats
       thd - current thread
       wild - limit results to the entry for this client

   RETURN
     0 - OK
     1 - error
*/

int fill_schema_client_stats(THD* thd, TABLE_LIST* tables, COND* cond)
{
  TABLE *table= tables->table;
  int result;
  DBUG_ENTER("fill_schema_client_stats");

  if (check_global_access(thd, SUPER_ACL | PROCESS_ACL, true))
    DBUG_RETURN(0);

  /*
    Iterates through all the global stats and sends them to the client.
    Pattern matching on the client IP is supported.
  */

  mysql_mutex_lock(&LOCK_global_user_client_stats);
  result= send_user_stats(thd, &global_client_stats, table) != 0;
  mysql_mutex_unlock(&LOCK_global_user_client_stats);

  DBUG_PRINT("exit", ("result: %d", result));
  DBUG_RETURN(result);
}


/* Fill information schema table with table statistics */

int fill_schema_table_stats(THD *thd, TABLE_LIST *tables, COND *cond)
{
  TABLE *table= tables->table;
  DBUG_ENTER("fill_schema_table_stats");

  mysql_mutex_lock(&LOCK_global_table_stats);
  for (uint i= 0; i < global_table_stats.records; i++)
  {
    char *end_of_schema;
    TABLE_STATS *table_stats= 
      (TABLE_STATS*)my_hash_element(&global_table_stats, i);
    TABLE_LIST tmp_table;
    size_t schema_length, table_name_length;

    end_of_schema= strend(table_stats->table);
    schema_length= (size_t) (end_of_schema - table_stats->table);
    table_name_length= strlen(table_stats->table + schema_length + 1);

    bzero((char*) &tmp_table,sizeof(tmp_table));
    tmp_table.db=         table_stats->table;
    tmp_table.table_name= end_of_schema+1;
    tmp_table.grant.privilege= 0;
    if (check_access(thd, SELECT_ACL, tmp_table.db,
                     &tmp_table.grant.privilege, NULL, 0, 1) ||
        check_grant(thd, SELECT_ACL, &tmp_table, 1, UINT_MAX,
                    1))
      continue;

    table->field[0]->store(table_stats->table, schema_length,
                           system_charset_info);
    table->field[1]->store(table_stats->table + schema_length+1,
                           table_name_length, system_charset_info);
    table->field[2]->store((longlong)table_stats->rows_read, TRUE);
    table->field[3]->store((longlong)table_stats->rows_changed, TRUE);
    table->field[4]->store((longlong)table_stats->rows_changed_x_indexes,
                           TRUE);
    if (schema_table_store_record(thd, table))
    {
      mysql_mutex_unlock(&LOCK_global_table_stats);
      DBUG_RETURN(1);
    }
  }
  mysql_mutex_unlock(&LOCK_global_table_stats);
  DBUG_RETURN(0);
}


/* Fill information schema table with index statistics */

int fill_schema_index_stats(THD *thd, TABLE_LIST *tables, COND *cond)
{
  TABLE *table= tables->table;
  DBUG_ENTER("fill_schema_index_stats");

  mysql_mutex_lock(&LOCK_global_index_stats);
  for (uint i= 0; i < global_index_stats.records; i++)
  {
    INDEX_STATS *index_stats =
      (INDEX_STATS*) my_hash_element(&global_index_stats, i);
    TABLE_LIST tmp_table;
    char *index_name;
    size_t schema_name_length, table_name_length, index_name_length;

    bzero((char*) &tmp_table,sizeof(tmp_table));
    tmp_table.db=         index_stats->index;
    tmp_table.table_name= strend(index_stats->index)+1;
    tmp_table.grant.privilege= 0;
    if (check_access(thd, SELECT_ACL, tmp_table.db,
                      &tmp_table.grant.privilege, NULL, 0, 1) ||
        check_grant(thd, SELECT_ACL, &tmp_table, 1, UINT_MAX, 1))
      continue;

    index_name=         strend(tmp_table.table_name)+1; 
    schema_name_length= (tmp_table.table_name - index_stats->index) -1;
    table_name_length=  (index_name - tmp_table.table_name)-1;
    index_name_length=  (index_stats->index_name_length - schema_name_length -
                         table_name_length - 3);

    table->field[0]->store(tmp_table.db, schema_name_length,
                           system_charset_info);
    table->field[1]->store(tmp_table.table_name, table_name_length,
                           system_charset_info);
    table->field[2]->store(index_name, index_name_length, system_charset_info);
    table->field[3]->store((longlong)index_stats->rows_read, TRUE);

    if (schema_table_store_record(thd, table))
    { 
      mysql_mutex_unlock(&LOCK_global_index_stats);
      DBUG_RETURN(1);
    }
  }
  mysql_mutex_unlock(&LOCK_global_index_stats);
  DBUG_RETURN(0);
}


/* collect status for all running threads */

void calc_sum_of_all_status(STATUS_VAR *to)
{
  DBUG_ENTER("calc_sum_of_all_status");

  /* Ensure that thread id not killed during loop */
  mysql_mutex_lock(&LOCK_thread_count); // For unlink from list

  I_List_iterator<THD> it(threads);
  THD *tmp;

  /* Get global values as base */
  *to= global_status_var;

  /* Add to this status from existing threads */
  while ((tmp= it++))
    add_to_status(to, &tmp->status_var);
  
  mysql_mutex_unlock(&LOCK_thread_count);
  DBUG_VOID_RETURN;
}


/* This is only used internally, but we need it here as a forward reference */
extern ST_SCHEMA_TABLE schema_tables[];

/*
  Store record to I_S table, convert HEAP table
  to MyISAM if necessary

  SYNOPSIS
    schema_table_store_record()
    thd                   thread handler
    table                 Information schema table to be updated

  RETURN
    0	                  success
    1	                  error
*/

bool schema_table_store_record(THD *thd, TABLE *table)
{
  int error;
  if ((error= table->file->ha_write_tmp_row(table->record[0])))
  {
    TMP_TABLE_PARAM *param= table->pos_in_table_list->schema_table_param;
    if (create_internal_tmp_table_from_heap(thd, table, param->start_recinfo, 
                                            &param->recinfo, error, 0, NULL))

      return 1;
  }
  return 0;
}


static int make_table_list(THD *thd, SELECT_LEX *sel,
                           LEX_STRING *db_name, LEX_STRING *table_name)
{
  Table_ident *table_ident;
  table_ident= new Table_ident(thd, *db_name, *table_name, 1);
  if (!sel->add_table_to_list(thd, table_ident, 0, 0, TL_READ, MDL_SHARED_READ))
    return 1;
  return 0;
}


/**
  @brief    Get lookup value from the part of 'WHERE' condition

  @details This function gets lookup value from
           the part of 'WHERE' condition if it's possible and
           fill appropriate lookup_field_vals struct field
           with this value.

  @param[in]      thd                   thread handler
  @param[in]      item_func             part of WHERE condition
  @param[in]      table                 I_S table
  @param[in, out] lookup_field_vals     Struct which holds lookup values

  @return
    0             success
    1             error, there can be no matching records for the condition
*/

bool get_lookup_value(THD *thd, Item_func *item_func,
                      TABLE_LIST *table,
                      LOOKUP_FIELD_VALUES *lookup_field_vals)
{
  ST_SCHEMA_TABLE *schema_table= table->schema_table;
  ST_FIELD_INFO *field_info= schema_table->fields_info;
  const char *field_name1= schema_table->idx_field1 >= 0 ?
    field_info[schema_table->idx_field1].field_name : "";
  const char *field_name2= schema_table->idx_field2 >= 0 ?
    field_info[schema_table->idx_field2].field_name : "";

  if (item_func->functype() == Item_func::EQ_FUNC ||
      item_func->functype() == Item_func::EQUAL_FUNC)
  {
    int idx_field, idx_val;
    char tmp[MAX_FIELD_WIDTH];
    String *tmp_str, str_buff(tmp, sizeof(tmp), system_charset_info);
    Item_field *item_field;
    CHARSET_INFO *cs= system_charset_info;

    if (item_func->arguments()[0]->real_item()->type() == Item::FIELD_ITEM &&
        item_func->arguments()[1]->const_item())
    {
      idx_field= 0;
      idx_val= 1;
    }
    else if (item_func->arguments()[1]->real_item()->type() == Item::FIELD_ITEM &&
             item_func->arguments()[0]->const_item())
    {
      idx_field= 1;
      idx_val= 0;
    }
    else
      return 0;

    item_field= (Item_field*) item_func->arguments()[idx_field]->real_item();
    if (table->table != item_field->field->table)
      return 0;
    tmp_str= item_func->arguments()[idx_val]->val_str(&str_buff);

    /* impossible value */
    if (!tmp_str)
      return 1;

    /* Lookup value is database name */
    if (!cs->coll->strnncollsp(cs, (uchar *) field_name1, strlen(field_name1),
                               (uchar *) item_field->field_name,
                               strlen(item_field->field_name), 0))
    {
      thd->make_lex_string(&lookup_field_vals->db_value,
                           tmp_str->ptr(), tmp_str->length());
    }
    /* Lookup value is table name */
    else if (!cs->coll->strnncollsp(cs, (uchar *) field_name2,
                                    strlen(field_name2),
                                    (uchar *) item_field->field_name,
                                    strlen(item_field->field_name), 0))
    {
      thd->make_lex_string(&lookup_field_vals->table_value,
                           tmp_str->ptr(), tmp_str->length());
    }
  }
  return 0;
}


/**
  @brief    Calculates lookup values from 'WHERE' condition

  @details This function calculates lookup value(database name, table name)
           from 'WHERE' condition if it's possible and
           fill lookup_field_vals struct fields with these values.

  @param[in]      thd                   thread handler
  @param[in]      cond                  WHERE condition
  @param[in]      table                 I_S table
  @param[in, out] lookup_field_vals     Struct which holds lookup values

  @return
    0             success
    1             error, there can be no matching records for the condition
*/

bool calc_lookup_values_from_cond(THD *thd, COND *cond, TABLE_LIST *table,
                                  LOOKUP_FIELD_VALUES *lookup_field_vals)
{
  if (!cond)
    return 0;

  if (cond->type() == Item::COND_ITEM)
  {
    if (((Item_cond*) cond)->functype() == Item_func::COND_AND_FUNC)
    {
      List_iterator<Item> li(*((Item_cond*) cond)->argument_list());
      Item *item;
      while ((item= li++))
      {
        if (item->type() == Item::FUNC_ITEM)
        {
          if (get_lookup_value(thd, (Item_func*)item, table, lookup_field_vals))
            return 1;
        }
        else
        {
          if (calc_lookup_values_from_cond(thd, item, table, lookup_field_vals))
            return 1;
        }
      }
    }
    return 0;
  }
  else if (cond->type() == Item::FUNC_ITEM &&
           get_lookup_value(thd, (Item_func*) cond, table, lookup_field_vals))
    return 1;
  return 0;
}


bool uses_only_table_name_fields(Item *item, TABLE_LIST *table)
{
  if (item->type() == Item::FUNC_ITEM)
  {
    Item_func *item_func= (Item_func*)item;
    for (uint i=0; i<item_func->argument_count(); i++)
    {
      if (!uses_only_table_name_fields(item_func->arguments()[i], table))
        return 0;
    }
  }
  else if (item->type() == Item::FIELD_ITEM)
  {
    Item_field *item_field= (Item_field*)item;
    CHARSET_INFO *cs= system_charset_info;
    ST_SCHEMA_TABLE *schema_table= table->schema_table;
    ST_FIELD_INFO *field_info= schema_table->fields_info;
    const char *field_name1= schema_table->idx_field1 >= 0 ?
      field_info[schema_table->idx_field1].field_name : "";
    const char *field_name2= schema_table->idx_field2 >= 0 ?
      field_info[schema_table->idx_field2].field_name : "";
    if (table->table != item_field->field->table ||
        (cs->coll->strnncollsp(cs, (uchar *) field_name1, strlen(field_name1),
                               (uchar *) item_field->field_name,
                               strlen(item_field->field_name), 0) &&
         cs->coll->strnncollsp(cs, (uchar *) field_name2, strlen(field_name2),
                               (uchar *) item_field->field_name,
                               strlen(item_field->field_name), 0)))
      return 0;
  }
  else if (item->type() == Item::REF_ITEM)
    return uses_only_table_name_fields(item->real_item(), table);

  if (item->real_type() == Item::SUBSELECT_ITEM && !item->const_item())
    return 0;

  return 1;
}


static COND * make_cond_for_info_schema(COND *cond, TABLE_LIST *table)
{
  if (!cond)
    return (COND*) 0;
  if (cond->type() == Item::COND_ITEM)
  {
    if (((Item_cond*) cond)->functype() == Item_func::COND_AND_FUNC)
    {
      /* Create new top level AND item */
      Item_cond_and *new_cond=new Item_cond_and;
      if (!new_cond)
	return (COND*) 0;
      List_iterator<Item> li(*((Item_cond*) cond)->argument_list());
      Item *item;
      while ((item=li++))
      {
	Item *fix= make_cond_for_info_schema(item, table);
	if (fix)
	  new_cond->argument_list()->push_back(fix);
      }
      switch (new_cond->argument_list()->elements) {
      case 0:
	return (COND*) 0;
      case 1:
	return new_cond->argument_list()->head();
      default:
	new_cond->quick_fix_field();
	return new_cond;
      }
    }
    else
    {						// Or list
      Item_cond_or *new_cond=new Item_cond_or;
      if (!new_cond)
	return (COND*) 0;
      List_iterator<Item> li(*((Item_cond*) cond)->argument_list());
      Item *item;
      while ((item=li++))
      {
	Item *fix=make_cond_for_info_schema(item, table);
	if (!fix)
	  return (COND*) 0;
	new_cond->argument_list()->push_back(fix);
      }
      new_cond->quick_fix_field();
      new_cond->top_level_item();
      return new_cond;
    }
  }

  if (!uses_only_table_name_fields(cond, table))
    return (COND*) 0;
  return cond;
}


/**
  @brief   Calculate lookup values(database name, table name)

  @details This function calculates lookup values(database name, table name)
           from 'WHERE' condition or wild values (for 'SHOW' commands only)
           from LEX struct and fill lookup_field_vals struct field
           with these values.

  @param[in]      thd                   thread handler
  @param[in]      cond                  WHERE condition
  @param[in]      tables                I_S table
  @param[in, out] lookup_field_values   Struct which holds lookup values

  @return
    0             success
    1             error, there can be no matching records for the condition
*/

bool get_lookup_field_values(THD *thd, COND *cond, TABLE_LIST *tables,
                             LOOKUP_FIELD_VALUES *lookup_field_values)
{
  LEX *lex= thd->lex;
  String *wild= lex->wild;
  bool rc= 0;

  bzero((char*) lookup_field_values, sizeof(LOOKUP_FIELD_VALUES));
  switch (lex->sql_command) {
  case SQLCOM_SHOW_DATABASES:
    if (wild)
    {
      thd->make_lex_string(&lookup_field_values->db_value,
                           wild->ptr(), wild->length());
      lookup_field_values->wild_db_value= 1;
    }
    break;
  case SQLCOM_SHOW_TABLES:
  case SQLCOM_SHOW_TABLE_STATUS:
  case SQLCOM_SHOW_TRIGGERS:
  case SQLCOM_SHOW_EVENTS:
    thd->make_lex_string(&lookup_field_values->db_value, 
                         lex->select_lex.db, strlen(lex->select_lex.db));
    if (wild)
    {
      thd->make_lex_string(&lookup_field_values->table_value, 
                           wild->ptr(), wild->length());
      lookup_field_values->wild_table_value= 1;
    }
    break;
  case SQLCOM_SHOW_PLUGINS:
    if (lex->ident.str)
      thd->make_lex_string(&lookup_field_values->db_value, 
                           lex->ident.str, lex->ident.length);
    else if (lex->wild)
    {
      thd->make_lex_string(&lookup_field_values->db_value, 
                           lex->wild->ptr(), lex->wild->length());
      lookup_field_values->wild_db_value= 1;
    }
    break;
  default:
    /*
      The "default" is for queries over I_S.
      All previous cases handle SHOW commands.
    */
    rc= calc_lookup_values_from_cond(thd, cond, tables, lookup_field_values);
    break;
  }

  if (lower_case_table_names && !rc)
  {
    /* 
      We can safely do in-place upgrades here since all of the above cases
      are allocating a new memory buffer for these strings.
    */  
    if (lookup_field_values->db_value.str && lookup_field_values->db_value.str[0])
      my_casedn_str(system_charset_info, lookup_field_values->db_value.str);
    if (lookup_field_values->table_value.str && 
        lookup_field_values->table_value.str[0])
      my_casedn_str(system_charset_info, lookup_field_values->table_value.str);
  }

  return rc;
}


enum enum_schema_tables get_schema_table_idx(ST_SCHEMA_TABLE *schema_table)
{
  return (enum enum_schema_tables) (schema_table - &schema_tables[0]);
}


/*
  Create db names list. Information schema name always is first in list

  SYNOPSIS
    make_db_list()
    thd                   thread handler
    files                 list of db names
    wild                  wild string
    idx_field_vals        idx_field_vals->db_name contains db name or
                          wild string

  RETURN
    zero                  success
    non-zero              error
*/

int make_db_list(THD *thd, Dynamic_array<LEX_STRING*> *files,
                 LOOKUP_FIELD_VALUES *lookup_field_vals)
{
  if (lookup_field_vals->wild_db_value)
  {
    /*
      This part of code is only for SHOW DATABASES command.
      idx_field_vals->db_value can be 0 when we don't use
      LIKE clause (see also get_index_field_values() function)
    */
    if (!lookup_field_vals->db_value.str ||
        !wild_case_compare(system_charset_info,
                           INFORMATION_SCHEMA_NAME.str,
                           lookup_field_vals->db_value.str))
    {
      if (files->append_val(&INFORMATION_SCHEMA_NAME))
        return 1;
    }
    return find_files(thd, files, 0, mysql_data_home,
                      &lookup_field_vals->db_value);
  }


  /*
    If we have db lookup value we just add it to list and
    exit from the function.
    We don't do this for database names longer than the maximum
    name length.
  */
  if (lookup_field_vals->db_value.str)
  {
    if (lookup_field_vals->db_value.length > NAME_LEN)
    {
      /*
        Impossible value for a database name,
        found in a WHERE DATABASE_NAME = 'xxx' clause.
      */
      return 0;
    }

    if (is_infoschema_db(lookup_field_vals->db_value.str,
                         lookup_field_vals->db_value.length))
    {
      if (files->append_val(&INFORMATION_SCHEMA_NAME))
        return 1;
      return 0;
    }
    if (files->append_val(&lookup_field_vals->db_value))
      return 1;
    return 0;
  }

  /*
    Create list of existing databases. It is used in case
    of select from information schema table
  */
  if (files->append_val(&INFORMATION_SCHEMA_NAME))
    return 1;
  return find_files(thd, files, 0, mysql_data_home, &null_lex_str);
}


struct st_add_schema_table
{
  Dynamic_array<LEX_STRING*> *files;
  const char *wild;
};


static my_bool add_schema_table(THD *thd, plugin_ref plugin,
                                void* p_data)
{
  LEX_STRING *file_name= 0;
  st_add_schema_table *data= (st_add_schema_table *)p_data;
  Dynamic_array<LEX_STRING*> *file_list= data->files;
  const char *wild= data->wild;
  ST_SCHEMA_TABLE *schema_table= plugin_data(plugin, ST_SCHEMA_TABLE *);
  DBUG_ENTER("add_schema_table");

  if (schema_table->hidden)
      DBUG_RETURN(0);
  if (wild)
  {
    if (lower_case_table_names)
    {
      if (wild_case_compare(files_charset_info,
                            schema_table->table_name,
                            wild))
        DBUG_RETURN(0);
    }
    else if (wild_compare(schema_table->table_name, wild, 0))
      DBUG_RETURN(0);
  }

  if ((file_name= thd->make_lex_string(schema_table->table_name,
                                       strlen(schema_table->table_name))) &&
      !file_list->append(file_name))
    DBUG_RETURN(0);
  DBUG_RETURN(1);
}


int schema_tables_add(THD *thd, Dynamic_array<LEX_STRING*> *files,
                      const char *wild)
{
  LEX_STRING *file_name= 0;
  ST_SCHEMA_TABLE *tmp_schema_table= schema_tables;
  st_add_schema_table add_data;
  DBUG_ENTER("schema_tables_add");

  for (; tmp_schema_table->table_name; tmp_schema_table++)
  {
    if (tmp_schema_table->hidden)
      continue;
    if (wild)
    {
      if (lower_case_table_names)
      {
        if (wild_case_compare(files_charset_info,
                              tmp_schema_table->table_name,
                              wild))
          continue;
      }
      else if (wild_compare(tmp_schema_table->table_name, wild, 0))
        continue;
    }
    if ((file_name=
         thd->make_lex_string(tmp_schema_table->table_name,
                              strlen(tmp_schema_table->table_name))) &&
        !files->append(file_name))
      continue;
    DBUG_RETURN(1);
  }

  add_data.files= files;
  add_data.wild= wild;
  if (plugin_foreach(thd, add_schema_table,
                     MYSQL_INFORMATION_SCHEMA_PLUGIN, &add_data))
      DBUG_RETURN(1);

  DBUG_RETURN(0);
}


/**
  @brief          Create table names list

  @details        The function creates the list of table names in
                  database

  @param[in]      thd                   thread handler
  @param[in]      table_names           List of table names in database
  @param[in]      lex                   pointer to LEX struct
  @param[in]      lookup_field_vals     pointer to LOOKUP_FIELD_VALUE struct
  @param[in]      db_name               database name

  @return         Operation status
    @retval       0           ok
    @retval       1           fatal error
    @retval       2           Not fatal error; Safe to ignore this file list
*/

static int
make_table_name_list(THD *thd, Dynamic_array<LEX_STRING*> *table_names,
                     LEX *lex, LOOKUP_FIELD_VALUES *lookup_field_vals,
                     LEX_STRING *db_name)
{
  char path[FN_REFLEN + 1];
  build_table_filename(path, sizeof(path) - 1, db_name->str, "", "", 0);
  if (!lookup_field_vals->wild_table_value &&
      lookup_field_vals->table_value.str)
  {
    if (lookup_field_vals->table_value.length > NAME_LEN)
    {
      /*
        Impossible value for a table name,
        found in a WHERE TABLE_NAME = 'xxx' clause.
      */
      return 0;
    }
    if (db_name == &INFORMATION_SCHEMA_NAME)
    {
      LEX_STRING *name;
      ST_SCHEMA_TABLE *schema_table=
        find_schema_table(thd, lookup_field_vals->table_value.str);
      if (schema_table && !schema_table->hidden)
      {
        if (!(name= thd->make_lex_string(schema_table->table_name,
                                         strlen(schema_table->table_name))) ||
            table_names->append(name))
          return 1;
      }
    }
    else
    {
      if (table_names->append_val(&lookup_field_vals->table_value))
        return 1;
    }
    return 0;
  }

  /*
    This call will add all matching the wildcards (if specified) IS tables
    to the list
  */
  if (db_name == &INFORMATION_SCHEMA_NAME)
    return (schema_tables_add(thd, table_names,
                              lookup_field_vals->table_value.str));

  find_files_result res= find_files(thd, table_names, db_name, path,
                                    &lookup_field_vals->table_value);
  if (res != FIND_FILES_OK)
  {
    /*
      Downgrade errors about problems with database directory to
      warnings if this is not a 'SHOW' command.  Another thread
      may have dropped database, and we may still have a name
      for that directory.
    */
    if (res == FIND_FILES_DIR)
    {
      if (sql_command_flags[lex->sql_command] & CF_STATUS_COMMAND)
        return 1;
      thd->clear_error();
      return 2;
    }
    return 1;
  }
  return 0;
}


/**
  Fill I_S table with data obtained by performing full-blown table open.

  @param  thd                       Thread handler.
  @param  is_show_fields_or_keys    Indicates whether it is a legacy SHOW
                                    COLUMNS or SHOW KEYS statement.
  @param  table                     TABLE object for I_S table to be filled.
  @param  schema_table              I_S table description structure.
  @param  orig_db_name              Database name.
  @param  orig_table_name           Table name.
  @param  open_tables_state_backup  Open_tables_state object which is used
                                    to save/restore original status of
                                    variables related to open tables state.
  @param  can_deadlock              Indicates that deadlocks are possible
                                    due to metadata locks, so to avoid
                                    them we should not wait in case if
                                    conflicting lock is present.

  @retval FALSE - Success.
  @retval TRUE  - Failure.
*/
static bool
fill_schema_table_by_open(THD *thd, bool is_show_fields_or_keys,
                          TABLE *table, ST_SCHEMA_TABLE *schema_table,
                          LEX_STRING *orig_db_name,
                          LEX_STRING *orig_table_name,
                          Open_tables_backup *open_tables_state_backup,
                          bool can_deadlock)
{
  Query_arena i_s_arena(thd->mem_root,
                        Query_arena::STMT_CONVENTIONAL_EXECUTION),
              backup_arena, *old_arena;
  LEX *old_lex= thd->lex, temp_lex, *lex;
  LEX_STRING db_name, table_name;
  TABLE_LIST *table_list;
  bool result= true;
  DBUG_ENTER("fill_schema_table_by_open");

  /*
    When a view is opened its structures are allocated on a permanent
    statement arena and linked into the LEX tree for the current statement
    (this happens even in cases when view is handled through TEMPTABLE
    algorithm).

    To prevent this process from unnecessary hogging of memory in the permanent
    arena of our I_S query and to avoid damaging its LEX we use temporary
    arena and LEX for table/view opening.

    Use temporary arena instead of statement permanent arena. Also make
    it active arena and save original one for successive restoring.
  */
  old_arena= thd->stmt_arena;
  thd->stmt_arena= &i_s_arena;
  thd->set_n_backup_active_arena(&i_s_arena, &backup_arena);

  /* Prepare temporary LEX. */
  thd->lex= lex= &temp_lex;
  lex_start(thd);

  /* Disable constant subquery evaluation as we won't be locking tables. */
  lex->context_analysis_only= CONTEXT_ANALYSIS_ONLY_VIEW;

  /*
    Some of process_table() functions rely on wildcard being passed from
    old LEX (or at least being initialized).
  */
  lex->wild= old_lex->wild;

  /*
    Since make_table_list() might change database and table name passed
    to it we create copies of orig_db_name and orig_table_name here.
    These copies are used for make_table_list() while unaltered values
    are passed to process_table() functions.
  */
  if (!thd->make_lex_string(&db_name,
                            orig_db_name->str, orig_db_name->length) ||
      !thd->make_lex_string(&table_name,
                            orig_table_name->str, orig_table_name->length))
    goto end;

  /*
    Create table list element for table to be open. Link it with the
    temporary LEX. The latter is required to correctly open views and
    produce table describing their structure.
  */
  if (make_table_list(thd, &lex->select_lex, &db_name, &table_name))
    goto end;

  table_list= lex->select_lex.table_list.first;

  if (is_show_fields_or_keys)
  {
    /*
      Restore thd->temporary_tables to be able to process
      temporary tables (only for 'show index' & 'show columns').
      This should be changed when processing of temporary tables for
      I_S tables will be done.
    */
    thd->temporary_tables= open_tables_state_backup->temporary_tables;
  }
  else
  {
    /*
      Apply optimization flags for table opening which are relevant for
      this I_S table. We can't do this for SHOW COLUMNS/KEYS because of
      backward compatibility.
    */
    table_list->i_s_requested_object= schema_table->i_s_requested_object;
  }

  /*
    Let us set fake sql_command so views won't try to merge
    themselves into main statement. If we don't do this,
    SELECT * from information_schema.xxxx will cause problems.
    SQLCOM_SHOW_FIELDS is used because it satisfies
    'only_view_structure()'.
  */
  lex->sql_command= SQLCOM_SHOW_FIELDS;
  result= (open_temporary_tables(thd, table_list) ||
           open_normal_and_derived_tables(thd, table_list,
                                          (MYSQL_OPEN_IGNORE_FLUSH |
                                           MYSQL_OPEN_FORCE_SHARED_HIGH_PRIO_MDL |
                                           (can_deadlock ?
                                            MYSQL_OPEN_FAIL_ON_MDL_CONFLICT : 0)),
                                          DT_PREPARE | DT_CREATE));
  /*
    Restore old value of sql_command back as it is being looked at in
    process_table() function.
  */
  lex->sql_command= old_lex->sql_command;

  DEBUG_SYNC(thd, "after_open_table_ignore_flush");

  /*
    XXX:  show_table_list has a flag i_is_requested,
    and when it's set, open_normal_and_derived_tables()
    can return an error without setting an error message
    in THD, which is a hack. This is why we have to
    check for res, then for thd->is_error() and only then
    for thd->main_da.sql_errno().

    Again we don't do this for SHOW COLUMNS/KEYS because
    of backward compatibility.
  */
  if (!is_show_fields_or_keys && result && thd->is_error() &&
      (thd->get_stmt_da()->sql_errno() == ER_NO_SUCH_TABLE ||
       thd->get_stmt_da()->sql_errno() == ER_WRONG_OBJECT))
  {
    /*
      Hide error for a non-existing table.
      For example, this error can occur when we use a where condition
      with a db name and table, but the table does not exist or
      there is a view with the same name.
    */
    result= false;
    thd->clear_error();
  }
  else
  {
    result= schema_table->process_table(thd, table_list,
                                        table, result,
                                        orig_db_name,
                                        orig_table_name);
  }


end:
  lex->unit.cleanup();

  /* Restore original LEX value, statement's arena and THD arena values. */
  lex_end(thd->lex);

  // Free items, before restoring backup_arena below.
  DBUG_ASSERT(i_s_arena.free_list == NULL);
  thd->free_items();

  /*
    For safety reset list of open temporary tables before closing
    all tables open within this Open_tables_state.
  */
  thd->temporary_tables= NULL;
  close_thread_tables(thd);
  /*
    Release metadata lock we might have acquired.
    See comment in fill_schema_table_from_frm() for details.
  */
  thd->mdl_context.rollback_to_savepoint(open_tables_state_backup->mdl_system_tables_svp);

  thd->lex= old_lex;

  thd->stmt_arena= old_arena;
  thd->restore_active_arena(&i_s_arena, &backup_arena);

  DBUG_RETURN(result);
}


/**
  @brief          Fill I_S table for SHOW TABLE NAMES commands

  @param[in]      thd                      thread handler
  @param[in]      table                    TABLE struct for I_S table
  @param[in]      db_name                  database name
  @param[in]      table_name               table name

  @return         Operation status
    @retval       0           success
    @retval       1           error
*/

static int fill_schema_table_names(THD *thd, TABLE_LIST *tables,
                                   LEX_STRING *db_name, LEX_STRING *table_name)
{
  TABLE *table= tables->table;
  if (db_name == &INFORMATION_SCHEMA_NAME)
  {
    table->field[3]->store(STRING_WITH_LEN("SYSTEM VIEW"),
                           system_charset_info);
  }
  else if (tables->table_open_method != SKIP_OPEN_TABLE)
  {
    CHARSET_INFO *cs= system_charset_info;
    handlerton *hton;
    if (ha_table_exists(thd, db_name->str, table_name->str, &hton))
    {
      if (hton == view_pseudo_hton)
        table->field[3]->store(STRING_WITH_LEN("VIEW"), cs);
      else
        table->field[3]->store(STRING_WITH_LEN("BASE TABLE"), cs);
    }
    else
      table->field[3]->store(STRING_WITH_LEN("ERROR"), cs);

    if (thd->is_error() && thd->get_stmt_da()->sql_errno() == ER_NO_SUCH_TABLE)
    {
      thd->clear_error();
      return 0;
    }
  }
  if (schema_table_store_record(thd, table))
    return 1;
  return 0;
}


/**
  @brief          Get open table method

  @details        The function calculates the method which will be used
                  for table opening:
                  SKIP_OPEN_TABLE - do not open table
                  OPEN_FRM_ONLY   - open FRM file only
                  OPEN_FULL_TABLE - open FRM, data, index files
  @param[in]      tables               I_S table table_list
  @param[in]      schema_table         I_S table struct
  @param[in]      schema_table_idx     I_S table index

  @return         return a set of flags
    @retval       SKIP_OPEN_TABLE | OPEN_FRM_ONLY | OPEN_FULL_TABLE
*/

uint get_table_open_method(TABLE_LIST *tables,
                                  ST_SCHEMA_TABLE *schema_table,
                                  enum enum_schema_tables schema_table_idx)
{
  /*
    determine which method will be used for table opening
  */
  if (schema_table->i_s_requested_object & OPTIMIZE_I_S_TABLE)
  {
    Field **ptr, *field;
    int table_open_method= 0, field_indx= 0;
    uint star_table_open_method= OPEN_FULL_TABLE;
    bool used_star= true;                  // true if '*' is used in select
    for (ptr=tables->table->field; (field= *ptr) ; ptr++)
    {
      star_table_open_method=
        MY_MIN(star_table_open_method,
            schema_table->fields_info[field_indx].open_method);
      if (bitmap_is_set(tables->table->read_set, field->field_index))
      {
        used_star= false;
        table_open_method|= schema_table->fields_info[field_indx].open_method;
      }
      field_indx++;
    }
    if (used_star)
      return star_table_open_method;
    return table_open_method;
  }
  /* I_S tables which use get_all_tables but can not be optimized */
  return (uint) OPEN_FULL_TABLE;
}


/**
   Try acquire high priority share metadata lock on a table (with
   optional wait for conflicting locks to go away).

   @param thd            Thread context.
   @param mdl_request    Pointer to memory to be used for MDL_request
                         object for a lock request.
   @param table          Table list element for the table
   @param can_deadlock   Indicates that deadlocks are possible due to
                         metadata locks, so to avoid them we should not
                         wait in case if conflicting lock is present.

   @note This is an auxiliary function to be used in cases when we want to
         access table's description by looking up info in TABLE_SHARE without
         going through full-blown table open.
   @note This function assumes that there are no other metadata lock requests
         in the current metadata locking context.

   @retval FALSE  No error, if lock was obtained TABLE_LIST::mdl_request::ticket
                  is set to non-NULL value.
   @retval TRUE   Some error occured (probably thread was killed).
*/

static bool
try_acquire_high_prio_shared_mdl_lock(THD *thd, TABLE_LIST *table,
                                      bool can_deadlock)
{
  bool error;
  table->mdl_request.init(MDL_key::TABLE, table->db, table->table_name,
                          MDL_SHARED_HIGH_PRIO, MDL_TRANSACTION);

  if (can_deadlock)
  {
    /*
      When .FRM is being open in order to get data for an I_S table,
      we might have some tables not only open but also locked.
      E.g. this happens when a SHOW or I_S statement is run
      under LOCK TABLES or inside a stored function.
      By waiting for the conflicting metadata lock to go away we
      might create a deadlock which won't entirely belong to the
      MDL subsystem and thus won't be detectable by this subsystem's
      deadlock detector. To avoid such situation, when there are
      other locked tables, we prefer not to wait on a conflicting
      lock.
    */
    error= thd->mdl_context.try_acquire_lock(&table->mdl_request);
  }
  else
    error= thd->mdl_context.acquire_lock(&table->mdl_request,
                                         thd->variables.lock_wait_timeout);

  return error;
}


/**
  @brief          Fill I_S table with data from FRM file only

  @param[in]      thd                      thread handler
  @param[in]      table                    TABLE struct for I_S table
  @param[in]      schema_table             I_S table struct
  @param[in]      db_name                  database name
  @param[in]      table_name               table name
  @param[in]      schema_table_idx         I_S table index
  @param[in]      open_tables_state_backup Open_tables_state object which is used
                                           to save/restore original state of metadata
                                           locks.
  @param[in]      can_deadlock             Indicates that deadlocks are possible
                                           due to metadata locks, so to avoid
                                           them we should not wait in case if
                                           conflicting lock is present.

  @return         Operation status
    @retval       0           Table is processed and we can continue
                              with new table
    @retval       1           It's view and we have to use
                              open_tables function for this table
*/

static int fill_schema_table_from_frm(THD *thd, TABLE_LIST *tables,
                                      ST_SCHEMA_TABLE *schema_table,
                                      LEX_STRING *db_name,
                                      LEX_STRING *table_name,
                                      enum enum_schema_tables schema_table_idx,
                                      Open_tables_backup *open_tables_state_backup,
                                      bool can_deadlock)
{
  TABLE *table= tables->table;
  TABLE_SHARE *share;
  TABLE tbl;
  TABLE_LIST table_list;
  uint res= 0;
  char db_name_buff[NAME_LEN + 1], table_name_buff[NAME_LEN + 1];

  bzero((char*) &table_list, sizeof(TABLE_LIST));
  bzero((char*) &tbl, sizeof(TABLE));

  DBUG_ASSERT(db_name->length <= NAME_LEN);
  DBUG_ASSERT(table_name->length <= NAME_LEN);

  if (lower_case_table_names)
  {
    /*
      In lower_case_table_names > 0 metadata locking and table definition
      cache subsystems require normalized (lowercased) database and table
      names as input.
    */
    strmov(db_name_buff, db_name->str);
    strmov(table_name_buff, table_name->str);
    my_casedn_str(files_charset_info, db_name_buff);
    my_casedn_str(files_charset_info, table_name_buff);
    table_list.db= db_name_buff;
    table_list.table_name= table_name_buff;
  }
  else
  {
    table_list.table_name= table_name->str;
    table_list.db= db_name->str;
  }

  /*
    TODO: investigate if in this particular situation we can get by
          simply obtaining internal lock of the data-dictionary
          instead of obtaining full-blown metadata lock.
  */
  if (try_acquire_high_prio_shared_mdl_lock(thd, &table_list, can_deadlock))
  {
    /*
      Some error occured (most probably we have been killed while
      waiting for conflicting locks to go away), let the caller to
      handle the situation.
    */
    return 1;
  }

  if (! table_list.mdl_request.ticket)
  {
    /*
      We are in situation when we have encountered conflicting metadata
      lock and deadlocks can occur due to waiting for it to go away.
      So instead of waiting skip this table with an appropriate warning.
    */
    DBUG_ASSERT(can_deadlock);

    push_warning_printf(thd, Sql_condition::WARN_LEVEL_WARN,
                        ER_WARN_I_S_SKIPPED_TABLE,
                        ER(ER_WARN_I_S_SKIPPED_TABLE),
                        table_list.db, table_list.table_name);
    return 0;
  }

  if (schema_table->i_s_requested_object & OPEN_TRIGGER_ONLY)
  {
    init_sql_alloc(&tbl.mem_root, TABLE_ALLOC_BLOCK_SIZE, 0, MYF(0));
    if (!Table_triggers_list::check_n_load(thd, db_name->str,
                                           table_name->str, &tbl, 1))
    {
      table_list.table= &tbl;
      res= schema_table->process_table(thd, &table_list, table,
                                       res, db_name, table_name);
      delete tbl.triggers;
    }
    free_root(&tbl.mem_root, MYF(0));
    goto end;
  }

  share= tdc_acquire_share_shortlived(thd, &table_list, GTS_TABLE | GTS_VIEW);
  if (!share)
  {
    res= 0;
    goto end;
  }

  if (share->is_view)
  {
    if (schema_table->i_s_requested_object & OPEN_TABLE_ONLY)
    {
      /* skip view processing */
      res= 0;
      goto end_share;
    }
    else if (schema_table->i_s_requested_object & OPEN_VIEW_FULL)
    {
      /*
        tell get_all_tables() to fall back to
        open_normal_and_derived_tables()
      */
      res= 1;
      goto end_share;
    }

    if (open_new_frm(thd, share, table_name->str,
                     (uint) (HA_OPEN_KEYFILE | HA_OPEN_RNDFILE |
                             HA_GET_INDEX | HA_TRY_READ_ONLY),
                     READ_KEYINFO | COMPUTE_TYPES | EXTRA_RECORD |
                     OPEN_VIEW_NO_PARSE,
                     thd->open_options, &tbl, &table_list, thd->mem_root))
      goto end_share;
    table_list.view= (LEX*) share->is_view;
    res= schema_table->process_table(thd, &table_list, table,
                                     res, db_name, table_name);
    goto end_share;
  }

  if (!open_table_from_share(thd, share, table_name->str, 0,
                             (EXTRA_RECORD | OPEN_FRM_FILE_ONLY),
                             thd->open_options, &tbl, FALSE))
  {
    tbl.s= share;
    table_list.table= &tbl;
    table_list.view= (LEX*) share->is_view;
    res= schema_table->process_table(thd, &table_list, table,
                                     res, db_name, table_name);
    free_root(&tbl.mem_root, MYF(0));
  }


end_share:
  tdc_release_share(share);

end:
  /*
    Release metadata lock we might have acquired.

    Without this step metadata locks acquired for each table processed
    will be accumulated. In situation when a lot of tables are processed
    by I_S query this will result in transaction with too many metadata
    locks. As result performance of acquisition of new lock will suffer.

    Of course, the fact that we don't hold metadata lock on tables which
    were processed till the end of I_S query makes execution less isolated
    from concurrent DDL. Consequently one might get 'dirty' results from
    such a query. But we have never promised serializability of I_S queries
    anyway.

    We don't have any tables open since we took backup, so rolling back to
    savepoint is safe.
  */
  DBUG_ASSERT(thd->open_tables == NULL);
  thd->mdl_context.rollback_to_savepoint(open_tables_state_backup->mdl_system_tables_svp);
  thd->clear_error();
  return res;
}


class Warnings_only_error_handler : public Internal_error_handler
{
public:
  bool handle_condition(THD *thd,
                        uint sql_errno,
                        const char* sqlstate,
                        Sql_condition::enum_warning_level level,
                        const char* msg,
                        Sql_condition ** cond_hdl)
  {
    if (sql_errno == ER_PARSE_ERROR ||
        sql_errno == ER_TRG_NO_DEFINER ||
        sql_errno == ER_TRG_NO_CREATION_CTX)
      return true;

    if (level != Sql_condition::WARN_LEVEL_ERROR)
      return false;

    if (!thd->get_stmt_da()->is_error())
      thd->get_stmt_da()->set_error_status(sql_errno, msg, sqlstate, *cond_hdl);
    return true; // handled!
  }
};


/**
  @brief          Fill I_S tables whose data are retrieved
                  from frm files and storage engine

  @details        The information schema tables are internally represented as
                  temporary tables that are filled at query execution time.
                  Those I_S tables whose data are retrieved
                  from frm files and storage engine are filled by the function
                  get_all_tables().

  @param[in]      thd                      thread handler
  @param[in]      tables                   I_S table
  @param[in]      cond                     'WHERE' condition

  @return         Operation status
    @retval       0                        success
    @retval       1                        error
*/

int get_all_tables(THD *thd, TABLE_LIST *tables, COND *cond)
{
  LEX *lex= thd->lex;
  TABLE *table= tables->table;
  TABLE_LIST table_acl_check;
  SELECT_LEX *lsel= tables->schema_select_lex;
  ST_SCHEMA_TABLE *schema_table= tables->schema_table;
  LOOKUP_FIELD_VALUES lookup_field_vals;
  enum enum_schema_tables schema_table_idx;
  Dynamic_array<LEX_STRING*> db_names;
  COND *partial_cond= 0;
  int error= 1;
  Open_tables_backup open_tables_state_backup;
#ifndef NO_EMBEDDED_ACCESS_CHECKS
  Security_context *sctx= thd->security_ctx;
#endif
  uint table_open_method;
  bool can_deadlock;
  DBUG_ENTER("get_all_tables");

  /*
    In cases when SELECT from I_S table being filled by this call is
    part of statement which also uses other tables or is being executed
    under LOCK TABLES or is part of transaction which also uses other
    tables waiting for metadata locks which happens below might result
    in deadlocks.
    To avoid them we don't wait if conflicting metadata lock is
    encountered and skip table with emitting an appropriate warning.
  */
  can_deadlock= thd->mdl_context.has_locks();

  /*
    We should not introduce deadlocks even if we already have some
    tables open and locked, since we won't lock tables which we will
    open and will ignore pending exclusive metadata locks for these
    tables by using high-priority requests for shared metadata locks.
  */
  thd->reset_n_backup_open_tables_state(&open_tables_state_backup);

  schema_table_idx= get_schema_table_idx(schema_table);
  tables->table_open_method= table_open_method=
    get_table_open_method(tables, schema_table, schema_table_idx);
  DBUG_PRINT("open_method", ("%d", tables->table_open_method));
  /* 
    this branch processes SHOW FIELDS, SHOW INDEXES commands.
    see sql_parse.cc, prepare_schema_table() function where
    this values are initialized
  */
  if (lsel && lsel->table_list.first)
  {
    LEX_STRING db_name, table_name;

    db_name.str= lsel->table_list.first->db;
    db_name.length= lsel->table_list.first->db_length;

    table_name.str= lsel->table_list.first->table_name;
    table_name.length= lsel->table_list.first->table_name_length;

    error= fill_schema_table_by_open(thd, TRUE,
                                     table, schema_table,
                                     &db_name, &table_name,
                                     &open_tables_state_backup,
                                     can_deadlock);
    goto err;
  }

  if (get_lookup_field_values(thd, cond, tables, &lookup_field_vals))
  {
    error= 0;
    goto err;
  }

  DBUG_PRINT("info",("db_name='%s', table_name='%s'",
                     lookup_field_vals.db_value.str,
                     lookup_field_vals.table_value.str));

  if (!lookup_field_vals.wild_db_value && !lookup_field_vals.wild_table_value)
  {
    /*
      if lookup value is empty string then
      it's impossible table name or db name
    */
    if ((lookup_field_vals.db_value.str &&
         !lookup_field_vals.db_value.str[0]) ||
        (lookup_field_vals.table_value.str &&
         !lookup_field_vals.table_value.str[0]))
    {
      error= 0;
      goto err;
    }
  }

  if (lookup_field_vals.db_value.length &&
      !lookup_field_vals.wild_db_value)
    tables->has_db_lookup_value= TRUE;
  if (lookup_field_vals.table_value.length &&
      !lookup_field_vals.wild_table_value)
    tables->has_table_lookup_value= TRUE;

  if (tables->has_db_lookup_value && tables->has_table_lookup_value)
    partial_cond= 0;
  else
    partial_cond= make_cond_for_info_schema(cond, tables);

  if (lex->describe)
  {
    /* EXPLAIN SELECT */
    error= 0;
    goto err;
  }

  bzero((char*) &table_acl_check, sizeof(table_acl_check));

  if (make_db_list(thd, &db_names, &lookup_field_vals))
    goto err;
  for (size_t i=0; i < db_names.elements(); i++)
  {
    LEX_STRING *db_name= db_names.at(i);
    DBUG_ASSERT(db_name->length <= NAME_LEN);
#ifndef NO_EMBEDDED_ACCESS_CHECKS
    if (!(check_access(thd, SELECT_ACL, db_name->str,
                       &thd->col_access, NULL, 0, 1) ||
          (!thd->col_access && check_grant_db(thd, db_name->str))) ||
        sctx->master_access & (DB_ACLS | SHOW_DB_ACL) ||
        acl_get(sctx->host, sctx->ip, sctx->priv_user, db_name->str, 0))
#endif
    {
      Dynamic_array<LEX_STRING*> table_names;
      int res= make_table_name_list(thd, &table_names, lex,
                                    &lookup_field_vals, db_name);
      if (res == 2)   /* Not fatal error, continue */
        continue;
      if (res)
        goto err;

      for (size_t i=0; i < table_names.elements(); i++)
      {
        LEX_STRING *table_name= table_names.at(i);
        DBUG_ASSERT(table_name->length <= NAME_LEN);

#ifndef NO_EMBEDDED_ACCESS_CHECKS
        if (!(thd->col_access & TABLE_ACLS))
        {
          table_acl_check.db= db_name->str;
          table_acl_check.db_length= db_name->length;
          table_acl_check.table_name= table_name->str;
          table_acl_check.table_name_length= table_name->length;
          table_acl_check.grant.privilege= thd->col_access;
          if (check_grant(thd, TABLE_ACLS, &table_acl_check, TRUE, 1, TRUE))
            continue;
        }
#endif
	restore_record(table, s->default_values);
        table->field[schema_table->idx_field1]->
          store(db_name->str, db_name->length, system_charset_info);
        table->field[schema_table->idx_field2]->
          store(table_name->str, table_name->length, system_charset_info);

        if (!partial_cond || partial_cond->val_int())
        {
          /*
            If table is I_S.tables and open_table_method is 0 (eg SKIP_OPEN)
            we can skip table opening and we don't have lookup value for
            table name or lookup value is wild string(table name list is
            already created by make_table_name_list() function).
          */
          if (!table_open_method && schema_table_idx == SCH_TABLES &&
              (!lookup_field_vals.table_value.length ||
               lookup_field_vals.wild_table_value))
          {
            table->field[0]->store(STRING_WITH_LEN("def"), system_charset_info);
            if (schema_table_store_record(thd, table))
              goto err;      /* Out of space in temporary table */
            continue;
          }

          /* SHOW TABLE NAMES command */
          if (schema_table_idx == SCH_TABLE_NAMES)
          {
            if (fill_schema_table_names(thd, tables, db_name, table_name))
              continue;
          }
          else if (schema_table_idx == SCH_TRIGGERS &&
                   db_name == &INFORMATION_SCHEMA_NAME)
          {
            continue;
          }
          else
          {
            if (!(table_open_method & ~OPEN_FRM_ONLY) &&
                db_name != &INFORMATION_SCHEMA_NAME)
            {
              if (!fill_schema_table_from_frm(thd, tables, schema_table,
                                              db_name, table_name,
                                              schema_table_idx,
                                              &open_tables_state_backup,
                                              can_deadlock))
                continue;
            }

            DEBUG_SYNC(thd, "before_open_in_get_all_tables");
            if (fill_schema_table_by_open(thd, FALSE,
                                          table, schema_table,
                                          db_name, table_name,
                                          &open_tables_state_backup,
                                          can_deadlock))
              goto err;
          }
        }
      }
    }
  }

  error= 0;
err:
  thd->restore_backup_open_tables_state(&open_tables_state_backup);

  DBUG_RETURN(error);
}


bool store_schema_shemata(THD* thd, TABLE *table, LEX_STRING *db_name,
                          CHARSET_INFO *cs)
{
  restore_record(table, s->default_values);
  table->field[0]->store(STRING_WITH_LEN("def"), system_charset_info);
  table->field[1]->store(db_name->str, db_name->length, system_charset_info);
  table->field[2]->store(cs->csname, strlen(cs->csname), system_charset_info);
  table->field[3]->store(cs->name, strlen(cs->name), system_charset_info);
  return schema_table_store_record(thd, table);
}


int fill_schema_schemata(THD *thd, TABLE_LIST *tables, COND *cond)
{
  /*
    TODO: fill_schema_shemata() is called when new client is connected.
    Returning error status in this case leads to client hangup.
  */

  LOOKUP_FIELD_VALUES lookup_field_vals;
  Dynamic_array<LEX_STRING*> db_names;
  HA_CREATE_INFO create;
  TABLE *table= tables->table;
#ifndef NO_EMBEDDED_ACCESS_CHECKS
  Security_context *sctx= thd->security_ctx;
#endif
  DBUG_ENTER("fill_schema_shemata");

  if (get_lookup_field_values(thd, cond, tables, &lookup_field_vals))
    DBUG_RETURN(0);
  DBUG_PRINT("INDEX VALUES",("db_name: %s  table_name: %s",
                             lookup_field_vals.db_value.str,
                             lookup_field_vals.table_value.str));
  if (make_db_list(thd, &db_names, &lookup_field_vals))
    DBUG_RETURN(1);

  /*
    If we have lookup db value we should check that the database exists
  */
  if(lookup_field_vals.db_value.str && !lookup_field_vals.wild_db_value &&
     db_names.at(0) != &INFORMATION_SCHEMA_NAME)
  {
    char path[FN_REFLEN+16];
    uint path_len;
    MY_STAT stat_info;
    if (!lookup_field_vals.db_value.str[0])
      DBUG_RETURN(0);
    path_len= build_table_filename(path, sizeof(path) - 1,
                                   lookup_field_vals.db_value.str, "", "", 0);
    path[path_len-1]= 0;
    if (!mysql_file_stat(key_file_misc, path, &stat_info, MYF(0)))
      DBUG_RETURN(0);
  }

  for (size_t i=0; i < db_names.elements(); i++)
  {
    LEX_STRING *db_name= db_names.at(i);
    DBUG_ASSERT(db_name->length <= NAME_LEN);
    if (db_name == &INFORMATION_SCHEMA_NAME)
    {
      if (store_schema_shemata(thd, table, db_name,
                               system_charset_info))
        DBUG_RETURN(1);
      continue;
    }
#ifndef NO_EMBEDDED_ACCESS_CHECKS
    if (sctx->master_access & (DB_ACLS | SHOW_DB_ACL) ||
	acl_get(sctx->host, sctx->ip, sctx->priv_user, db_name->str, 0) ||
	!check_grant_db(thd, db_name->str))
#endif
    {
      load_db_opt_by_name(thd, db_name->str, &create);
      if (store_schema_shemata(thd, table, db_name,
                               create.default_table_charset))
        DBUG_RETURN(1);
    }
  }
  DBUG_RETURN(0);
}


static int get_schema_tables_record(THD *thd, TABLE_LIST *tables,
				    TABLE *table, bool res,
				    LEX_STRING *db_name,
				    LEX_STRING *table_name)
{
  const char *tmp_buff;
  MYSQL_TIME time;
  int info_error= 0;
  CHARSET_INFO *cs= system_charset_info;
  DBUG_ENTER("get_schema_tables_record");

  restore_record(table, s->default_values);
  table->field[0]->store(STRING_WITH_LEN("def"), cs);
  table->field[1]->store(db_name->str, db_name->length, cs);
  table->field[2]->store(table_name->str, table_name->length, cs);

  if (res)
  {
    /* There was a table open error, so set the table type and return */
    if (tables->view)
      table->field[3]->store(STRING_WITH_LEN("VIEW"), cs);
    else if (tables->schema_table)
      table->field[3]->store(STRING_WITH_LEN("SYSTEM VIEW"), cs);
    else
      table->field[3]->store(STRING_WITH_LEN("BASE TABLE"), cs);

    goto err;
  }

  if (tables->view)
  {
    table->field[3]->store(STRING_WITH_LEN("VIEW"), cs);
    table->field[20]->store(STRING_WITH_LEN("VIEW"), cs);
  }
  else
  {
    char option_buff[512];
    String str(option_buff,sizeof(option_buff), system_charset_info);
    TABLE *show_table= tables->table;
    TABLE_SHARE *share= show_table->s;
    handler *file= show_table->file;
    handlerton *tmp_db_type= share->db_type();
#ifdef WITH_PARTITION_STORAGE_ENGINE
    bool is_partitioned= FALSE;
#endif

    if (share->tmp_table == SYSTEM_TMP_TABLE)
      table->field[3]->store(STRING_WITH_LEN("SYSTEM VIEW"), cs);
    else if (share->tmp_table)
      table->field[3]->store(STRING_WITH_LEN("LOCAL TEMPORARY"), cs);
    else
      table->field[3]->store(STRING_WITH_LEN("BASE TABLE"), cs);

    for (int i= 4; i < 20; i++)
    {
      if (i == 7 || (i > 12 && i < 17) || i == 18)
        continue;
      table->field[i]->set_notnull();
    }

    /* Collect table info from the table share */

#ifdef WITH_PARTITION_STORAGE_ENGINE
    if (share->db_type() == partition_hton &&
        share->partition_info_str_len)
    {
      tmp_db_type= plugin_hton(share->default_part_plugin);
      is_partitioned= TRUE;
    }
#endif

    tmp_buff= (char *) ha_resolve_storage_engine_name(tmp_db_type);
    table->field[4]->store(tmp_buff, strlen(tmp_buff), cs);
    table->field[5]->store((longlong) share->frm_version, TRUE);

    str.length(0);

    if (share->min_rows)
    {
      str.qs_append(STRING_WITH_LEN(" min_rows="));
      str.qs_append(share->min_rows);
    }

    if (share->max_rows)
    {
      str.qs_append(STRING_WITH_LEN(" max_rows="));
      str.qs_append(share->max_rows);
    }

    if (share->avg_row_length)
    {
      str.qs_append(STRING_WITH_LEN(" avg_row_length="));
      str.qs_append(share->avg_row_length);
    }

    if (share->db_create_options & HA_OPTION_PACK_KEYS)
      str.qs_append(STRING_WITH_LEN(" pack_keys=1"));

    if (share->db_create_options & HA_OPTION_NO_PACK_KEYS)
      str.qs_append(STRING_WITH_LEN(" pack_keys=0"));

    if (share->db_create_options & HA_OPTION_STATS_PERSISTENT)
      str.qs_append(STRING_WITH_LEN(" stats_persistent=1"));

    if (share->db_create_options & HA_OPTION_NO_STATS_PERSISTENT)
      str.qs_append(STRING_WITH_LEN(" stats_persistent=0"));

    if (share->stats_auto_recalc == HA_STATS_AUTO_RECALC_ON)
      str.qs_append(STRING_WITH_LEN(" stats_auto_recalc=1"));
    else if (share->stats_auto_recalc == HA_STATS_AUTO_RECALC_OFF)
      str.qs_append(STRING_WITH_LEN(" stats_auto_recalc=0"));

    if (share->stats_sample_pages != 0)
    {
      str.qs_append(STRING_WITH_LEN(" stats_sample_pages="));
      str.qs_append(share->stats_sample_pages);
    }

    /* We use CHECKSUM, instead of TABLE_CHECKSUM, for backward compability */
    if (share->db_create_options & HA_OPTION_CHECKSUM)
      str.qs_append(STRING_WITH_LEN(" checksum=1"));

    if (share->page_checksum != HA_CHOICE_UNDEF)
    {
      str.qs_append(STRING_WITH_LEN(" page_checksum="));
      str.qs_append(ha_choice_values[(uint) share->page_checksum]);
    }

    if (share->db_create_options & HA_OPTION_DELAY_KEY_WRITE)
      str.qs_append(STRING_WITH_LEN(" delay_key_write=1"));

    if (share->row_type != ROW_TYPE_DEFAULT)
    {
      str.qs_append(STRING_WITH_LEN(" row_format="));
      str.qs_append(ha_row_type[(uint) share->row_type]);
    }

    if (share->key_block_size)
    {
      str.qs_append(STRING_WITH_LEN(" key_block_size="));
      str.qs_append(share->key_block_size);
    }

#ifdef WITH_PARTITION_STORAGE_ENGINE
    if (is_partitioned)
      str.qs_append(STRING_WITH_LEN(" partitioned"));
#endif

    if (share->transactional != HA_CHOICE_UNDEF)
    {
      str.qs_append(STRING_WITH_LEN(" transactional="));
      str.qs_append(ha_choice_values[(uint) share->transactional]);
    }
    append_create_options(thd, &str, share->option_list, false, 0);

    if (str.length())
      table->field[19]->store(str.ptr()+1, str.length()-1, cs);

    tmp_buff= (share->table_charset ?
               share->table_charset->name : "default");

    table->field[17]->store(tmp_buff, strlen(tmp_buff), cs);

    if (share->comment.str)
      table->field[20]->store(share->comment.str, share->comment.length, cs);

    /* Collect table info from the storage engine  */

    if(file)
    {
      /* If info() fails, then there's nothing else to do */
      if ((info_error= file->info(HA_STATUS_VARIABLE |
                                  HA_STATUS_TIME |
                                  HA_STATUS_VARIABLE_EXTRA |
                                  HA_STATUS_AUTO)) != 0)
        goto err;

      enum row_type row_type = file->get_row_type();
      switch (row_type) {
      case ROW_TYPE_NOT_USED:
      case ROW_TYPE_DEFAULT:
        tmp_buff= ((share->db_options_in_use &
                    HA_OPTION_COMPRESS_RECORD) ? "Compressed" :
                   (share->db_options_in_use & HA_OPTION_PACK_RECORD) ?
                   "Dynamic" : "Fixed");
        break;
      case ROW_TYPE_FIXED:
        tmp_buff= "Fixed";
        break;
      case ROW_TYPE_DYNAMIC:
        tmp_buff= "Dynamic";
        break;
      case ROW_TYPE_COMPRESSED:
        tmp_buff= "Compressed";
        break;
      case ROW_TYPE_REDUNDANT:
        tmp_buff= "Redundant";
        break;
      case ROW_TYPE_COMPACT:
        tmp_buff= "Compact";
        break;
      case ROW_TYPE_PAGE:
        tmp_buff= "Page";
        break;
      }

      table->field[6]->store(tmp_buff, strlen(tmp_buff), cs);

      if (!tables->schema_table)
      {
        table->field[7]->store((longlong) file->stats.records, TRUE);
        table->field[7]->set_notnull();
      }
      table->field[8]->store((longlong) file->stats.mean_rec_length, TRUE);
      table->field[9]->store((longlong) file->stats.data_file_length, TRUE);
      if (file->stats.max_data_file_length)
      {
        table->field[10]->store((longlong) file->stats.max_data_file_length,
                                TRUE);
      }
      table->field[11]->store((longlong) file->stats.index_file_length, TRUE);
      table->field[12]->store((longlong) file->stats.delete_length, TRUE);
      if (show_table->found_next_number_field)
      {
        table->field[13]->store((longlong) file->stats.auto_increment_value,
                                TRUE);
        table->field[13]->set_notnull();
      }
      if (file->stats.create_time)
      {
        thd->variables.time_zone->gmt_sec_to_TIME(&time,
                                                  (my_time_t) file->stats.create_time);
        table->field[14]->store_time(&time);
        table->field[14]->set_notnull();
      }
      if (file->stats.update_time)
      {
        thd->variables.time_zone->gmt_sec_to_TIME(&time,
                                                  (my_time_t) file->stats.update_time);
        table->field[15]->store_time(&time);
        table->field[15]->set_notnull();
      }
      if (file->stats.check_time)
      {
        thd->variables.time_zone->gmt_sec_to_TIME(&time,
                                                  (my_time_t) file->stats.check_time);
        table->field[16]->store_time(&time);
        table->field[16]->set_notnull();
      }
      if (file->ha_table_flags() & (HA_HAS_OLD_CHECKSUM | HA_HAS_NEW_CHECKSUM))
      {
        table->field[18]->store((longlong) file->checksum(), TRUE);
        table->field[18]->set_notnull();
      }
    }
  }

err:
  if (res || info_error)
  {
    /*
      If an error was encountered, push a warning, set the TABLE COMMENT
      column with the error text, and clear the error so that the operation
      can continue.
    */
    const char *error= thd->is_error() ? thd->get_stmt_da()->message() : "";
    table->field[20]->store(error, strlen(error), cs);

    if (thd->is_error())
    {
      push_warning(thd, Sql_condition::WARN_LEVEL_WARN,
                   thd->get_stmt_da()->sql_errno(),
                   thd->get_stmt_da()->message());
      thd->clear_error();
    }
  }

  DBUG_RETURN(schema_table_store_record(thd, table));
}


/**
  @brief    Store field characteristics into appropriate I_S table columns

  @param[in]      table             I_S table
  @param[in]      field             processed field
  @param[in]      cs                I_S table charset
  @param[in]      offset            offset from beginning of table
                                    to DATE_TYPE column in I_S table
                                    
  @return         void
*/

static void store_column_type(TABLE *table, Field *field, CHARSET_INFO *cs,
                              uint offset)
{
  bool is_blob;
  int decimals, field_length;
  const char *tmp_buff;
  char column_type_buff[MAX_FIELD_WIDTH];
  String column_type(column_type_buff, sizeof(column_type_buff), cs);

  field->sql_type(column_type);
  /* DTD_IDENTIFIER column */
  table->field[offset + 8]->store(column_type.ptr(), column_type.length(), cs);
  table->field[offset + 8]->set_notnull();
  /*
    DATA_TYPE column:
    MySQL column type has the following format:
    base_type [(dimension)] [unsigned] [zerofill].
    For DATA_TYPE column we extract only base type.
  */
  tmp_buff= strchr(column_type.c_ptr_safe(), '(');
  if (!tmp_buff)
    /*
      if there is no dimention part then check the presence of
      [unsigned] [zerofill] attributes and cut them of if exist.
    */
    tmp_buff= strchr(column_type.c_ptr_safe(), ' ');
  table->field[offset]->store(column_type.ptr(),
                              (tmp_buff ? tmp_buff - column_type.ptr() :
                               column_type.length()), cs);

  is_blob= (field->type() == MYSQL_TYPE_BLOB);
  if (field->has_charset() || is_blob ||
      field->real_type() == MYSQL_TYPE_VARCHAR ||  // For varbinary type
      field->real_type() == MYSQL_TYPE_STRING)     // For binary type
  {
    uint32 octet_max_length= field->max_display_length();
    if (is_blob && octet_max_length != (uint32) 4294967295U)
      octet_max_length /= field->charset()->mbmaxlen;
    longlong char_max_len= is_blob ? 
      (longlong) octet_max_length / field->charset()->mbminlen :
      (longlong) octet_max_length / field->charset()->mbmaxlen;
    /* CHARACTER_MAXIMUM_LENGTH column*/
    table->field[offset + 1]->store(char_max_len, TRUE);
    table->field[offset + 1]->set_notnull();
    /* CHARACTER_OCTET_LENGTH column */
    table->field[offset + 2]->store((longlong) octet_max_length, TRUE);
    table->field[offset + 2]->set_notnull();
  }

  /*
    Calculate field_length and decimals.
    They are set to -1 if they should not be set (we should return NULL)
  */

  field_length= -1;
  decimals= field->decimals();
  switch (field->type()) {
  case MYSQL_TYPE_NEWDECIMAL:
    field_length= ((Field_new_decimal*) field)->precision;
    break;
  case MYSQL_TYPE_DECIMAL:
    field_length= field->field_length - (decimals  ? 2 : 1);
    break;
  case MYSQL_TYPE_TINY:
  case MYSQL_TYPE_SHORT:
  case MYSQL_TYPE_LONG:
  case MYSQL_TYPE_INT24:
    field_length= field->max_display_length() - 1;
    break;
  case MYSQL_TYPE_LONGLONG:
    field_length= field->max_display_length() - 
      ((field->flags & UNSIGNED_FLAG) ? 0 : 1);
    break;
  case MYSQL_TYPE_BIT:
    field_length= field->max_display_length();
    decimals= -1;                             // return NULL
    break;
  case MYSQL_TYPE_FLOAT:  
  case MYSQL_TYPE_DOUBLE:
    field_length= field->field_length;
    if (decimals == NOT_FIXED_DEC)
      decimals= -1;                           // return NULL
    break;
  case MYSQL_TYPE_TIME:
  case MYSQL_TYPE_TIMESTAMP:
  case MYSQL_TYPE_DATETIME:
    /* DATETIME_PRECISION column */
    table->field[offset + 5]->store((longlong) field->decimals(), TRUE);
    table->field[offset + 5]->set_notnull();
    break;
  default:
    break;
  }

  /* NUMERIC_PRECISION column */
  if (field_length >= 0)
  {
    table->field[offset + 3]->store((longlong) field_length, TRUE);
    table->field[offset + 3]->set_notnull();

    /* NUMERIC_SCALE column */
    if (decimals >= 0)
    {
      table->field[offset + 4]->store((longlong) decimals, TRUE);
      table->field[offset + 4]->set_notnull();
    }
  }
  if (field->has_charset())
  {
    /* CHARACTER_SET_NAME column*/
    tmp_buff= field->charset()->csname;
    table->field[offset + 6]->store(tmp_buff, strlen(tmp_buff), cs);
    table->field[offset + 6]->set_notnull();
    /* COLLATION_NAME column */
    tmp_buff= field->charset()->name;
    table->field[offset + 7]->store(tmp_buff, strlen(tmp_buff), cs);
    table->field[offset + 7]->set_notnull();
  }
}


static int get_schema_column_record(THD *thd, TABLE_LIST *tables,
				    TABLE *table, bool res,
				    LEX_STRING *db_name,
				    LEX_STRING *table_name)
{
  LEX *lex= thd->lex;
  const char *wild= lex->wild ? lex->wild->ptr() : NullS;
  CHARSET_INFO *cs= system_charset_info;
  TABLE *show_table;
  Field **ptr, *field;
  int count;
  DBUG_ENTER("get_schema_column_record");

  if (res)
  {
    if (lex->sql_command != SQLCOM_SHOW_FIELDS)
    {
      /*
        I.e. we are in SELECT FROM INFORMATION_SCHEMA.COLUMS
        rather than in SHOW COLUMNS
      */
      if (thd->is_error())
        push_warning(thd, Sql_condition::WARN_LEVEL_WARN,
                     thd->get_stmt_da()->sql_errno(),
                     thd->get_stmt_da()->message());
      thd->clear_error();
      res= 0;
    }
    DBUG_RETURN(res);
  }

  show_table= tables->table;
  count= 0;
  ptr= show_table->field;
  show_table->use_all_columns();               // Required for default
  restore_record(show_table, s->default_values);

  for (; (field= *ptr) ; ptr++)
  {
    uchar *pos;
    char tmp[MAX_FIELD_WIDTH];
    String type(tmp,sizeof(tmp), system_charset_info);

    DEBUG_SYNC(thd, "get_schema_column");

    if (wild && wild[0] &&
        wild_case_compare(system_charset_info, field->field_name,wild))
      continue;

    count++;
    /* Get default row, with all NULL fields set to NULL */
    restore_record(table, s->default_values);

#ifndef NO_EMBEDDED_ACCESS_CHECKS
    uint col_access;
    check_access(thd,SELECT_ACL, db_name->str,
                 &tables->grant.privilege, 0, 0, MY_TEST(tables->schema_table));
    col_access= get_column_grant(thd, &tables->grant,
                                 db_name->str, table_name->str,
                                 field->field_name) & COL_ACLS;
    if (!tables->schema_table && !col_access)
      continue;
    char *end= tmp;
    for (uint bitnr=0; col_access ; col_access>>=1,bitnr++)
    {
      if (col_access & 1)
      {
        *end++=',';
        end=strmov(end,grant_types.type_names[bitnr]);
      }
    }
    table->field[18]->store(tmp+1,end == tmp ? 0 : (uint) (end-tmp-1), cs);

#endif
    table->field[0]->store(STRING_WITH_LEN("def"), cs);
    table->field[1]->store(db_name->str, db_name->length, cs);
    table->field[2]->store(table_name->str, table_name->length, cs);
    table->field[3]->store(field->field_name, strlen(field->field_name),
                           cs);
    table->field[4]->store((longlong) count, TRUE);

    if (get_field_default_value(thd, field, &type, 0))
    {
      table->field[5]->store(type.ptr(), type.length(), cs);
      table->field[5]->set_notnull();
    }
    pos=(uchar*) ((field->flags & NOT_NULL_FLAG) ?  "NO" : "YES");
    table->field[6]->store((const char*) pos,
                           strlen((const char*) pos), cs);
    store_column_type(table, field, cs, 7);
    pos=(uchar*) ((field->flags & PRI_KEY_FLAG) ? "PRI" :
                 (field->flags & UNIQUE_KEY_FLAG) ? "UNI" :
                 (field->flags & MULTIPLE_KEY_FLAG) ? "MUL":"");
    table->field[16]->store((const char*) pos,
                            strlen((const char*) pos), cs);

    if (field->unireg_check == Field::NEXT_NUMBER)
      table->field[17]->store(STRING_WITH_LEN("auto_increment"), cs);
    if (print_on_update_clause(field, &type, true))
      table->field[17]->store(type.ptr(), type.length(), cs);
    if (field->vcol_info)
    {
      if (field->stored_in_db)
        table->field[17]->store(STRING_WITH_LEN("PERSISTENT"), cs);
      else
        table->field[17]->store(STRING_WITH_LEN("VIRTUAL"), cs);
    }
    table->field[19]->store(field->comment.str, field->comment.length, cs);
    if (schema_table_store_record(thd, table))
      DBUG_RETURN(1);
  }
  DBUG_RETURN(0);
}


int fill_schema_charsets(THD *thd, TABLE_LIST *tables, COND *cond)
{
  CHARSET_INFO **cs;
  const char *wild= thd->lex->wild ? thd->lex->wild->ptr() : NullS;
  TABLE *table= tables->table;
  CHARSET_INFO *scs= system_charset_info;

  for (cs= all_charsets ;
       cs < all_charsets + array_elements(all_charsets) ;
       cs++)
  {
    CHARSET_INFO *tmp_cs= cs[0];
    if (tmp_cs && (tmp_cs->state & MY_CS_PRIMARY) &&
        (tmp_cs->state & MY_CS_AVAILABLE) &&
        !(tmp_cs->state & MY_CS_HIDDEN) &&
        !(wild && wild[0] &&
	  wild_case_compare(scs, tmp_cs->csname,wild)))
    {
      const char *comment;
      restore_record(table, s->default_values);
      table->field[0]->store(tmp_cs->csname, strlen(tmp_cs->csname), scs);
      table->field[1]->store(tmp_cs->name, strlen(tmp_cs->name), scs);
      comment= tmp_cs->comment ? tmp_cs->comment : "";
      table->field[2]->store(comment, strlen(comment), scs);
      table->field[3]->store((longlong) tmp_cs->mbmaxlen, TRUE);
      if (schema_table_store_record(thd, table))
        return 1;
    }
  }
  return 0;
}


static my_bool iter_schema_engines(THD *thd, plugin_ref plugin,
                                   void *ptable)
{
  TABLE *table= (TABLE *) ptable;
  handlerton *hton= plugin_hton(plugin);
  const char *wild= thd->lex->wild ? thd->lex->wild->ptr() : NullS;
  CHARSET_INFO *scs= system_charset_info;
  handlerton *default_type= ha_default_handlerton(thd);
  DBUG_ENTER("iter_schema_engines");


  /* Disabled plugins */
  if (plugin_state(plugin) != PLUGIN_IS_READY)
  {

    struct st_maria_plugin *plug= plugin_decl(plugin);
    if (!(wild && wild[0] &&
          wild_case_compare(scs, plug->name,wild)))
    {
      restore_record(table, s->default_values);
      table->field[0]->store(plug->name, strlen(plug->name), scs);
      table->field[1]->store(C_STRING_WITH_LEN("NO"), scs);
      table->field[2]->store(plug->descr, strlen(plug->descr), scs);
      if (schema_table_store_record(thd, table))
        DBUG_RETURN(1);
    }
    DBUG_RETURN(0);
  }

  if (!(hton->flags & HTON_HIDDEN))
  {
    LEX_STRING *name= plugin_name(plugin);
    if (!(wild && wild[0] &&
          wild_case_compare(scs, name->str,wild)))
    {
      LEX_STRING yesno[2]= {{ C_STRING_WITH_LEN("NO") },
                            { C_STRING_WITH_LEN("YES") }};
      LEX_STRING *tmp;
      const char *option_name= show_comp_option_name[(int) hton->state];
      restore_record(table, s->default_values);

      table->field[0]->store(name->str, name->length, scs);
      if (hton->state == SHOW_OPTION_YES && default_type == hton)
        option_name= "DEFAULT";
      table->field[1]->store(option_name, strlen(option_name), scs);
      table->field[2]->store(plugin_decl(plugin)->descr,
                             strlen(plugin_decl(plugin)->descr), scs);
      tmp= &yesno[MY_TEST(hton->commit)];
      table->field[3]->store(tmp->str, tmp->length, scs);
      table->field[3]->set_notnull();
      tmp= &yesno[MY_TEST(hton->prepare)];
      table->field[4]->store(tmp->str, tmp->length, scs);
      table->field[4]->set_notnull();
      tmp= &yesno[MY_TEST(hton->savepoint_set)];
      table->field[5]->store(tmp->str, tmp->length, scs);
      table->field[5]->set_notnull();

      if (schema_table_store_record(thd, table))
        DBUG_RETURN(1);
    }
  }
  DBUG_RETURN(0);
}

int fill_schema_engines(THD *thd, TABLE_LIST *tables, COND *cond)
{
  DBUG_ENTER("fill_schema_engines");
  if (plugin_foreach_with_mask(thd, iter_schema_engines,
                               MYSQL_STORAGE_ENGINE_PLUGIN,
                               ~PLUGIN_IS_FREED, tables->table))
    DBUG_RETURN(1);
  DBUG_RETURN(0);
}


int fill_schema_collation(THD *thd, TABLE_LIST *tables, COND *cond)
{
  CHARSET_INFO **cs;
  const char *wild= thd->lex->wild ? thd->lex->wild->ptr() : NullS;
  TABLE *table= tables->table;
  CHARSET_INFO *scs= system_charset_info;
  for (cs= all_charsets ;
       cs < all_charsets + array_elements(all_charsets)  ;
       cs++ )
  {
    CHARSET_INFO **cl;
    CHARSET_INFO *tmp_cs= cs[0];
    if (!tmp_cs || !(tmp_cs->state & MY_CS_AVAILABLE) ||
         (tmp_cs->state & MY_CS_HIDDEN) ||
        !(tmp_cs->state & MY_CS_PRIMARY))
      continue;
    for (cl= all_charsets;
         cl < all_charsets + array_elements(all_charsets)  ;
         cl ++)
    {
      CHARSET_INFO *tmp_cl= cl[0];
      if (!tmp_cl || !(tmp_cl->state & MY_CS_AVAILABLE) ||
          !my_charset_same(tmp_cs, tmp_cl))
	continue;
      if (!(wild && wild[0] &&
	  wild_case_compare(scs, tmp_cl->name,wild)))
      {
	const char *tmp_buff;
	restore_record(table, s->default_values);
	table->field[0]->store(tmp_cl->name, strlen(tmp_cl->name), scs);
        table->field[1]->store(tmp_cl->csname , strlen(tmp_cl->csname), scs);
        table->field[2]->store((longlong) tmp_cl->number, TRUE);
        tmp_buff= (tmp_cl->state & MY_CS_PRIMARY) ? "Yes" : "";
	table->field[3]->store(tmp_buff, strlen(tmp_buff), scs);
        tmp_buff= (tmp_cl->state & MY_CS_COMPILED)? "Yes" : "";
	table->field[4]->store(tmp_buff, strlen(tmp_buff), scs);
        table->field[5]->store((longlong) tmp_cl->strxfrm_multiply, TRUE);
        if (schema_table_store_record(thd, table))
          return 1;
      }
    }
  }
  return 0;
}


int fill_schema_coll_charset_app(THD *thd, TABLE_LIST *tables, COND *cond)
{
  CHARSET_INFO **cs;
  TABLE *table= tables->table;
  CHARSET_INFO *scs= system_charset_info;
  for (cs= all_charsets ;
       cs < all_charsets + array_elements(all_charsets) ;
       cs++ )
  {
    CHARSET_INFO **cl;
    CHARSET_INFO *tmp_cs= cs[0];
    if (!tmp_cs || !(tmp_cs->state & MY_CS_AVAILABLE) ||
        !(tmp_cs->state & MY_CS_PRIMARY))
      continue;
    for (cl= all_charsets;
         cl < all_charsets + array_elements(all_charsets) ;
         cl ++)
    {
      CHARSET_INFO *tmp_cl= cl[0];
      if (!tmp_cl || !(tmp_cl->state & MY_CS_AVAILABLE) ||
          (tmp_cl->state & MY_CS_HIDDEN) ||
          !my_charset_same(tmp_cs,tmp_cl))
	continue;
      restore_record(table, s->default_values);
      table->field[0]->store(tmp_cl->name, strlen(tmp_cl->name), scs);
      table->field[1]->store(tmp_cl->csname , strlen(tmp_cl->csname), scs);
      if (schema_table_store_record(thd, table))
        return 1;
    }
  }
  return 0;
}


static inline void copy_field_as_string(Field *to_field, Field *from_field)
{
  char buff[MAX_FIELD_WIDTH];
  String tmp_str(buff, sizeof(buff), system_charset_info);
  from_field->val_str(&tmp_str);
  to_field->store(tmp_str.ptr(), tmp_str.length(), system_charset_info);
}


/**
  @brief Store record into I_S.PARAMETERS table

  @param[in]      thd                   thread handler
  @param[in]      table                 I_S table
  @param[in]      proc_table            'mysql.proc' table
  @param[in]      wild                  wild string, not used for now,
                                        will be useful
                                        if we add 'SHOW PARAMETERs'
  @param[in]      full_access           if 1 user has privileges on the routine
  @param[in]      sp_user               user in 'user@host' format

  @return         Operation status
    @retval       0                     ok
    @retval       1                     error
*/

bool store_schema_params(THD *thd, TABLE *table, TABLE *proc_table,
                         const char *wild, bool full_access,
                         const char *sp_user)
{
  TABLE_SHARE share;
  TABLE tbl;
  CHARSET_INFO *cs= system_charset_info;
  char params_buff[MAX_FIELD_WIDTH], returns_buff[MAX_FIELD_WIDTH],
    sp_db_buff[NAME_LEN], sp_name_buff[NAME_LEN], path[FN_REFLEN],
    definer_buff[DEFINER_LENGTH + 1];
  String params(params_buff, sizeof(params_buff), cs);
  String returns(returns_buff, sizeof(returns_buff), cs);
  String sp_db(sp_db_buff, sizeof(sp_db_buff), cs);
  String sp_name(sp_name_buff, sizeof(sp_name_buff), cs);
  String definer(definer_buff, sizeof(definer_buff), cs);
  sp_head *sp;
  stored_procedure_type routine_type;
  bool free_sp_head;
  DBUG_ENTER("store_schema_params");

  bzero((char*) &tbl, sizeof(TABLE));
  (void) build_table_filename(path, sizeof(path), "", "", "", 0);
  init_tmp_table_share(thd, &share, "", 0, "", path);

  get_field(thd->mem_root, proc_table->field[MYSQL_PROC_FIELD_DB], &sp_db);
  get_field(thd->mem_root, proc_table->field[MYSQL_PROC_FIELD_NAME], &sp_name);
  get_field(thd->mem_root,proc_table->field[MYSQL_PROC_FIELD_DEFINER],&definer);
  routine_type= (stored_procedure_type) proc_table->field[MYSQL_PROC_MYSQL_TYPE]->val_int();

  if (!full_access)
    full_access= !strcmp(sp_user, definer.ptr());
  if (!full_access &&
      check_some_routine_access(thd, sp_db.ptr(),sp_name.ptr(),
                                routine_type == TYPE_ENUM_PROCEDURE))
    DBUG_RETURN(0);

  params.length(0);
  get_field(thd->mem_root, proc_table->field[MYSQL_PROC_FIELD_PARAM_LIST],
            &params);
  returns.length(0);
  if (routine_type == TYPE_ENUM_FUNCTION)
    get_field(thd->mem_root, proc_table->field[MYSQL_PROC_FIELD_RETURNS],
              &returns);

  sp= sp_load_for_information_schema(thd, proc_table, &sp_db, &sp_name,
                                     (ulong) proc_table->
                                     field[MYSQL_PROC_FIELD_SQL_MODE]->val_int(),
                                     routine_type,
                                     returns.c_ptr_safe(),
                                     params.c_ptr_safe(),
                                     &free_sp_head);

  if (sp)
  {
    Field *field;
    Create_field *field_def;
    String tmp_string;
    if (routine_type == TYPE_ENUM_FUNCTION)
    {
      restore_record(table, s->default_values);
      table->field[0]->store(STRING_WITH_LEN("def"), cs);
      table->field[1]->store(sp_db.ptr(), sp_db.length(), cs);
      table->field[2]->store(sp_name.ptr(), sp_name.length(), cs);
      table->field[3]->store((longlong) 0, TRUE);
      get_field(thd->mem_root, proc_table->field[MYSQL_PROC_MYSQL_TYPE],
                &tmp_string);
      table->field[15]->store(tmp_string.ptr(), tmp_string.length(), cs);
      field_def= &sp->m_return_field_def;
      field= make_field(&share, (uchar*) 0, field_def->length,
                        (uchar*) "", 0, field_def->pack_flag,
                        field_def->sql_type, field_def->charset,
                        field_def->geom_type, Field::NONE,
                        field_def->interval, "");

      field->table= &tbl;
      tbl.in_use= thd;
      store_column_type(table, field, cs, 6);
      if (schema_table_store_record(thd, table))
      {
        free_table_share(&share);
        if (free_sp_head)
          delete sp;
        DBUG_RETURN(1);
      }
    }

    sp_pcontext *spcont= sp->get_parse_context();
    uint params= spcont->context_var_count();
    for (uint i= 0 ; i < params ; i++)
    {
      const char *tmp_buff;
      sp_variable *spvar= spcont->find_variable(i);
      field_def= &spvar->field_def;
      switch (spvar->mode) {
      case sp_variable::MODE_IN:
        tmp_buff= "IN";
        break;
      case sp_variable::MODE_OUT:
        tmp_buff= "OUT";
        break;
      case sp_variable::MODE_INOUT:
        tmp_buff= "INOUT";
        break;
      default:
        tmp_buff= "";
        break;
      }  

      restore_record(table, s->default_values);
      table->field[0]->store(STRING_WITH_LEN("def"), cs);
      table->field[1]->store(sp_db.ptr(), sp_db.length(), cs);
      table->field[2]->store(sp_name.ptr(), sp_name.length(), cs);
      table->field[3]->store((longlong) i + 1, TRUE);
      table->field[4]->store(tmp_buff, strlen(tmp_buff), cs);
      table->field[4]->set_notnull();
      table->field[5]->store(spvar->name.str, spvar->name.length, cs);
      table->field[5]->set_notnull();
      get_field(thd->mem_root, proc_table->field[MYSQL_PROC_MYSQL_TYPE],
                &tmp_string);
      table->field[15]->store(tmp_string.ptr(), tmp_string.length(), cs);

      field= make_field(&share, (uchar*) 0, field_def->length,
                        (uchar*) "", 0, field_def->pack_flag,
                        field_def->sql_type, field_def->charset,
                        field_def->geom_type, Field::NONE,
                        field_def->interval, spvar->name.str);

      field->table= &tbl;
      tbl.in_use= thd;
      store_column_type(table, field, cs, 6);
      if (schema_table_store_record(thd, table))
      {
        free_table_share(&share);
        if (free_sp_head)
          delete sp;
        DBUG_RETURN(1);
      }
    }
    if (free_sp_head)
      delete sp;
  }
  free_table_share(&share);
  DBUG_RETURN(0);
}


bool store_schema_proc(THD *thd, TABLE *table, TABLE *proc_table,
                       const char *wild, bool full_access, const char *sp_user)
{
  MYSQL_TIME time;
  LEX *lex= thd->lex;
  CHARSET_INFO *cs= system_charset_info;
  char sp_db_buff[SAFE_NAME_LEN + 1], sp_name_buff[NAME_LEN + 1],
    definer_buff[DEFINER_LENGTH + 1],
    returns_buff[MAX_FIELD_WIDTH];

  String sp_db(sp_db_buff, sizeof(sp_db_buff), cs);
  String sp_name(sp_name_buff, sizeof(sp_name_buff), cs);
  String definer(definer_buff, sizeof(definer_buff), cs);
  String returns(returns_buff, sizeof(returns_buff), cs);

  proc_table->field[MYSQL_PROC_FIELD_DB]->val_str(&sp_db);
  proc_table->field[MYSQL_PROC_FIELD_NAME]->val_str(&sp_name);
  proc_table->field[MYSQL_PROC_FIELD_DEFINER]->val_str(&definer);

  if (!full_access)
    full_access= !strcmp(sp_user, definer.c_ptr_safe());
  if (!full_access &&
      check_some_routine_access(thd, sp_db.c_ptr_safe(), sp_name.c_ptr_safe(),
                                proc_table->field[MYSQL_PROC_MYSQL_TYPE]->
                                val_int() == TYPE_ENUM_PROCEDURE))
    return 0;

  if ((lex->sql_command == SQLCOM_SHOW_STATUS_PROC &&
      proc_table->field[MYSQL_PROC_MYSQL_TYPE]->val_int() ==
      TYPE_ENUM_PROCEDURE) ||
      (lex->sql_command == SQLCOM_SHOW_STATUS_FUNC &&
      proc_table->field[MYSQL_PROC_MYSQL_TYPE]->val_int() ==
      TYPE_ENUM_FUNCTION) ||
      (sql_command_flags[lex->sql_command] & CF_STATUS_COMMAND) == 0)
  {
    restore_record(table, s->default_values);
    if (!wild || !wild[0] || !wild_case_compare(system_charset_info,
                                                sp_name.c_ptr_safe(), wild))
    {
      int enum_idx= (int) proc_table->field[MYSQL_PROC_FIELD_ACCESS]->val_int();
      table->field[3]->store(sp_name.ptr(), sp_name.length(), cs);

      copy_field_as_string(table->field[0],
                           proc_table->field[MYSQL_PROC_FIELD_SPECIFIC_NAME]);
      table->field[1]->store(STRING_WITH_LEN("def"), cs);
      table->field[2]->store(sp_db.ptr(), sp_db.length(), cs);
      copy_field_as_string(table->field[4],
                           proc_table->field[MYSQL_PROC_MYSQL_TYPE]);

      if (proc_table->field[MYSQL_PROC_MYSQL_TYPE]->val_int() ==
          TYPE_ENUM_FUNCTION)
      {
        sp_head *sp;
        bool free_sp_head;
        proc_table->field[MYSQL_PROC_FIELD_RETURNS]->val_str(&returns);
        sp= sp_load_for_information_schema(thd, proc_table, &sp_db, &sp_name,
                                           (ulong) proc_table->
                                           field[MYSQL_PROC_FIELD_SQL_MODE]->
                                           val_int(),
                                           TYPE_ENUM_FUNCTION,
                                           returns.c_ptr_safe(),
                                           "", &free_sp_head);

        if (sp)
        {
          char path[FN_REFLEN];
          TABLE_SHARE share;
          TABLE tbl;
          Field *field;
          Create_field *field_def= &sp->m_return_field_def;

          bzero((char*) &tbl, sizeof(TABLE));
          (void) build_table_filename(path, sizeof(path), "", "", "", 0);
          init_tmp_table_share(thd, &share, "", 0, "", path);
          field= make_field(&share, (uchar*) 0, field_def->length,
                            (uchar*) "", 0, field_def->pack_flag,
                            field_def->sql_type, field_def->charset,
                            field_def->geom_type, Field::NONE,
                            field_def->interval, "");

          field->table= &tbl;
          tbl.in_use= thd;
          store_column_type(table, field, cs, 5);
          free_table_share(&share);
          if (free_sp_head)
            delete sp;
        }
      }

      if (full_access)
      {
        copy_field_as_string(table->field[15],
                             proc_table->field[MYSQL_PROC_FIELD_BODY_UTF8]);
        table->field[15]->set_notnull();
      }
      table->field[14]->store(STRING_WITH_LEN("SQL"), cs);
      table->field[18]->store(STRING_WITH_LEN("SQL"), cs);
      copy_field_as_string(table->field[19],
                           proc_table->field[MYSQL_PROC_FIELD_DETERMINISTIC]);
      table->field[20]->store(sp_data_access_name[enum_idx].str, 
                              sp_data_access_name[enum_idx].length , cs);
      copy_field_as_string(table->field[22],
                           proc_table->field[MYSQL_PROC_FIELD_SECURITY_TYPE]);

      bzero((char *)&time, sizeof(time));
      ((Field_timestamp *) proc_table->field[MYSQL_PROC_FIELD_CREATED])->
        get_time(&time);
      table->field[23]->store_time(&time);
      bzero((char *)&time, sizeof(time));
      ((Field_timestamp *) proc_table->field[MYSQL_PROC_FIELD_MODIFIED])->
        get_time(&time);
      table->field[24]->store_time(&time);
      copy_field_as_string(table->field[25],
                           proc_table->field[MYSQL_PROC_FIELD_SQL_MODE]);
      copy_field_as_string(table->field[26],
                           proc_table->field[MYSQL_PROC_FIELD_COMMENT]);

      table->field[27]->store(definer.ptr(), definer.length(), cs);
      copy_field_as_string(table->field[28],
                           proc_table->
                           field[MYSQL_PROC_FIELD_CHARACTER_SET_CLIENT]);
      copy_field_as_string(table->field[29],
                           proc_table->
                           field[MYSQL_PROC_FIELD_COLLATION_CONNECTION]);
      copy_field_as_string(table->field[30],
			   proc_table->field[MYSQL_PROC_FIELD_DB_COLLATION]);

      return schema_table_store_record(thd, table);
    }
  }
  return 0;
}


int fill_schema_proc(THD *thd, TABLE_LIST *tables, COND *cond)
{
  TABLE *proc_table;
  TABLE_LIST proc_tables;
  const char *wild= thd->lex->wild ? thd->lex->wild->ptr() : NullS;
  int res= 0;
  TABLE *table= tables->table;
  bool full_access;
  char definer[USER_HOST_BUFF_SIZE];
  Open_tables_backup open_tables_state_backup;
  enum enum_schema_tables schema_table_idx=
    get_schema_table_idx(tables->schema_table);
  DBUG_ENTER("fill_schema_proc");

  strxmov(definer, thd->security_ctx->priv_user, "@",
          thd->security_ctx->priv_host, NullS);
  /* We use this TABLE_LIST instance only for checking of privileges. */
  bzero((char*) &proc_tables,sizeof(proc_tables));
  proc_tables.db= (char*) "mysql";
  proc_tables.db_length= 5;
  proc_tables.table_name= proc_tables.alias= (char*) "proc";
  proc_tables.table_name_length= 4;
  proc_tables.lock_type= TL_READ;
  full_access= !check_table_access(thd, SELECT_ACL, &proc_tables, FALSE,
                                   1, TRUE);
  if (!(proc_table= open_proc_table_for_read(thd, &open_tables_state_backup)))
  {
    DBUG_RETURN(1);
  }

  if (proc_table->file->ha_index_init(0, 1))
  {
    res= 1;
    goto err;
  }

  if ((res= proc_table->file->ha_index_first(proc_table->record[0])))
  {
    res= (res == HA_ERR_END_OF_FILE) ? 0 : 1;
    goto err;
  }

  if (schema_table_idx == SCH_PROCEDURES ?
      store_schema_proc(thd, table, proc_table, wild, full_access, definer) :
      store_schema_params(thd, table, proc_table, wild, full_access, definer))
  {
    res= 1;
    goto err;
  }
  while (!proc_table->file->ha_index_next(proc_table->record[0]))
  {
    if (schema_table_idx == SCH_PROCEDURES ?
        store_schema_proc(thd, table, proc_table, wild, full_access, definer): 
        store_schema_params(thd, table, proc_table, wild, full_access, definer))
    {
      res= 1;
      goto err;
    }
  }

err:
  if (proc_table->file->inited)
    (void) proc_table->file->ha_index_end();

  close_system_tables(thd, &open_tables_state_backup);
  DBUG_RETURN(res);
}


static int get_schema_stat_record(THD *thd, TABLE_LIST *tables,
				  TABLE *table, bool res,
				  LEX_STRING *db_name,
				  LEX_STRING *table_name)
{
  CHARSET_INFO *cs= system_charset_info;
  DBUG_ENTER("get_schema_stat_record");
  if (res)
  {
    if (thd->lex->sql_command != SQLCOM_SHOW_KEYS)
    {
      /*
        I.e. we are in SELECT FROM INFORMATION_SCHEMA.STATISTICS
        rather than in SHOW KEYS
      */
      if (thd->is_error())
        push_warning(thd, Sql_condition::WARN_LEVEL_WARN,
                     thd->get_stmt_da()->sql_errno(),
                     thd->get_stmt_da()->message());
      thd->clear_error();
      res= 0;
    }
    DBUG_RETURN(res);
  }
  else if (!tables->view)
  {
    TABLE *show_table= tables->table;
    KEY *key_info=show_table->s->key_info;
    if (show_table->file)
    {
      show_table->file->info(HA_STATUS_VARIABLE |
                             HA_STATUS_NO_LOCK |
                             HA_STATUS_TIME);
      set_statistics_for_table(thd, show_table);
    }
    for (uint i=0 ; i < show_table->s->keys ; i++,key_info++)
    {
      KEY_PART_INFO *key_part= key_info->key_part;
      const char *str;
      for (uint j=0 ; j < key_info->user_defined_key_parts ; j++,key_part++)
      {
        restore_record(table, s->default_values);
        table->field[0]->store(STRING_WITH_LEN("def"), cs);
        table->field[1]->store(db_name->str, db_name->length, cs);
        table->field[2]->store(table_name->str, table_name->length, cs);
        table->field[3]->store((longlong) ((key_info->flags &
                                            HA_NOSAME) ? 0 : 1), TRUE);
        table->field[4]->store(db_name->str, db_name->length, cs);
        table->field[5]->store(key_info->name, strlen(key_info->name), cs);
        table->field[6]->store((longlong) (j+1), TRUE);
        str=(key_part->field ? key_part->field->field_name :
             "?unknown field?");
        table->field[7]->store(str, strlen(str), cs);
        if (show_table->file)
        {
          if (show_table->file->index_flags(i, j, 0) & HA_READ_ORDER)
          {
            table->field[8]->store(((key_part->key_part_flag &
                                     HA_REVERSE_SORT) ?
                                    "D" : "A"), 1, cs);
            table->field[8]->set_notnull();
          }
          KEY *key=show_table->key_info+i;
          if (key->rec_per_key[j])
          {
            ha_rows records= (ha_rows) ((double) show_table->stat_records() /
                                        key->actual_rec_per_key(j));
            table->field[9]->store((longlong) records, TRUE);
            table->field[9]->set_notnull();
          }
          str= show_table->file->index_type(i);
          table->field[13]->store(str, strlen(str), cs);
        }
        if (!(key_info->flags & HA_FULLTEXT) &&
            (key_part->field &&
             key_part->length !=
             show_table->s->field[key_part->fieldnr-1]->key_length()))
        {
          table->field[10]->store((longlong) key_part->length /
                                  key_part->field->charset()->mbmaxlen, TRUE);
          table->field[10]->set_notnull();
        }
        uint flags= key_part->field ? key_part->field->flags : 0;
        const char *pos=(char*) ((flags & NOT_NULL_FLAG) ? "" : "YES");
        table->field[12]->store(pos, strlen(pos), cs);
        if (!show_table->s->keys_in_use.is_set(i))
          table->field[14]->store(STRING_WITH_LEN("disabled"), cs);
        else
          table->field[14]->store("", 0, cs);
        table->field[14]->set_notnull();
        DBUG_ASSERT(MY_TEST(key_info->flags & HA_USES_COMMENT) ==
                   (key_info->comment.length > 0));
        if (key_info->flags & HA_USES_COMMENT)
          table->field[15]->store(key_info->comment.str, 
                                  key_info->comment.length, cs);
        if (schema_table_store_record(thd, table))
          DBUG_RETURN(1);
      }
    }
  }
  DBUG_RETURN(res);
}


static int get_schema_views_record(THD *thd, TABLE_LIST *tables,
				   TABLE *table, bool res,
				   LEX_STRING *db_name,
				   LEX_STRING *table_name)
{
  CHARSET_INFO *cs= system_charset_info;
  char definer[USER_HOST_BUFF_SIZE];
  uint definer_len;
  bool updatable_view;
  DBUG_ENTER("get_schema_views_record");

  if (tables->view)
  {
    Security_context *sctx= thd->security_ctx;
    if (!tables->allowed_show)
    {
      if (!my_strcasecmp(system_charset_info, tables->definer.user.str,
                         sctx->priv_user) &&
          !my_strcasecmp(system_charset_info, tables->definer.host.str,
                         sctx->priv_host))
        tables->allowed_show= TRUE;
#ifndef NO_EMBEDDED_ACCESS_CHECKS
      else
      {
        if ((thd->col_access & (SHOW_VIEW_ACL|SELECT_ACL)) ==
            (SHOW_VIEW_ACL|SELECT_ACL))
          tables->allowed_show= TRUE;
        else
        {
          TABLE_LIST table_list;
          uint view_access;
          memset(&table_list, 0, sizeof(table_list));
          table_list.db= tables->db;
          table_list.table_name= tables->table_name;
          table_list.grant.privilege= thd->col_access;
          view_access= get_table_grant(thd, &table_list);
	  if ((view_access & (SHOW_VIEW_ACL|SELECT_ACL)) ==
	      (SHOW_VIEW_ACL|SELECT_ACL))
	    tables->allowed_show= TRUE;
        }
      }
#endif
    }
    restore_record(table, s->default_values);
    table->field[0]->store(STRING_WITH_LEN("def"), cs);
    table->field[1]->store(db_name->str, db_name->length, cs);
    table->field[2]->store(table_name->str, table_name->length, cs);

    if (tables->allowed_show)
    {
      table->field[3]->store(tables->view_body_utf8.str,
                             tables->view_body_utf8.length,
                             cs);
    }

    if (tables->with_check != VIEW_CHECK_NONE)
    {
      if (tables->with_check == VIEW_CHECK_LOCAL)
        table->field[4]->store(STRING_WITH_LEN("LOCAL"), cs);
      else
        table->field[4]->store(STRING_WITH_LEN("CASCADED"), cs);
    }
    else
      table->field[4]->store(STRING_WITH_LEN("NONE"), cs);

    /*
      Only try to fill in the information about view updatability
      if it is requested as part of the top-level query (i.e.
      it's select * from i_s.views, as opposed to, say, select
      security_type from i_s.views).  Do not try to access the
      underlying tables if there was an error when opening the
      view: all underlying tables are released back to the table
      definition cache on error inside open_normal_and_derived_tables().
      If a field is not assigned explicitly, it defaults to NULL.
    */
    if (res == FALSE &&
        table->pos_in_table_list->table_open_method & OPEN_FULL_TABLE)
    {
      updatable_view= 0;
      if (tables->algorithm != VIEW_ALGORITHM_TMPTABLE)
      {
        /*
          We should use tables->view->select_lex.item_list here
          and can not use Field_iterator_view because the view
          always uses temporary algorithm during opening for I_S
          and TABLE_LIST fields 'field_translation'
          & 'field_translation_end' are uninitialized is this
          case.
        */
        List<Item> *fields= &tables->view->select_lex.item_list;
        List_iterator<Item> it(*fields);
        Item *item;
        Item_field *field;
        /*
          check that at least one column in view is updatable
        */
        while ((item= it++))
        {
          if ((field= item->field_for_view_update()) && field->field &&
              !field->field->table->pos_in_table_list->schema_table)
          {
            updatable_view= 1;
            break;
          }
        }
        if (updatable_view && !tables->view->can_be_merged())
          updatable_view= 0;
      }
      if (updatable_view)
        table->field[5]->store(STRING_WITH_LEN("YES"), cs);
      else
        table->field[5]->store(STRING_WITH_LEN("NO"), cs);
    }

    definer_len= (strxmov(definer, tables->definer.user.str, "@",
                          tables->definer.host.str, NullS) - definer);
    table->field[6]->store(definer, definer_len, cs);
    if (tables->view_suid)
      table->field[7]->store(STRING_WITH_LEN("DEFINER"), cs);
    else
      table->field[7]->store(STRING_WITH_LEN("INVOKER"), cs);

    table->field[8]->store(tables->view_creation_ctx->get_client_cs()->csname,
                           strlen(tables->view_creation_ctx->
                                  get_client_cs()->csname), cs);

    table->field[9]->store(tables->view_creation_ctx->
                           get_connection_cl()->name,
                           strlen(tables->view_creation_ctx->
                                  get_connection_cl()->name), cs);


    if (schema_table_store_record(thd, table))
      DBUG_RETURN(1);
    if (res && thd->is_error())
      push_warning(thd, Sql_condition::WARN_LEVEL_WARN,
                   thd->get_stmt_da()->sql_errno(),
                   thd->get_stmt_da()->message());
  }
  if (res)
    thd->clear_error();
  DBUG_RETURN(0);
}


bool store_constraints(THD *thd, TABLE *table, LEX_STRING *db_name,
                       LEX_STRING *table_name, const char *key_name,
                       uint key_len, const char *con_type, uint con_len)
{
  CHARSET_INFO *cs= system_charset_info;
  restore_record(table, s->default_values);
  table->field[0]->store(STRING_WITH_LEN("def"), cs);
  table->field[1]->store(db_name->str, db_name->length, cs);
  table->field[2]->store(key_name, key_len, cs);
  table->field[3]->store(db_name->str, db_name->length, cs);
  table->field[4]->store(table_name->str, table_name->length, cs);
  table->field[5]->store(con_type, con_len, cs);
  return schema_table_store_record(thd, table);
}


static int get_schema_constraints_record(THD *thd, TABLE_LIST *tables,
					 TABLE *table, bool res,
					 LEX_STRING *db_name,
					 LEX_STRING *table_name)
{
  DBUG_ENTER("get_schema_constraints_record");
  if (res)
  {
    if (thd->is_error())
      push_warning(thd, Sql_condition::WARN_LEVEL_WARN,
                   thd->get_stmt_da()->sql_errno(),
                   thd->get_stmt_da()->message());
    thd->clear_error();
    DBUG_RETURN(0);
  }
  else if (!tables->view)
  {
    List<FOREIGN_KEY_INFO> f_key_list;
    TABLE *show_table= tables->table;
    KEY *key_info=show_table->key_info;
    uint primary_key= show_table->s->primary_key;
    show_table->file->info(HA_STATUS_VARIABLE |
                           HA_STATUS_NO_LOCK |
                           HA_STATUS_TIME);
    for (uint i=0 ; i < show_table->s->keys ; i++, key_info++)
    {
      if (i != primary_key && !(key_info->flags & HA_NOSAME))
        continue;

      if (i == primary_key && !strcmp(key_info->name, primary_key_name))
      {
        if (store_constraints(thd, table, db_name, table_name, key_info->name,
                              strlen(key_info->name),
                              STRING_WITH_LEN("PRIMARY KEY")))
          DBUG_RETURN(1);
      }
      else if (key_info->flags & HA_NOSAME)
      {
        if (store_constraints(thd, table, db_name, table_name, key_info->name,
                              strlen(key_info->name),
                              STRING_WITH_LEN("UNIQUE")))
          DBUG_RETURN(1);
      }
    }

    show_table->file->get_foreign_key_list(thd, &f_key_list);
    FOREIGN_KEY_INFO *f_key_info;
    List_iterator_fast<FOREIGN_KEY_INFO> it(f_key_list);
    while ((f_key_info=it++))
    {
      if (store_constraints(thd, table, db_name, table_name,
                            f_key_info->foreign_id->str,
                            strlen(f_key_info->foreign_id->str),
                            "FOREIGN KEY", 11))
        DBUG_RETURN(1);
    }
  }
  DBUG_RETURN(res);
}


static bool store_trigger(THD *thd, TABLE *table, LEX_STRING *db_name,
                          LEX_STRING *table_name, LEX_STRING *trigger_name,
                          enum trg_event_type event,
                          enum trg_action_time_type timing,
                          LEX_STRING *trigger_stmt,
                          ulong sql_mode,
                          LEX_STRING *definer_buffer,
                          LEX_STRING *client_cs_name,
                          LEX_STRING *connection_cl_name,
                          LEX_STRING *db_cl_name)
{
  CHARSET_INFO *cs= system_charset_info;
  LEX_STRING sql_mode_rep;

  restore_record(table, s->default_values);
  table->field[0]->store(STRING_WITH_LEN("def"), cs);
  table->field[1]->store(db_name->str, db_name->length, cs);
  table->field[2]->store(trigger_name->str, trigger_name->length, cs);
  table->field[3]->store(trg_event_type_names[event].str,
                         trg_event_type_names[event].length, cs);
  table->field[4]->store(STRING_WITH_LEN("def"), cs);
  table->field[5]->store(db_name->str, db_name->length, cs);
  table->field[6]->store(table_name->str, table_name->length, cs);
  table->field[9]->store(trigger_stmt->str, trigger_stmt->length, cs);
  table->field[10]->store(STRING_WITH_LEN("ROW"), cs);
  table->field[11]->store(trg_action_time_type_names[timing].str,
                          trg_action_time_type_names[timing].length, cs);
  table->field[14]->store(STRING_WITH_LEN("OLD"), cs);
  table->field[15]->store(STRING_WITH_LEN("NEW"), cs);

  sql_mode_string_representation(thd, sql_mode, &sql_mode_rep);
  table->field[17]->store(sql_mode_rep.str, sql_mode_rep.length, cs);
  table->field[18]->store(definer_buffer->str, definer_buffer->length, cs);
  table->field[19]->store(client_cs_name->str, client_cs_name->length, cs);
  table->field[20]->store(connection_cl_name->str,
                          connection_cl_name->length, cs);
  table->field[21]->store(db_cl_name->str, db_cl_name->length, cs);

  return schema_table_store_record(thd, table);
}


static int get_schema_triggers_record(THD *thd, TABLE_LIST *tables,
				      TABLE *table, bool res,
				      LEX_STRING *db_name,
				      LEX_STRING *table_name)
{
  DBUG_ENTER("get_schema_triggers_record");
  /*
    res can be non zero value when processed table is a view or
    error happened during opening of processed table.
  */
  if (res)
  {
    if (thd->is_error())
      push_warning(thd, Sql_condition::WARN_LEVEL_WARN,
                   thd->get_stmt_da()->sql_errno(),
                   thd->get_stmt_da()->message());
    thd->clear_error();
    DBUG_RETURN(0);
  }
  if (!tables->view && tables->table->triggers)
  {
    Table_triggers_list *triggers= tables->table->triggers;
    int event, timing;

    if (check_table_access(thd, TRIGGER_ACL, tables, FALSE, 1, TRUE))
      goto ret;

    for (event= 0; event < (int)TRG_EVENT_MAX; event++)
    {
      for (timing= 0; timing < (int)TRG_ACTION_MAX; timing++)
      {
        LEX_STRING trigger_name;
        LEX_STRING trigger_stmt;
        ulong sql_mode;
        char definer_holder[USER_HOST_BUFF_SIZE];
        LEX_STRING definer_buffer;
        LEX_STRING client_cs_name;
        LEX_STRING connection_cl_name;
        LEX_STRING db_cl_name;

        definer_buffer.str= definer_holder;
        if (triggers->get_trigger_info(thd, (enum trg_event_type) event,
                                       (enum trg_action_time_type)timing,
                                       &trigger_name, &trigger_stmt,
                                       &sql_mode,
                                       &definer_buffer,
                                       &client_cs_name,
                                       &connection_cl_name,
                                       &db_cl_name))
          continue;

        if (store_trigger(thd, table, db_name, table_name, &trigger_name,
                         (enum trg_event_type) event,
                         (enum trg_action_time_type) timing, &trigger_stmt,
                         sql_mode,
                         &definer_buffer,
                         &client_cs_name,
                         &connection_cl_name,
                         &db_cl_name))
          DBUG_RETURN(1);
      }
    }
  }
ret:
  DBUG_RETURN(0);
}


void store_key_column_usage(TABLE *table, LEX_STRING *db_name,
                            LEX_STRING *table_name, const char *key_name,
                            uint key_len, const char *con_type, uint con_len,
                            longlong idx)
{
  CHARSET_INFO *cs= system_charset_info;
  table->field[0]->store(STRING_WITH_LEN("def"), cs);
  table->field[1]->store(db_name->str, db_name->length, cs);
  table->field[2]->store(key_name, key_len, cs);
  table->field[3]->store(STRING_WITH_LEN("def"), cs);
  table->field[4]->store(db_name->str, db_name->length, cs);
  table->field[5]->store(table_name->str, table_name->length, cs);
  table->field[6]->store(con_type, con_len, cs);
  table->field[7]->store((longlong) idx, TRUE);
}


static int get_schema_key_column_usage_record(THD *thd,
					      TABLE_LIST *tables,
					      TABLE *table, bool res,
					      LEX_STRING *db_name,
					      LEX_STRING *table_name)
{
  DBUG_ENTER("get_schema_key_column_usage_record");
  if (res)
  {
    if (thd->is_error())
      push_warning(thd, Sql_condition::WARN_LEVEL_WARN,
                   thd->get_stmt_da()->sql_errno(),
                   thd->get_stmt_da()->message());
    thd->clear_error();
    DBUG_RETURN(0);
  }
  else if (!tables->view)
  {
    List<FOREIGN_KEY_INFO> f_key_list;
    TABLE *show_table= tables->table;
    KEY *key_info=show_table->key_info;
    uint primary_key= show_table->s->primary_key;
    show_table->file->info(HA_STATUS_VARIABLE |
                           HA_STATUS_NO_LOCK |
                           HA_STATUS_TIME);
    for (uint i=0 ; i < show_table->s->keys ; i++, key_info++)
    {
      if (i != primary_key && !(key_info->flags & HA_NOSAME))
        continue;
      uint f_idx= 0;
      KEY_PART_INFO *key_part= key_info->key_part;
      for (uint j=0 ; j < key_info->user_defined_key_parts ; j++,key_part++)
      {
        if (key_part->field)
        {
          f_idx++;
          restore_record(table, s->default_values);
          store_key_column_usage(table, db_name, table_name,
                                 key_info->name,
                                 strlen(key_info->name),
                                 key_part->field->field_name,
                                 strlen(key_part->field->field_name),
                                 (longlong) f_idx);
          if (schema_table_store_record(thd, table))
            DBUG_RETURN(1);
        }
      }
    }

    show_table->file->get_foreign_key_list(thd, &f_key_list);
    FOREIGN_KEY_INFO *f_key_info;
    List_iterator_fast<FOREIGN_KEY_INFO> fkey_it(f_key_list);
    while ((f_key_info= fkey_it++))
    {
      LEX_STRING *f_info;
      LEX_STRING *r_info;
      List_iterator_fast<LEX_STRING> it(f_key_info->foreign_fields),
        it1(f_key_info->referenced_fields);
      uint f_idx= 0;
      while ((f_info= it++))
      {
        r_info= it1++;
        f_idx++;
        restore_record(table, s->default_values);
        store_key_column_usage(table, db_name, table_name,
                               f_key_info->foreign_id->str,
                               f_key_info->foreign_id->length,
                               f_info->str, f_info->length,
                               (longlong) f_idx);
        table->field[8]->store((longlong) f_idx, TRUE);
        table->field[8]->set_notnull();
        table->field[9]->store(f_key_info->referenced_db->str,
                               f_key_info->referenced_db->length,
                               system_charset_info);
        table->field[9]->set_notnull();
        table->field[10]->store(f_key_info->referenced_table->str,
                                f_key_info->referenced_table->length,
                                system_charset_info);
        table->field[10]->set_notnull();
        table->field[11]->store(r_info->str, r_info->length,
                                system_charset_info);
        table->field[11]->set_notnull();
        if (schema_table_store_record(thd, table))
          DBUG_RETURN(1);
      }
    }
  }
  DBUG_RETURN(res);
}


#ifdef WITH_PARTITION_STORAGE_ENGINE
static void collect_partition_expr(THD *thd, List<char> &field_list,
                                   String *str)
{
  List_iterator<char> part_it(field_list);
  ulong no_fields= field_list.elements;
  const char *field_str;
  str->length(0);
  while ((field_str= part_it++))
  {
    append_identifier(thd, str, field_str, strlen(field_str));
    if (--no_fields != 0)
      str->append(",");
  }
  return;
}


/*
  Convert a string in a given character set to a string which can be
  used for FRM file storage in which case use_hex is TRUE and we store
  the character constants as hex strings in the character set encoding
  their field have. In the case of SHOW CREATE TABLE and the
  PARTITIONS information schema table we instead provide utf8 strings
  to the user and convert to the utf8 character set.

  SYNOPSIS
    get_cs_converted_part_value_from_string()
    item                           Item from which constant comes
    input_str                      String as provided by val_str after
                                   conversion to character set
    output_str                     Out value: The string created
    cs                             Character set string is encoded in
                                   NULL for INT_RESULT's here
    use_hex                        TRUE => hex string created
                                   FALSE => utf8 constant string created

  RETURN VALUES
    TRUE                           Error
    FALSE                          Ok
*/

int get_cs_converted_part_value_from_string(THD *thd,
                                            Item *item,
                                            String *input_str,
                                            String *output_str,
                                            CHARSET_INFO *cs,
                                            bool use_hex)
{
  if (item->result_type() == INT_RESULT)
  {
    longlong value= item->val_int();
    output_str->set(value, system_charset_info);
    return FALSE;
  }
  if (!input_str)
  {
    my_error(ER_PARTITION_FUNCTION_IS_NOT_ALLOWED, MYF(0));
    return TRUE;
  }
  get_cs_converted_string_value(thd,
                                input_str,
                                output_str,
                                cs,
                                use_hex);
  return FALSE;
}
#endif


static void store_schema_partitions_record(THD *thd, TABLE *schema_table,
                                           TABLE *showing_table,
                                           partition_element *part_elem,
                                           handler *file, uint part_id)
{
  TABLE* table= schema_table;
  CHARSET_INFO *cs= system_charset_info;
  PARTITION_STATS stat_info;
  MYSQL_TIME time;
  file->get_dynamic_partition_info(&stat_info, part_id);
  table->field[0]->store(STRING_WITH_LEN("def"), cs);
  table->field[12]->store((longlong) stat_info.records, TRUE);
  table->field[13]->store((longlong) stat_info.mean_rec_length, TRUE);
  table->field[14]->store((longlong) stat_info.data_file_length, TRUE);
  if (stat_info.max_data_file_length)
  {
    table->field[15]->store((longlong) stat_info.max_data_file_length, TRUE);
    table->field[15]->set_notnull();
  }
  table->field[16]->store((longlong) stat_info.index_file_length, TRUE);
  table->field[17]->store((longlong) stat_info.delete_length, TRUE);
  if (stat_info.create_time)
  {
    thd->variables.time_zone->gmt_sec_to_TIME(&time,
                                              (my_time_t)stat_info.create_time);
    table->field[18]->store_time(&time);
    table->field[18]->set_notnull();
  }
  if (stat_info.update_time)
  {
    thd->variables.time_zone->gmt_sec_to_TIME(&time,
                                              (my_time_t)stat_info.update_time);
    table->field[19]->store_time(&time);
    table->field[19]->set_notnull();
  }
  if (stat_info.check_time)
  {
    thd->variables.time_zone->gmt_sec_to_TIME(&time,
                                              (my_time_t)stat_info.check_time);
    table->field[20]->store_time(&time);
    table->field[20]->set_notnull();
  }
  if (file->ha_table_flags() & (HA_HAS_OLD_CHECKSUM | HA_HAS_NEW_CHECKSUM))
  {
    table->field[21]->store((longlong) stat_info.check_sum, TRUE);
    table->field[21]->set_notnull();
  }
  if (part_elem)
  {
    if (part_elem->part_comment)
      table->field[22]->store(part_elem->part_comment,
                              strlen(part_elem->part_comment), cs);
    else
      table->field[22]->store(STRING_WITH_LEN(""), cs);
    if (part_elem->nodegroup_id != UNDEF_NODEGROUP)
      table->field[23]->store((longlong) part_elem->nodegroup_id, TRUE);
    else
      table->field[23]->store(STRING_WITH_LEN("default"), cs);

    table->field[24]->set_notnull();
    if (part_elem->tablespace_name)
      table->field[24]->store(part_elem->tablespace_name,
                              strlen(part_elem->tablespace_name), cs);
    else
    {
      char *ts= showing_table->s->tablespace;
      if(ts)
        table->field[24]->store(ts, strlen(ts), cs);
      else
        table->field[24]->set_null();
    }
  }
  return;
}

#ifdef WITH_PARTITION_STORAGE_ENGINE
static int
get_partition_column_description(THD *thd,
                                 partition_info *part_info,
                                 part_elem_value *list_value,
                                 String &tmp_str)
{
  uint num_elements= part_info->part_field_list.elements;
  uint i;
  DBUG_ENTER("get_partition_column_description");

  for (i= 0; i < num_elements; i++)
  {
    part_column_list_val *col_val= &list_value->col_val_array[i];
    if (col_val->max_value)
      tmp_str.append(partition_keywords[PKW_MAXVALUE].str);
    else if (col_val->null_value)
      tmp_str.append("NULL");
    else
    {
      char buffer[MAX_KEY_LENGTH];
      String str(buffer, sizeof(buffer), &my_charset_bin);
      String val_conv;
      Item *item= col_val->item_expression;

      if (!(item= part_info->get_column_item(item,
                              part_info->part_field_array[i])))
      {
        DBUG_RETURN(1);
      }
      String *res= item->val_str(&str);
      if (get_cs_converted_part_value_from_string(thd, item, res, &val_conv,
                              part_info->part_field_array[i]->charset(),
                              FALSE))
      {
        DBUG_RETURN(1);
      }
      tmp_str.append(val_conv);
    }
    if (i != num_elements - 1)
      tmp_str.append(",");
  }
  DBUG_RETURN(0);
}
#endif /* WITH_PARTITION_STORAGE_ENGINE */

static int get_schema_partitions_record(THD *thd, TABLE_LIST *tables,
                                        TABLE *table, bool res,
                                        LEX_STRING *db_name,
                                        LEX_STRING *table_name)
{
  CHARSET_INFO *cs= system_charset_info;
  char buff[61];
  String tmp_res(buff, sizeof(buff), cs);
  String tmp_str;
  TABLE *show_table= tables->table;
  handler *file;
#ifdef WITH_PARTITION_STORAGE_ENGINE
  partition_info *part_info;
#endif
  DBUG_ENTER("get_schema_partitions_record");

  if (res)
  {
    if (thd->is_error())
      push_warning(thd, Sql_condition::WARN_LEVEL_WARN,
                   thd->get_stmt_da()->sql_errno(),
                   thd->get_stmt_da()->message());
    thd->clear_error();
    DBUG_RETURN(0);
  }
  file= show_table->file;
#ifdef WITH_PARTITION_STORAGE_ENGINE
  part_info= show_table->part_info;
  if (part_info)
  {
    partition_element *part_elem;
    List_iterator<partition_element> part_it(part_info->partitions);
    uint part_pos= 0, part_id= 0;

    restore_record(table, s->default_values);
    table->field[0]->store(STRING_WITH_LEN("def"), cs);
    table->field[1]->store(db_name->str, db_name->length, cs);
    table->field[2]->store(table_name->str, table_name->length, cs);


    /* Partition method*/
    switch (part_info->part_type) {
    case RANGE_PARTITION:
    case LIST_PARTITION:
      tmp_res.length(0);
      if (part_info->part_type == RANGE_PARTITION)
        tmp_res.append(partition_keywords[PKW_RANGE].str,
                       partition_keywords[PKW_RANGE].length);
      else
        tmp_res.append(partition_keywords[PKW_LIST].str,
                       partition_keywords[PKW_LIST].length);
      if (part_info->column_list)
        tmp_res.append(partition_keywords[PKW_COLUMNS].str,
                       partition_keywords[PKW_COLUMNS].length);
      table->field[7]->store(tmp_res.ptr(), tmp_res.length(), cs);
      break;
    case HASH_PARTITION:
      tmp_res.length(0);
      if (part_info->linear_hash_ind)
        tmp_res.append(partition_keywords[PKW_LINEAR].str,
                       partition_keywords[PKW_LINEAR].length);
      if (part_info->list_of_part_fields)
        tmp_res.append(partition_keywords[PKW_KEY].str,
                       partition_keywords[PKW_KEY].length);
      else
        tmp_res.append(partition_keywords[PKW_HASH].str,
                       partition_keywords[PKW_HASH].length);
      table->field[7]->store(tmp_res.ptr(), tmp_res.length(), cs);
      break;
    default:
      DBUG_ASSERT(0);
      my_error(ER_OUT_OF_RESOURCES, MYF(ME_FATALERROR));
      DBUG_RETURN(1);
    }
    table->field[7]->set_notnull();

    /* Partition expression */
    if (part_info->part_expr)
    {
      table->field[9]->store(part_info->part_func_string,
                             part_info->part_func_len, cs);
    }
    else if (part_info->list_of_part_fields)
    {
      collect_partition_expr(thd, part_info->part_field_list, &tmp_str);
      table->field[9]->store(tmp_str.ptr(), tmp_str.length(), cs);
    }
    table->field[9]->set_notnull();

    if (part_info->is_sub_partitioned())
    {
      /* Subpartition method */
      tmp_res.length(0);
      if (part_info->linear_hash_ind)
        tmp_res.append(partition_keywords[PKW_LINEAR].str,
                       partition_keywords[PKW_LINEAR].length);
      if (part_info->list_of_subpart_fields)
        tmp_res.append(partition_keywords[PKW_KEY].str,
                       partition_keywords[PKW_KEY].length);
      else
        tmp_res.append(partition_keywords[PKW_HASH].str,
                       partition_keywords[PKW_HASH].length);
      table->field[8]->store(tmp_res.ptr(), tmp_res.length(), cs);
      table->field[8]->set_notnull();

      /* Subpartition expression */
      if (part_info->subpart_expr)
      {
        table->field[10]->store(part_info->subpart_func_string,
                                part_info->subpart_func_len, cs);
      }
      else if (part_info->list_of_subpart_fields)
      {
        collect_partition_expr(thd, part_info->subpart_field_list, &tmp_str);
        table->field[10]->store(tmp_str.ptr(), tmp_str.length(), cs);
      }
      table->field[10]->set_notnull();
    }

    while ((part_elem= part_it++))
    {
      table->field[3]->store(part_elem->partition_name,
                             strlen(part_elem->partition_name), cs);
      table->field[3]->set_notnull();
      /* PARTITION_ORDINAL_POSITION */
      table->field[5]->store((longlong) ++part_pos, TRUE);
      table->field[5]->set_notnull();

      /* Partition description */
      if (part_info->part_type == RANGE_PARTITION)
      {
        if (part_info->column_list)
        {
          List_iterator<part_elem_value> list_val_it(part_elem->list_val_list);
          part_elem_value *list_value= list_val_it++;
          tmp_str.length(0);
          if (get_partition_column_description(thd,
                                               part_info,
                                               list_value,
                                               tmp_str))
          {
            DBUG_RETURN(1);
          }
          table->field[11]->store(tmp_str.ptr(), tmp_str.length(), cs);
        }
        else
        {
          if (part_elem->range_value != LONGLONG_MAX)
            table->field[11]->store((longlong) part_elem->range_value, FALSE);
          else
            table->field[11]->store(partition_keywords[PKW_MAXVALUE].str,
                                 partition_keywords[PKW_MAXVALUE].length, cs);
        }
        table->field[11]->set_notnull();
      }
      else if (part_info->part_type == LIST_PARTITION)
      {
        List_iterator<part_elem_value> list_val_it(part_elem->list_val_list);
        part_elem_value *list_value;
        uint num_items= part_elem->list_val_list.elements;
        tmp_str.length(0);
        tmp_res.length(0);
        if (part_elem->has_null_value)
        {
          tmp_str.append("NULL");
          if (num_items > 0)
            tmp_str.append(",");
        }
        while ((list_value= list_val_it++))
        {
          if (part_info->column_list)
          {
            if (part_info->part_field_list.elements > 1U)
              tmp_str.append("(");
            if (get_partition_column_description(thd,
                                                 part_info,
                                                 list_value,
                                                 tmp_str))
            {
              DBUG_RETURN(1);
            }
            if (part_info->part_field_list.elements > 1U)
              tmp_str.append(")");
          }
          else
          {
            if (!list_value->unsigned_flag)
              tmp_res.set(list_value->value, cs);
            else
              tmp_res.set((ulonglong)list_value->value, cs);
            tmp_str.append(tmp_res);
          }
          if (--num_items != 0)
            tmp_str.append(",");
        }
        table->field[11]->store(tmp_str.ptr(), tmp_str.length(), cs);
        table->field[11]->set_notnull();
      }

      if (part_elem->subpartitions.elements)
      {
        List_iterator<partition_element> sub_it(part_elem->subpartitions);
        partition_element *subpart_elem;
        uint subpart_pos= 0;

        while ((subpart_elem= sub_it++))
        {
          table->field[4]->store(subpart_elem->partition_name,
                                 strlen(subpart_elem->partition_name), cs);
          table->field[4]->set_notnull();
          /* SUBPARTITION_ORDINAL_POSITION */
          table->field[6]->store((longlong) ++subpart_pos, TRUE);
          table->field[6]->set_notnull();

          store_schema_partitions_record(thd, table, show_table, subpart_elem,
                                         file, part_id);
          part_id++;
          if(schema_table_store_record(thd, table))
            DBUG_RETURN(1);
        }
      }
      else
      {
        store_schema_partitions_record(thd, table, show_table, part_elem,
                                       file, part_id);
        part_id++;
        if(schema_table_store_record(thd, table))
          DBUG_RETURN(1);
      }
    }
    DBUG_RETURN(0);
  }
  else
#endif
  {
    store_schema_partitions_record(thd, table, show_table, 0, file, 0);
    if(schema_table_store_record(thd, table))
      DBUG_RETURN(1);
  }
  DBUG_RETURN(0);
}


#ifdef HAVE_EVENT_SCHEDULER
/*
  Loads an event from mysql.event and copies it's data to a row of
  I_S.EVENTS

  Synopsis
    copy_event_to_schema_table()
      thd         Thread
      sch_table   The schema table (information_schema.event)
      event_table The event table to use for loading (mysql.event).

  Returns
    0  OK
    1  Error
*/

int
copy_event_to_schema_table(THD *thd, TABLE *sch_table, TABLE *event_table)
{
  const char *wild= thd->lex->wild ? thd->lex->wild->ptr() : NullS;
  CHARSET_INFO *scs= system_charset_info;
  MYSQL_TIME time;
  Event_timed et;
  DBUG_ENTER("copy_event_to_schema_table");

  restore_record(sch_table, s->default_values);

  if (et.load_from_row(thd, event_table))
  {
    my_error(ER_CANNOT_LOAD_FROM_TABLE_V2, MYF(0), "mysql", "event");
    DBUG_RETURN(1);
  }

  if (!(!wild || !wild[0] || !wild_case_compare(scs, et.name.str, wild)))
    DBUG_RETURN(0);

  /*
    Skip events in schemas one does not have access to. The check is
    optimized. It's guaranteed in case of SHOW EVENTS that the user
    has access.
  */
  if (thd->lex->sql_command != SQLCOM_SHOW_EVENTS &&
      check_access(thd, EVENT_ACL, et.dbname.str, NULL, NULL, 0, 1))
    DBUG_RETURN(0);

  sch_table->field[ISE_EVENT_CATALOG]->store(STRING_WITH_LEN("def"), scs);
  sch_table->field[ISE_EVENT_SCHEMA]->
                                store(et.dbname.str, et.dbname.length,scs);
  sch_table->field[ISE_EVENT_NAME]->
                                store(et.name.str, et.name.length, scs);
  sch_table->field[ISE_DEFINER]->
                                store(et.definer.str, et.definer.length, scs);
  const String *tz_name= et.time_zone->get_name();
  sch_table->field[ISE_TIME_ZONE]->
                                store(tz_name->ptr(), tz_name->length(), scs);
  sch_table->field[ISE_EVENT_BODY]->
                                store(STRING_WITH_LEN("SQL"), scs);
  sch_table->field[ISE_EVENT_DEFINITION]->store(
    et.body_utf8.str, et.body_utf8.length, scs);

  /* SQL_MODE */
  {
    LEX_STRING sql_mode;
    sql_mode_string_representation(thd, et.sql_mode, &sql_mode);
    sch_table->field[ISE_SQL_MODE]->
                                store(sql_mode.str, sql_mode.length, scs);
  }

  int not_used=0;

  if (et.expression)
  {
    String show_str;
    /* type */
    sch_table->field[ISE_EVENT_TYPE]->store(STRING_WITH_LEN("RECURRING"), scs);

    if (Events::reconstruct_interval_expression(&show_str, et.interval,
                                                et.expression))
      DBUG_RETURN(1);

    sch_table->field[ISE_INTERVAL_VALUE]->set_notnull();
    sch_table->field[ISE_INTERVAL_VALUE]->
                                store(show_str.ptr(), show_str.length(), scs);

    LEX_STRING *ival= &interval_type_to_name[et.interval];
    sch_table->field[ISE_INTERVAL_FIELD]->set_notnull();
    sch_table->field[ISE_INTERVAL_FIELD]->store(ival->str, ival->length, scs);

    /* starts & ends . STARTS is always set - see sql_yacc.yy */
    et.time_zone->gmt_sec_to_TIME(&time, et.starts);
    sch_table->field[ISE_STARTS]->set_notnull();
    sch_table->field[ISE_STARTS]->store_time(&time);

    if (!et.ends_null)
    {
      et.time_zone->gmt_sec_to_TIME(&time, et.ends);
      sch_table->field[ISE_ENDS]->set_notnull();
      sch_table->field[ISE_ENDS]->store_time(&time);
    }
  }
  else
  {
    /* type */
    sch_table->field[ISE_EVENT_TYPE]->store(STRING_WITH_LEN("ONE TIME"), scs);

    et.time_zone->gmt_sec_to_TIME(&time, et.execute_at);
    sch_table->field[ISE_EXECUTE_AT]->set_notnull();
    sch_table->field[ISE_EXECUTE_AT]->store_time(&time);
  }

  /* status */

  switch (et.status)
  {
    case Event_parse_data::ENABLED:
      sch_table->field[ISE_STATUS]->store(STRING_WITH_LEN("ENABLED"), scs);
      break;
    case Event_parse_data::SLAVESIDE_DISABLED:
      sch_table->field[ISE_STATUS]->store(STRING_WITH_LEN("SLAVESIDE_DISABLED"),
                                          scs);
      break;
    case Event_parse_data::DISABLED:
      sch_table->field[ISE_STATUS]->store(STRING_WITH_LEN("DISABLED"), scs);
      break;
    default:
      DBUG_ASSERT(0);
  }
  sch_table->field[ISE_ORIGINATOR]->store(et.originator, TRUE);

  /* on_completion */
  if (et.on_completion == Event_parse_data::ON_COMPLETION_DROP)
    sch_table->field[ISE_ON_COMPLETION]->
                                store(STRING_WITH_LEN("NOT PRESERVE"), scs);
  else
    sch_table->field[ISE_ON_COMPLETION]->
                                store(STRING_WITH_LEN("PRESERVE"), scs);

  number_to_datetime(et.created, 0, &time, 0, &not_used);
  DBUG_ASSERT(not_used==0);
  sch_table->field[ISE_CREATED]->store_time(&time);

  number_to_datetime(et.modified, 0, &time, 0, &not_used);
  DBUG_ASSERT(not_used==0);
  sch_table->field[ISE_LAST_ALTERED]->store_time(&time);

  if (et.last_executed)
  {
    et.time_zone->gmt_sec_to_TIME(&time, et.last_executed);
    sch_table->field[ISE_LAST_EXECUTED]->set_notnull();
    sch_table->field[ISE_LAST_EXECUTED]->store_time(&time);
  }

  sch_table->field[ISE_EVENT_COMMENT]->
                      store(et.comment.str, et.comment.length, scs);

  sch_table->field[ISE_CLIENT_CS]->set_notnull();
  sch_table->field[ISE_CLIENT_CS]->store(
    et.creation_ctx->get_client_cs()->csname,
    strlen(et.creation_ctx->get_client_cs()->csname),
    scs);

  sch_table->field[ISE_CONNECTION_CL]->set_notnull();
  sch_table->field[ISE_CONNECTION_CL]->store(
    et.creation_ctx->get_connection_cl()->name,
    strlen(et.creation_ctx->get_connection_cl()->name),
    scs);

  sch_table->field[ISE_DB_CL]->set_notnull();
  sch_table->field[ISE_DB_CL]->store(
    et.creation_ctx->get_db_cl()->name,
    strlen(et.creation_ctx->get_db_cl()->name),
    scs);

  if (schema_table_store_record(thd, sch_table))
    DBUG_RETURN(1);

  DBUG_RETURN(0);
}
#endif

int fill_open_tables(THD *thd, TABLE_LIST *tables, COND *cond)
{
  DBUG_ENTER("fill_open_tables");
  const char *wild= thd->lex->wild ? thd->lex->wild->ptr() : NullS;
  TABLE *table= tables->table;
  CHARSET_INFO *cs= system_charset_info;
  OPEN_TABLE_LIST *open_list;
  if (!(open_list=list_open_tables(thd,thd->lex->select_lex.db, wild))
            && thd->is_fatal_error)
    DBUG_RETURN(1);

  for (; open_list ; open_list=open_list->next)
  {
    restore_record(table, s->default_values);
    table->field[0]->store(open_list->db, strlen(open_list->db), cs);
    table->field[1]->store(open_list->table, strlen(open_list->table), cs);
    table->field[2]->store((longlong) open_list->in_use, TRUE);
    table->field[3]->store((longlong) open_list->locked, TRUE);
    if (schema_table_store_record(thd, table))
      DBUG_RETURN(1);
  }
  DBUG_RETURN(0);
}


int fill_variables(THD *thd, TABLE_LIST *tables, COND *cond)
{
  DBUG_ENTER("fill_variables");
  int res= 0;
  LEX *lex= thd->lex;
  const char *wild= lex->wild ? lex->wild->ptr() : NullS;
  enum enum_schema_tables schema_table_idx=
    get_schema_table_idx(tables->schema_table);
  enum enum_var_type option_type= OPT_SESSION;
  bool upper_case_names= (schema_table_idx != SCH_VARIABLES);
  bool sorted_vars= (schema_table_idx == SCH_VARIABLES);

  if ((sorted_vars && lex->option_type == OPT_GLOBAL) ||
      schema_table_idx == SCH_GLOBAL_VARIABLES)
    option_type= OPT_GLOBAL;

  COND *partial_cond= make_cond_for_info_schema(cond, tables);

  mysql_rwlock_rdlock(&LOCK_system_variables_hash);
  res= show_status_array(thd, wild, enumerate_sys_vars(thd, sorted_vars, option_type),
                         option_type, NULL, "", tables->table,
                         upper_case_names, partial_cond);
  mysql_rwlock_unlock(&LOCK_system_variables_hash);
  DBUG_RETURN(res);
}


int fill_status(THD *thd, TABLE_LIST *tables, COND *cond)
{
  DBUG_ENTER("fill_status");
  LEX *lex= thd->lex;
  const char *wild= lex->wild ? lex->wild->ptr() : NullS;
  int res= 0;
  STATUS_VAR *tmp1, tmp;
  enum enum_schema_tables schema_table_idx=
    get_schema_table_idx(tables->schema_table);
  enum enum_var_type option_type;
  bool upper_case_names= (schema_table_idx != SCH_STATUS);

  if (schema_table_idx == SCH_STATUS)
  {
    option_type= lex->option_type;
    if (option_type == OPT_GLOBAL)
      tmp1= &tmp;
    else
      tmp1= thd->initial_status_var;
  }
  else if (schema_table_idx == SCH_GLOBAL_STATUS)
  {
    option_type= OPT_GLOBAL;
    tmp1= &tmp;
  }
  else
  {
    option_type= OPT_SESSION;
    tmp1= &thd->status_var;
  }

  COND *partial_cond= make_cond_for_info_schema(cond, tables);
  // Evaluate and cache const subqueries now, before the mutex.
  if (partial_cond)
    partial_cond->val_int();

  if (option_type == OPT_GLOBAL)
  {
    /* We only hold LOCK_status for summary status vars */
    mysql_mutex_lock(&LOCK_status);
    calc_sum_of_all_status(&tmp);
    mysql_mutex_unlock(&LOCK_status);
  }
  
  mysql_mutex_lock(&LOCK_show_status);
  res= show_status_array(thd, wild,
                         (SHOW_VAR *)all_status_vars.buffer,
                         option_type, tmp1, "", tables->table,
                         upper_case_names, partial_cond);
  mysql_mutex_unlock(&LOCK_show_status);
  DBUG_RETURN(res);
}


/*
  Fill and store records into I_S.referential_constraints table

  SYNOPSIS
    get_referential_constraints_record()
    thd                 thread handle
    tables              table list struct(processed table)
    table               I_S table
    res                 1 means the error during opening of the processed table
                        0 means processed table is opened without error
    base_name           db name
    file_name           table name

  RETURN
    0	ok
    #   error
*/

static int
get_referential_constraints_record(THD *thd, TABLE_LIST *tables,
                                   TABLE *table, bool res,
                                   LEX_STRING *db_name, LEX_STRING *table_name)
{
  CHARSET_INFO *cs= system_charset_info;
  DBUG_ENTER("get_referential_constraints_record");

  if (res)
  {
    if (thd->is_error())
      push_warning(thd, Sql_condition::WARN_LEVEL_WARN,
                   thd->get_stmt_da()->sql_errno(),
                   thd->get_stmt_da()->message());
    thd->clear_error();
    DBUG_RETURN(0);
  }
  if (!tables->view)
  {
    List<FOREIGN_KEY_INFO> f_key_list;
    TABLE *show_table= tables->table;
    show_table->file->info(HA_STATUS_VARIABLE |
                           HA_STATUS_NO_LOCK |
                           HA_STATUS_TIME);

    show_table->file->get_foreign_key_list(thd, &f_key_list);
    FOREIGN_KEY_INFO *f_key_info;
    List_iterator_fast<FOREIGN_KEY_INFO> it(f_key_list);
    while ((f_key_info= it++))
    {
      restore_record(table, s->default_values);
      table->field[0]->store(STRING_WITH_LEN("def"), cs);
      table->field[1]->store(db_name->str, db_name->length, cs);
      table->field[9]->store(table_name->str, table_name->length, cs);
      table->field[2]->store(f_key_info->foreign_id->str,
                             f_key_info->foreign_id->length, cs);
      table->field[3]->store(STRING_WITH_LEN("def"), cs);
      table->field[4]->store(f_key_info->referenced_db->str, 
                             f_key_info->referenced_db->length, cs);
      table->field[10]->store(f_key_info->referenced_table->str,
                             f_key_info->referenced_table->length, cs);
      if (f_key_info->referenced_key_name)
      {
        table->field[5]->store(f_key_info->referenced_key_name->str,
                               f_key_info->referenced_key_name->length, cs);
        table->field[5]->set_notnull();
      }
      else
        table->field[5]->set_null();
      table->field[6]->store(STRING_WITH_LEN("NONE"), cs);
      table->field[7]->store(f_key_info->update_method->str,
                             f_key_info->update_method->length, cs);
      table->field[8]->store(f_key_info->delete_method->str,
                             f_key_info->delete_method->length, cs);
      if (schema_table_store_record(thd, table))
        DBUG_RETURN(1);
    }
  }
  DBUG_RETURN(0);
}

struct schema_table_ref
{
  const char *table_name;
  ST_SCHEMA_TABLE *schema_table;
};

ST_FIELD_INFO user_stats_fields_info[]=
{
  {"USER", USERNAME_CHAR_LENGTH, MYSQL_TYPE_STRING, 0, 0, "User", SKIP_OPEN_TABLE},
  {"TOTAL_CONNECTIONS", MY_INT32_NUM_DECIMAL_DIGITS, MYSQL_TYPE_LONG, 0, 0, "Total_connections",SKIP_OPEN_TABLE},
  {"CONCURRENT_CONNECTIONS", MY_INT32_NUM_DECIMAL_DIGITS, MYSQL_TYPE_LONG, 0, 0, "Concurrent_connections",SKIP_OPEN_TABLE},
  {"CONNECTED_TIME", MY_INT32_NUM_DECIMAL_DIGITS, MYSQL_TYPE_LONG, 0, 0, "Connected_time",SKIP_OPEN_TABLE},
  {"BUSY_TIME", MY_INT64_NUM_DECIMAL_DIGITS, MYSQL_TYPE_DOUBLE, 0, 0, "Busy_time",SKIP_OPEN_TABLE},
  {"CPU_TIME", MY_INT64_NUM_DECIMAL_DIGITS, MYSQL_TYPE_DOUBLE, 0, 0, "Cpu_time",SKIP_OPEN_TABLE},
  {"BYTES_RECEIVED", MY_INT64_NUM_DECIMAL_DIGITS, MYSQL_TYPE_LONGLONG, 0, 0, "Bytes_received",SKIP_OPEN_TABLE},
  {"BYTES_SENT", MY_INT64_NUM_DECIMAL_DIGITS, MYSQL_TYPE_LONGLONG, 0, 0, "Bytes_sent",SKIP_OPEN_TABLE},
  {"BINLOG_BYTES_WRITTEN", MY_INT64_NUM_DECIMAL_DIGITS, MYSQL_TYPE_LONGLONG, 0, 0, "Binlog_bytes_written",SKIP_OPEN_TABLE},
  {"ROWS_READ", MY_INT64_NUM_DECIMAL_DIGITS, MYSQL_TYPE_LONGLONG, 0, 0, "Rows_read",SKIP_OPEN_TABLE},
  {"ROWS_SENT", MY_INT64_NUM_DECIMAL_DIGITS, MYSQL_TYPE_LONGLONG, 0, 0, "Rows_sent",SKIP_OPEN_TABLE},
  {"ROWS_DELETED", MY_INT64_NUM_DECIMAL_DIGITS, MYSQL_TYPE_LONGLONG, 0, 0, "Rows_deleted",SKIP_OPEN_TABLE},
  {"ROWS_INSERTED", MY_INT64_NUM_DECIMAL_DIGITS, MYSQL_TYPE_LONGLONG, 0, 0, "Rows_inserted",SKIP_OPEN_TABLE},
  {"ROWS_UPDATED", MY_INT64_NUM_DECIMAL_DIGITS, MYSQL_TYPE_LONGLONG, 0, 0, "Rows_updated",SKIP_OPEN_TABLE},
  {"SELECT_COMMANDS", MY_INT64_NUM_DECIMAL_DIGITS, MYSQL_TYPE_LONGLONG, 0, 0, "Select_commands",SKIP_OPEN_TABLE},
  {"UPDATE_COMMANDS", MY_INT64_NUM_DECIMAL_DIGITS, MYSQL_TYPE_LONGLONG, 0, 0, "Update_commands",SKIP_OPEN_TABLE},
  {"OTHER_COMMANDS", MY_INT64_NUM_DECIMAL_DIGITS, MYSQL_TYPE_LONGLONG, 0, 0, "Other_commands",SKIP_OPEN_TABLE},
  {"COMMIT_TRANSACTIONS", MY_INT64_NUM_DECIMAL_DIGITS, MYSQL_TYPE_LONGLONG, 0, 0, "Commit_transactions",SKIP_OPEN_TABLE},
  {"ROLLBACK_TRANSACTIONS", MY_INT64_NUM_DECIMAL_DIGITS, MYSQL_TYPE_LONGLONG, 0, 0, "Rollback_transactions",SKIP_OPEN_TABLE},
  {"DENIED_CONNECTIONS", MY_INT64_NUM_DECIMAL_DIGITS, MYSQL_TYPE_LONGLONG, 0, 0, "Denied_connections",SKIP_OPEN_TABLE},
  {"LOST_CONNECTIONS", MY_INT64_NUM_DECIMAL_DIGITS, MYSQL_TYPE_LONGLONG, 0, 0, "Lost_connections",SKIP_OPEN_TABLE},
  {"ACCESS_DENIED", MY_INT64_NUM_DECIMAL_DIGITS, MYSQL_TYPE_LONGLONG, 0, 0, "Access_denied",SKIP_OPEN_TABLE},
  {"EMPTY_QUERIES", MY_INT64_NUM_DECIMAL_DIGITS, MYSQL_TYPE_LONGLONG, 0, 0, "Empty_queries",SKIP_OPEN_TABLE},
  {0, 0, MYSQL_TYPE_STRING, 0, 0, 0, 0}
};

ST_FIELD_INFO client_stats_fields_info[]=
{
  {"CLIENT", LIST_PROCESS_HOST_LEN, MYSQL_TYPE_STRING, 0, 0, "Client",SKIP_OPEN_TABLE},
  {"TOTAL_CONNECTIONS", MY_INT64_NUM_DECIMAL_DIGITS, MYSQL_TYPE_LONGLONG, 0, 0, "Total_connections",SKIP_OPEN_TABLE},
  {"CONCURRENT_CONNECTIONS", MY_INT64_NUM_DECIMAL_DIGITS, MYSQL_TYPE_LONGLONG, 0, 0, "Concurrent_connections",SKIP_OPEN_TABLE},
  {"CONNECTED_TIME", MY_INT64_NUM_DECIMAL_DIGITS, MYSQL_TYPE_LONGLONG, 0, 0, "Connected_time",SKIP_OPEN_TABLE},
  {"BUSY_TIME", MY_INT64_NUM_DECIMAL_DIGITS, MYSQL_TYPE_DOUBLE, 0, 0, "Busy_time",SKIP_OPEN_TABLE},
  {"CPU_TIME", MY_INT64_NUM_DECIMAL_DIGITS, MYSQL_TYPE_DOUBLE, 0, 0, "Cpu_time",SKIP_OPEN_TABLE},
  {"BYTES_RECEIVED", MY_INT64_NUM_DECIMAL_DIGITS, MYSQL_TYPE_LONGLONG, 0, 0, "Bytes_received",SKIP_OPEN_TABLE},
  {"BYTES_SENT", MY_INT64_NUM_DECIMAL_DIGITS, MYSQL_TYPE_LONGLONG, 0, 0, "Bytes_sent",SKIP_OPEN_TABLE},
  {"BINLOG_BYTES_WRITTEN", MY_INT64_NUM_DECIMAL_DIGITS, MYSQL_TYPE_LONGLONG, 0, 0, "Binlog_bytes_written",SKIP_OPEN_TABLE},
  {"ROWS_READ", MY_INT64_NUM_DECIMAL_DIGITS, MYSQL_TYPE_LONGLONG, 0, 0, "Rows_read",SKIP_OPEN_TABLE},
  {"ROWS_SENT", MY_INT64_NUM_DECIMAL_DIGITS, MYSQL_TYPE_LONGLONG, 0, 0, "Rows_sent",SKIP_OPEN_TABLE},
  {"ROWS_DELETED", MY_INT64_NUM_DECIMAL_DIGITS, MYSQL_TYPE_LONGLONG, 0, 0, "Rows_deleted",SKIP_OPEN_TABLE},
  {"ROWS_INSERTED", MY_INT64_NUM_DECIMAL_DIGITS, MYSQL_TYPE_LONGLONG, 0, 0, "Rows_inserted",SKIP_OPEN_TABLE},
  {"ROWS_UPDATED", MY_INT64_NUM_DECIMAL_DIGITS, MYSQL_TYPE_LONGLONG, 0, 0, "Rows_updated",SKIP_OPEN_TABLE},
  {"SELECT_COMMANDS", MY_INT64_NUM_DECIMAL_DIGITS, MYSQL_TYPE_LONGLONG, 0, 0, "Select_commands",SKIP_OPEN_TABLE},
  {"UPDATE_COMMANDS", MY_INT64_NUM_DECIMAL_DIGITS, MYSQL_TYPE_LONGLONG, 0, 0, "Update_commands",SKIP_OPEN_TABLE},
  {"OTHER_COMMANDS", MY_INT64_NUM_DECIMAL_DIGITS, MYSQL_TYPE_LONGLONG, 0, 0, "Other_commands",SKIP_OPEN_TABLE},
  {"COMMIT_TRANSACTIONS", MY_INT64_NUM_DECIMAL_DIGITS, MYSQL_TYPE_LONGLONG, 0, 0, "Commit_transactions",SKIP_OPEN_TABLE},
  {"ROLLBACK_TRANSACTIONS", MY_INT64_NUM_DECIMAL_DIGITS, MYSQL_TYPE_LONGLONG, 0, 0, "Rollback_transactions",SKIP_OPEN_TABLE},
  {"DENIED_CONNECTIONS", MY_INT64_NUM_DECIMAL_DIGITS, MYSQL_TYPE_LONGLONG, 0, 0, "Denied_connections",SKIP_OPEN_TABLE},
  {"LOST_CONNECTIONS", MY_INT64_NUM_DECIMAL_DIGITS, MYSQL_TYPE_LONGLONG, 0, 0, "Lost_connections",SKIP_OPEN_TABLE},
  {"ACCESS_DENIED", MY_INT64_NUM_DECIMAL_DIGITS, MYSQL_TYPE_LONGLONG, 0, 0, "Access_denied",SKIP_OPEN_TABLE},
  {"EMPTY_QUERIES", MY_INT64_NUM_DECIMAL_DIGITS, MYSQL_TYPE_LONGLONG, 0, 0, "Empty_queries",SKIP_OPEN_TABLE},
  {0, 0, MYSQL_TYPE_STRING, 0, 0, 0, 0}
};


ST_FIELD_INFO table_stats_fields_info[]=
{
  {"TABLE_SCHEMA", NAME_LEN, MYSQL_TYPE_STRING, 0, 0, "Table_schema",SKIP_OPEN_TABLE},
  {"TABLE_NAME", NAME_LEN, MYSQL_TYPE_STRING, 0, 0, "Table_name",SKIP_OPEN_TABLE},
  {"ROWS_READ", MY_INT64_NUM_DECIMAL_DIGITS, MYSQL_TYPE_LONGLONG, 0, 0, "Rows_read",SKIP_OPEN_TABLE},
  {"ROWS_CHANGED", MY_INT64_NUM_DECIMAL_DIGITS, MYSQL_TYPE_LONGLONG, 0, 0, "Rows_changed",SKIP_OPEN_TABLE},
  {"ROWS_CHANGED_X_INDEXES", MY_INT64_NUM_DECIMAL_DIGITS, MYSQL_TYPE_LONGLONG, 0, 0, "Rows_changed_x_#indexes",SKIP_OPEN_TABLE},
  {0, 0, MYSQL_TYPE_STRING, 0, 0, 0, 0}
};

ST_FIELD_INFO index_stats_fields_info[]=
{
  {"TABLE_SCHEMA", NAME_LEN, MYSQL_TYPE_STRING, 0, 0, "Table_schema",SKIP_OPEN_TABLE},
  {"TABLE_NAME", NAME_LEN, MYSQL_TYPE_STRING, 0, 0, "Table_name",SKIP_OPEN_TABLE},
  {"INDEX_NAME", NAME_LEN, MYSQL_TYPE_STRING, 0, 0, "Index_name",SKIP_OPEN_TABLE},
  {"ROWS_READ", MY_INT64_NUM_DECIMAL_DIGITS, MYSQL_TYPE_LONGLONG, 0, 0, "Rows_read",SKIP_OPEN_TABLE},
  {0, 0, MYSQL_TYPE_STRING, 0, 0, 0,0}
};

/*
  Find schema_tables elment by name

  SYNOPSIS
    find_schema_table_in_plugin()
    thd                 thread handler
    plugin              plugin
    table_name          table name

  RETURN
    0	table not found
    1   found the schema table
*/
static my_bool find_schema_table_in_plugin(THD *thd, plugin_ref plugin,
                                           void* p_table)
{
  schema_table_ref *p_schema_table= (schema_table_ref *)p_table;
  const char* table_name= p_schema_table->table_name;
  ST_SCHEMA_TABLE *schema_table= plugin_data(plugin, ST_SCHEMA_TABLE *);
  DBUG_ENTER("find_schema_table_in_plugin");

  if (!my_strcasecmp(system_charset_info,
                     schema_table->table_name,
                     table_name)) {
    my_plugin_lock(thd, plugin);
    p_schema_table->schema_table= schema_table;
    DBUG_RETURN(1);
  }

  DBUG_RETURN(0);
}


/*
  Find schema_tables elment by name

  SYNOPSIS
    find_schema_table()
    thd                 thread handler
    table_name          table name

  RETURN
    0	table not found
    #   pointer to 'schema_tables' element
*/

ST_SCHEMA_TABLE *find_schema_table(THD *thd, const char* table_name)
{
  schema_table_ref schema_table_a;
  ST_SCHEMA_TABLE *schema_table= schema_tables;
  DBUG_ENTER("find_schema_table");

  for (; schema_table->table_name; schema_table++)
  {
    if (!my_strcasecmp(system_charset_info,
                       schema_table->table_name,
                       table_name))
      DBUG_RETURN(schema_table);
  }

  schema_table_a.table_name= table_name;
  if (plugin_foreach(thd, find_schema_table_in_plugin,
                     MYSQL_INFORMATION_SCHEMA_PLUGIN, &schema_table_a))
    DBUG_RETURN(schema_table_a.schema_table);

  DBUG_RETURN(NULL);
}


ST_SCHEMA_TABLE *get_schema_table(enum enum_schema_tables schema_table_idx)
{
  return &schema_tables[schema_table_idx];
}


/**
  Create information_schema table using schema_table data.

  @note
    For MYSQL_TYPE_DECIMAL fields only, the field_length member has encoded
    into it two numbers, based on modulus of base-10 numbers.  In the ones
    position is the number of decimals.  Tens position is unused.  In the
    hundreds and thousands position is a two-digit decimal number representing
    length.  Encode this value with  (length*100)+decimals  , where
    0<decimals<10 and 0<=length<100 .

  @param
    thd	       	          thread handler

  @param table_list Used to pass I_S table information(fields info, tables
  parameters etc) and table name.

  @retval  \#             Pointer to created table
  @retval  NULL           Can't create table
*/

TABLE *create_schema_table(THD *thd, TABLE_LIST *table_list)
{
  int field_count= 0;
  Item *item;
  TABLE *table;
  List<Item> field_list;
  ST_SCHEMA_TABLE *schema_table= table_list->schema_table;
  ST_FIELD_INFO *fields_info= schema_table->fields_info;
  CHARSET_INFO *cs= system_charset_info;
  DBUG_ENTER("create_schema_table");

  for (; fields_info->field_name; fields_info++)
  {
    switch (fields_info->field_type) {
    case MYSQL_TYPE_TINY:
    case MYSQL_TYPE_LONG:
    case MYSQL_TYPE_SHORT:
    case MYSQL_TYPE_LONGLONG:
    case MYSQL_TYPE_INT24:
      if (!(item= new Item_return_int(fields_info->field_name,
                                      fields_info->field_length,
                                      fields_info->field_type,
                                      fields_info->value)))
      {
        DBUG_RETURN(0);
      }
      item->unsigned_flag= (fields_info->field_flags & MY_I_S_UNSIGNED);
      break;
    case MYSQL_TYPE_DATE:
      if (!(item=new Item_return_date_time(fields_info->field_name,
                                           strlen(fields_info->field_name),
                                           fields_info->field_type)))
        DBUG_RETURN(0);
      break;
    case MYSQL_TYPE_TIME:
      if (!(item=new Item_return_date_time(fields_info->field_name,
                                           strlen(fields_info->field_name),
                                           fields_info->field_type)))
        DBUG_RETURN(0);
      break;
    case MYSQL_TYPE_TIMESTAMP:
    case MYSQL_TYPE_DATETIME:
      if (!(item=new Item_return_date_time(fields_info->field_name,
                                           strlen(fields_info->field_name),
                                           fields_info->field_type)))
        DBUG_RETURN(0);
      break;
    case MYSQL_TYPE_FLOAT:
    case MYSQL_TYPE_DOUBLE:
      if ((item= new Item_float(fields_info->field_name, 0.0, NOT_FIXED_DEC,
                           fields_info->field_length)) == NULL)
        DBUG_RETURN(NULL);
      break;
    case MYSQL_TYPE_DECIMAL:
    case MYSQL_TYPE_NEWDECIMAL:
      if (!(item= new Item_decimal((longlong) fields_info->value, false)))
      {
        DBUG_RETURN(0);
      }
      /*
        Create a type holder, as we want the type of the item to defined
        the type of the object, not the value
      */
      if (!(item= new Item_type_holder(thd, item)))
        DBUG_RETURN(0);
      item->unsigned_flag= (fields_info->field_flags & MY_I_S_UNSIGNED);
      item->decimals= fields_info->field_length%10;
      item->max_length= (fields_info->field_length/100)%100;
      if (item->unsigned_flag == 0)
        item->max_length+= 1;
      if (item->decimals > 0)
        item->max_length+= 1;
      item->set_name(fields_info->field_name,
                     strlen(fields_info->field_name), cs);
      break;
    case MYSQL_TYPE_TINY_BLOB:
    case MYSQL_TYPE_MEDIUM_BLOB:
    case MYSQL_TYPE_LONG_BLOB:
    case MYSQL_TYPE_BLOB:
      if (!(item= new Item_blob(fields_info->field_name,
                                fields_info->field_length)))
      {
        DBUG_RETURN(0);
      }
      break;
    default:
      /* Don't let unimplemented types pass through. Could be a grave error. */
      DBUG_ASSERT(fields_info->field_type == MYSQL_TYPE_STRING);

      if (!(item= new Item_empty_string("", fields_info->field_length, cs)))
      {
        DBUG_RETURN(0);
      }
      item->set_name(fields_info->field_name,
                     strlen(fields_info->field_name), cs);
      break;
    }
    field_list.push_back(item);
    item->maybe_null= (fields_info->field_flags & MY_I_S_MAYBE_NULL);
    field_count++;
  }
  TMP_TABLE_PARAM *tmp_table_param =
    (TMP_TABLE_PARAM*) (thd->alloc(sizeof(TMP_TABLE_PARAM)));
  tmp_table_param->init();
  tmp_table_param->table_charset= cs;
  tmp_table_param->field_count= field_count;
  tmp_table_param->schema_table= 1;
  SELECT_LEX *select_lex= thd->lex->current_select;
  if (!(table= create_tmp_table(thd, tmp_table_param,
                                field_list, (ORDER*) 0, 0, 0, 
                                (select_lex->options | thd->variables.option_bits |
                                 TMP_TABLE_ALL_COLUMNS),
                                HA_POS_ERROR, table_list->alias)))
    DBUG_RETURN(0);
  my_bitmap_map* bitmaps=
    (my_bitmap_map*) thd->alloc(bitmap_buffer_size(field_count));
  my_bitmap_init(&table->def_read_set, (my_bitmap_map*) bitmaps, field_count,
              FALSE);
  table->read_set= &table->def_read_set;
  bitmap_clear_all(table->read_set);
  table_list->schema_table_param= tmp_table_param;
  DBUG_RETURN(table);
}


/*
  For old SHOW compatibility. It is used when
  old SHOW doesn't have generated column names
  Make list of fields for SHOW

  SYNOPSIS
    make_old_format()
    thd			thread handler
    schema_table        pointer to 'schema_tables' element

  RETURN
   1	error
   0	success
*/

int make_old_format(THD *thd, ST_SCHEMA_TABLE *schema_table)
{
  ST_FIELD_INFO *field_info= schema_table->fields_info;
  Name_resolution_context *context= &thd->lex->select_lex.context;
  for (; field_info->field_name; field_info++)
  {
    if (field_info->old_name)
    {
      Item_field *field= new Item_field(context,
                                        NullS, NullS, field_info->field_name);
      if (field)
      {
        field->set_name(field_info->old_name,
                        strlen(field_info->old_name),
                        system_charset_info);
        if (add_item_to_list(thd, field))
          return 1;
      }
    }
  }
  return 0;
}


int make_schemata_old_format(THD *thd, ST_SCHEMA_TABLE *schema_table)
{
  char tmp[128];
  LEX *lex= thd->lex;
  SELECT_LEX *sel= lex->current_select;
  Name_resolution_context *context= &sel->context;

  if (!sel->item_list.elements)
  {
    ST_FIELD_INFO *field_info= &schema_table->fields_info[1];
    String buffer(tmp,sizeof(tmp), system_charset_info);
    Item_field *field= new Item_field(context,
                                      NullS, NullS, field_info->field_name);
    if (!field || add_item_to_list(thd, field))
      return 1;
    buffer.length(0);
    buffer.append(field_info->old_name);
    if (lex->wild && lex->wild->ptr())
    {
      buffer.append(STRING_WITH_LEN(" ("));
      buffer.append(lex->wild->ptr());
      buffer.append(')');
    }
    field->set_name(buffer.ptr(), buffer.length(), system_charset_info);
  }
  return 0;
}


int make_table_names_old_format(THD *thd, ST_SCHEMA_TABLE *schema_table)
{
  char tmp[128];
  String buffer(tmp,sizeof(tmp), thd->charset());
  LEX *lex= thd->lex;
  Name_resolution_context *context= &lex->select_lex.context;

  ST_FIELD_INFO *field_info= &schema_table->fields_info[2];
  buffer.length(0);
  buffer.append(field_info->old_name);
  buffer.append(lex->select_lex.db);
  if (lex->wild && lex->wild->ptr())
  {
    buffer.append(STRING_WITH_LEN(" ("));
    buffer.append(lex->wild->ptr());
    buffer.append(')');
  }
  Item_field *field= new Item_field(context,
                                    NullS, NullS, field_info->field_name);
  if (add_item_to_list(thd, field))
    return 1;
  field->set_name(buffer.ptr(), buffer.length(), system_charset_info);
  if (thd->lex->verbose)
  {
    field->set_name(buffer.ptr(), buffer.length(), system_charset_info);
    field_info= &schema_table->fields_info[3];
    field= new Item_field(context, NullS, NullS, field_info->field_name);
    if (add_item_to_list(thd, field))
      return 1;
    field->set_name(field_info->old_name, strlen(field_info->old_name),
                    system_charset_info);
  }
  return 0;
}


int make_columns_old_format(THD *thd, ST_SCHEMA_TABLE *schema_table)
{
  int fields_arr[]= {3, 15, 14, 6, 16, 5, 17, 18, 19, -1};
  int *field_num= fields_arr;
  ST_FIELD_INFO *field_info;
  Name_resolution_context *context= &thd->lex->select_lex.context;

  for (; *field_num >= 0; field_num++)
  {
    field_info= &schema_table->fields_info[*field_num];
    if (!thd->lex->verbose && (*field_num == 14 ||
                               *field_num == 18 ||
                               *field_num == 19))
      continue;
    Item_field *field= new Item_field(context,
                                      NullS, NullS, field_info->field_name);
    if (field)
    {
      field->set_name(field_info->old_name,
                      strlen(field_info->old_name),
                      system_charset_info);
      if (add_item_to_list(thd, field))
        return 1;
    }
  }
  return 0;
}


int make_character_sets_old_format(THD *thd, ST_SCHEMA_TABLE *schema_table)
{
  int fields_arr[]= {0, 2, 1, 3, -1};
  int *field_num= fields_arr;
  ST_FIELD_INFO *field_info;
  Name_resolution_context *context= &thd->lex->select_lex.context;

  for (; *field_num >= 0; field_num++)
  {
    field_info= &schema_table->fields_info[*field_num];
    Item_field *field= new Item_field(context,
                                      NullS, NullS, field_info->field_name);
    if (field)
    {
      field->set_name(field_info->old_name,
                      strlen(field_info->old_name),
                      system_charset_info);
      if (add_item_to_list(thd, field))
        return 1;
    }
  }
  return 0;
}


int make_proc_old_format(THD *thd, ST_SCHEMA_TABLE *schema_table)
{
  int fields_arr[]= {2, 3, 4, 27, 24, 23, 22, 26, 28, 29, 30, -1};
  int *field_num= fields_arr;
  ST_FIELD_INFO *field_info;
  Name_resolution_context *context= &thd->lex->select_lex.context;

  for (; *field_num >= 0; field_num++)
  {
    field_info= &schema_table->fields_info[*field_num];
    Item_field *field= new Item_field(context,
                                      NullS, NullS, field_info->field_name);
    if (field)
    {
      field->set_name(field_info->old_name,
                      strlen(field_info->old_name),
                      system_charset_info);
      if (add_item_to_list(thd, field))
        return 1;
    }
  }
  return 0;
}


/*
  Create information_schema table

  SYNOPSIS
  mysql_schema_table()
    thd                thread handler
    lex                pointer to LEX
    table_list         pointer to table_list

  RETURN
    0	success
    1   error
*/

int mysql_schema_table(THD *thd, LEX *lex, TABLE_LIST *table_list)
{
  TABLE *table;
  DBUG_ENTER("mysql_schema_table");
  if (!(table= table_list->schema_table->create_table(thd, table_list)))
    DBUG_RETURN(1);
  table->s->tmp_table= SYSTEM_TMP_TABLE;
  table->grant.privilege= SELECT_ACL;
  /*
    This test is necessary to make
    case insensitive file systems +
    upper case table names(information schema tables) +
    views
    working correctly
  */
  if (table_list->schema_table_name)
    table->alias_name_used= my_strcasecmp(table_alias_charset,
                                          table_list->schema_table_name,
                                          table_list->alias);
  table_list->table_name= table->s->table_name.str;
  table_list->table_name_length= table->s->table_name.length;
  table_list->table= table;
  table->next= thd->derived_tables;
  thd->derived_tables= table;
  table_list->select_lex->options |= OPTION_SCHEMA_TABLE;
  lex->safe_to_cache_query= 0;

  if (table_list->schema_table_reformed) // show command
  {
    SELECT_LEX *sel= lex->current_select;
    Item *item;
    Field_translator *transl, *org_transl;

    if (table_list->field_translation)
    {
      Field_translator *end= table_list->field_translation_end;
      for (transl= table_list->field_translation; transl < end; transl++)
      {
        if (!transl->item->fixed &&
            transl->item->fix_fields(thd, &transl->item))
          DBUG_RETURN(1);
      }
      DBUG_RETURN(0);
    }
    List_iterator_fast<Item> it(sel->item_list);
    if (!(transl=
          (Field_translator*)(thd->stmt_arena->
                              alloc(sel->item_list.elements *
                                    sizeof(Field_translator)))))
    {
      DBUG_RETURN(1);
    }
    for (org_transl= transl; (item= it++); transl++)
    {
      transl->item= item;
      transl->name= item->name;
      if (!item->fixed && item->fix_fields(thd, &transl->item))
      {
        DBUG_RETURN(1);
      }
    }
    table_list->field_translation= org_transl;
    table_list->field_translation_end= transl;
  }

  DBUG_RETURN(0);
}


/*
  Generate select from information_schema table

  SYNOPSIS
    make_schema_select()
    thd                  thread handler
    sel                  pointer to SELECT_LEX
    schema_table_idx     index of 'schema_tables' element

  RETURN
    0	success
    1   error
*/

int make_schema_select(THD *thd, SELECT_LEX *sel,
		       enum enum_schema_tables schema_table_idx)
{
  ST_SCHEMA_TABLE *schema_table= get_schema_table(schema_table_idx);
  LEX_STRING db, table;
  DBUG_ENTER("make_schema_select");
  DBUG_PRINT("enter", ("mysql_schema_select: %s", schema_table->table_name));
  /*
     We have to make non const db_name & table_name
     because of lower_case_table_names
  */
  if (!thd->make_lex_string(&db, INFORMATION_SCHEMA_NAME.str,
                            INFORMATION_SCHEMA_NAME.length))
    DBUG_RETURN(1);

  if (!thd->make_lex_string(&table, schema_table->table_name,
                            strlen(schema_table->table_name)))
    DBUG_RETURN(1);

  if (schema_table->old_format(thd, schema_table))

    DBUG_RETURN(1);

  if (!sel->add_table_to_list(thd, new Table_ident(thd, db, table, 0),
                              0, 0, TL_READ, MDL_SHARED_READ))
    DBUG_RETURN(1);

  DBUG_RETURN(0);
}


/*
  Fill temporary schema tables before SELECT

  SYNOPSIS
    get_schema_tables_result()
    join  join which use schema tables
    executed_place place where I_S table processed

  RETURN
    FALSE success
    TRUE  error
*/

bool get_schema_tables_result(JOIN *join,
                              enum enum_schema_table_state executed_place)
{
  THD *thd= join->thd;
  LEX *lex= thd->lex;
  bool result= 0;
  const char *old_proc_info;
  DBUG_ENTER("get_schema_tables_result");

  Warnings_only_error_handler err_handler;
  thd->push_internal_handler(&err_handler);
  old_proc_info= thd_proc_info(thd, "Filling schema table");
  
  JOIN_TAB *tab;
  for (tab= first_linear_tab(join, WITHOUT_BUSH_ROOTS, WITH_CONST_TABLES);
       tab; 
       tab= next_linear_tab(join, tab, WITHOUT_BUSH_ROOTS))
  {
    if (!tab->table || !tab->table->pos_in_table_list)
      break;

    TABLE_LIST *table_list= tab->table->pos_in_table_list;
    if (table_list->schema_table && thd->fill_information_schema_tables())
    {
      bool is_subselect= (&lex->unit != lex->current_select->master_unit() &&
                          lex->current_select->master_unit()->item);

      /* A value of 0 indicates a dummy implementation */
      if (table_list->schema_table->fill_table == 0)
        continue;

      /* skip I_S optimizations specific to get_all_tables */
      if (thd->lex->describe &&
          (table_list->schema_table->fill_table != get_all_tables))
        continue;

      /*
        If schema table is already processed and
        the statement is not a subselect then
        we don't need to fill this table again.
        If schema table is already processed and
        schema_table_state != executed_place then
        table is already processed and
        we should skip second data processing.
      */
      if (table_list->schema_table_state &&
          (!is_subselect || table_list->schema_table_state != executed_place))
        continue;

      /*
        if table is used in a subselect and
        table has been processed earlier with the same
        'executed_place' value then we should refresh the table.
      */
      if (table_list->schema_table_state && is_subselect)
      {
        table_list->table->file->extra(HA_EXTRA_NO_CACHE);
        table_list->table->file->extra(HA_EXTRA_RESET_STATE);
        table_list->table->file->ha_delete_all_rows();
        free_io_cache(table_list->table);
        filesort_free_buffers(table_list->table,1);
        table_list->table->null_row= 0;
      }
      else
        table_list->table->file->stats.records= 0;

  
      Item *cond= tab->select_cond;
      if (tab->cache_select && tab->cache_select->cond)
      {
        /*
          If join buffering is used, we should use the condition that is
          attached to the join cache. Cache condition has a part of WHERE that
          can be checked when we're populating this table.
          join_tab->select_cond is of no interest, because it only has
          conditions that depend on both this table and previous tables in the
          join order.
        */
        cond= tab->cache_select->cond;
      }

      if (table_list->schema_table->fill_table(thd, table_list, cond))
      {
        result= 1;
        join->error= 1;
        tab->read_record.table->file= table_list->table->file;
        table_list->schema_table_state= executed_place;
        break;
      }
      tab->read_record.table->file= table_list->table->file;
      table_list->schema_table_state= executed_place;
    }
  }
  thd->pop_internal_handler();
  if (thd->is_error())
  {
    /*
      This hack is here, because I_S code uses thd->clear_error() a lot.
      Which means, a Warnings_only_error_handler cannot handle the error
      corectly as it does not know whether an error is real (e.g. caused
      by tab->select_cond->val_int()) or will be cleared later.
      Thus it ignores all errors, and the real one (that is, the error
      that was not cleared) is pushed now.

      It also means that an audit plugin cannot process the error correctly
      either. See also thd->clear_error()
    */
    thd->get_stmt_da()->push_warning(thd,
                                     thd->get_stmt_da()->sql_errno(),
                                     thd->get_stmt_da()->get_sqlstate(),
                                     Sql_condition::WARN_LEVEL_ERROR,
                                     thd->get_stmt_da()->message());
  }
  else if (result)
    my_error(ER_UNKNOWN_ERROR, MYF(0));
  thd_proc_info(thd, old_proc_info);
  DBUG_RETURN(result);
}

struct run_hton_fill_schema_table_args
{
  TABLE_LIST *tables;
  COND *cond;
};

static my_bool run_hton_fill_schema_table(THD *thd, plugin_ref plugin,
                                          void *arg)
{
  struct run_hton_fill_schema_table_args *args=
    (run_hton_fill_schema_table_args *) arg;
  handlerton *hton= plugin_hton(plugin);
  if (hton->fill_is_table && hton->state == SHOW_OPTION_YES)
      hton->fill_is_table(hton, thd, args->tables, args->cond,
            get_schema_table_idx(args->tables->schema_table));
  return false;
}

int hton_fill_schema_table(THD *thd, TABLE_LIST *tables, COND *cond)
{
  DBUG_ENTER("hton_fill_schema_table");

  struct run_hton_fill_schema_table_args args;
  args.tables= tables;
  args.cond= cond;

  plugin_foreach(thd, run_hton_fill_schema_table,
                 MYSQL_STORAGE_ENGINE_PLUGIN, &args);

  DBUG_RETURN(0);
}


static
int store_key_cache_table_record(THD *thd, TABLE *table,
                                 const char *name, uint name_length,
                                 KEY_CACHE *key_cache,
                                 uint partitions, uint partition_no)
{
  KEY_CACHE_STATISTICS keycache_stats;
  uint err;
  DBUG_ENTER("store_key_cache_table_record");

  get_key_cache_statistics(key_cache, partition_no, &keycache_stats);

  if (!key_cache->key_cache_inited || keycache_stats.mem_size == 0)
    DBUG_RETURN(0);

  restore_record(table, s->default_values);
  table->field[0]->store(name, name_length, system_charset_info);
  if (partitions == 0)
    table->field[1]->set_null();
  else
  {
    table->field[1]->set_notnull(); 
    table->field[1]->store((long) partitions, TRUE);
  }

  if (partition_no == 0)
    table->field[2]->set_null();
  else
  {
    table->field[2]->set_notnull();
    table->field[2]->store((long) partition_no, TRUE);
  }
  table->field[3]->store(keycache_stats.mem_size, TRUE);
  table->field[4]->store(keycache_stats.block_size, TRUE);
  table->field[5]->store(keycache_stats.blocks_used, TRUE);
  table->field[6]->store(keycache_stats.blocks_unused, TRUE);
  table->field[7]->store(keycache_stats.blocks_changed, TRUE);
  table->field[8]->store(keycache_stats.read_requests, TRUE);
  table->field[9]->store(keycache_stats.reads, TRUE);
  table->field[10]->store(keycache_stats.write_requests, TRUE);
  table->field[11]->store(keycache_stats.writes, TRUE);

  err= schema_table_store_record(thd, table);
  DBUG_RETURN(err);
}

int run_fill_key_cache_tables(const char *name, KEY_CACHE *key_cache, void *p)
{
  DBUG_ENTER("run_fill_key_cache_tables");

  if (!key_cache->key_cache_inited)
    DBUG_RETURN(0);

  TABLE *table= (TABLE *)p;
  THD *thd= table->in_use;
  uint partitions= key_cache->partitions;    
  size_t namelen= strlen(name);
  DBUG_ASSERT(partitions <= MAX_KEY_CACHE_PARTITIONS);

  if (partitions)
  {
    for (uint i= 0; i < partitions; i++)
    {
      if (store_key_cache_table_record(thd, table, name, namelen,
                                       key_cache, partitions, i+1))
        DBUG_RETURN(1);
    }
  }

  if (store_key_cache_table_record(thd, table, name, namelen,
                                   key_cache, partitions, 0))
    DBUG_RETURN(1);
  DBUG_RETURN(0);
}

int fill_key_cache_tables(THD *thd, TABLE_LIST *tables, COND *cond)
{
  DBUG_ENTER("fill_key_cache_tables");

  int res= process_key_caches(run_fill_key_cache_tables, tables->table);

  DBUG_RETURN(res);
}


ST_FIELD_INFO schema_fields_info[]=
{
  {"CATALOG_NAME", FN_REFLEN, MYSQL_TYPE_STRING, 0, 0, 0, SKIP_OPEN_TABLE},
  {"SCHEMA_NAME", NAME_CHAR_LEN, MYSQL_TYPE_STRING, 0, 0, "Database",
   SKIP_OPEN_TABLE},
  {"DEFAULT_CHARACTER_SET_NAME", MY_CS_NAME_SIZE, MYSQL_TYPE_STRING, 0, 0, 0,
   SKIP_OPEN_TABLE},
  {"DEFAULT_COLLATION_NAME", MY_CS_NAME_SIZE, MYSQL_TYPE_STRING, 0, 0, 0,
   SKIP_OPEN_TABLE},
  {"SQL_PATH", FN_REFLEN, MYSQL_TYPE_STRING, 0, 1, 0, SKIP_OPEN_TABLE},
  {0, 0, MYSQL_TYPE_STRING, 0, 0, 0, SKIP_OPEN_TABLE}
};


ST_FIELD_INFO tables_fields_info[]=
{
  {"TABLE_CATALOG", FN_REFLEN, MYSQL_TYPE_STRING, 0, 0, 0, SKIP_OPEN_TABLE},
  {"TABLE_SCHEMA", NAME_CHAR_LEN, MYSQL_TYPE_STRING, 0, 0, 0, SKIP_OPEN_TABLE},
  {"TABLE_NAME", NAME_CHAR_LEN, MYSQL_TYPE_STRING, 0, 0, "Name",
   SKIP_OPEN_TABLE},
  {"TABLE_TYPE", NAME_CHAR_LEN, MYSQL_TYPE_STRING, 0, 0, 0, OPEN_FRM_ONLY},
  {"ENGINE", NAME_CHAR_LEN, MYSQL_TYPE_STRING, 0, 1, "Engine", OPEN_FRM_ONLY},
  {"VERSION", MY_INT64_NUM_DECIMAL_DIGITS, MYSQL_TYPE_LONGLONG, 0,
   (MY_I_S_MAYBE_NULL | MY_I_S_UNSIGNED), "Version", OPEN_FRM_ONLY},
  {"ROW_FORMAT", 10, MYSQL_TYPE_STRING, 0, 1, "Row_format", OPEN_FULL_TABLE},
  {"TABLE_ROWS", MY_INT64_NUM_DECIMAL_DIGITS, MYSQL_TYPE_LONGLONG, 0,
   (MY_I_S_MAYBE_NULL | MY_I_S_UNSIGNED), "Rows", OPEN_FULL_TABLE},
  {"AVG_ROW_LENGTH", MY_INT64_NUM_DECIMAL_DIGITS, MYSQL_TYPE_LONGLONG, 0,
   (MY_I_S_MAYBE_NULL | MY_I_S_UNSIGNED), "Avg_row_length", OPEN_FULL_TABLE},
  {"DATA_LENGTH", MY_INT64_NUM_DECIMAL_DIGITS, MYSQL_TYPE_LONGLONG, 0,
   (MY_I_S_MAYBE_NULL | MY_I_S_UNSIGNED), "Data_length", OPEN_FULL_TABLE},
  {"MAX_DATA_LENGTH", MY_INT64_NUM_DECIMAL_DIGITS, MYSQL_TYPE_LONGLONG, 0,
   (MY_I_S_MAYBE_NULL | MY_I_S_UNSIGNED), "Max_data_length", OPEN_FULL_TABLE},
  {"INDEX_LENGTH", MY_INT64_NUM_DECIMAL_DIGITS, MYSQL_TYPE_LONGLONG, 0,
   (MY_I_S_MAYBE_NULL | MY_I_S_UNSIGNED), "Index_length", OPEN_FULL_TABLE},
  {"DATA_FREE", MY_INT64_NUM_DECIMAL_DIGITS, MYSQL_TYPE_LONGLONG, 0,
   (MY_I_S_MAYBE_NULL | MY_I_S_UNSIGNED), "Data_free", OPEN_FULL_TABLE},
  {"AUTO_INCREMENT", MY_INT64_NUM_DECIMAL_DIGITS , MYSQL_TYPE_LONGLONG, 0,
   (MY_I_S_MAYBE_NULL | MY_I_S_UNSIGNED), "Auto_increment", OPEN_FULL_TABLE},
  {"CREATE_TIME", 0, MYSQL_TYPE_DATETIME, 0, 1, "Create_time", OPEN_FULL_TABLE},
  {"UPDATE_TIME", 0, MYSQL_TYPE_DATETIME, 0, 1, "Update_time", OPEN_FULL_TABLE},
  {"CHECK_TIME", 0, MYSQL_TYPE_DATETIME, 0, 1, "Check_time", OPEN_FULL_TABLE},
  {"TABLE_COLLATION", MY_CS_NAME_SIZE, MYSQL_TYPE_STRING, 0, 1, "Collation",
   OPEN_FRM_ONLY},
  {"CHECKSUM", MY_INT64_NUM_DECIMAL_DIGITS, MYSQL_TYPE_LONGLONG, 0,
   (MY_I_S_MAYBE_NULL | MY_I_S_UNSIGNED), "Checksum", OPEN_FULL_TABLE},
  {"CREATE_OPTIONS", 255, MYSQL_TYPE_STRING, 0, 1, "Create_options",
   OPEN_FRM_ONLY},
  {"TABLE_COMMENT", TABLE_COMMENT_MAXLEN, MYSQL_TYPE_STRING, 0, 0, 
   "Comment", OPEN_FRM_ONLY},
  {0, 0, MYSQL_TYPE_STRING, 0, 0, 0, SKIP_OPEN_TABLE}
};


ST_FIELD_INFO columns_fields_info[]=
{
  {"TABLE_CATALOG", FN_REFLEN, MYSQL_TYPE_STRING, 0, 0, 0, OPEN_FRM_ONLY},
  {"TABLE_SCHEMA", NAME_CHAR_LEN, MYSQL_TYPE_STRING, 0, 0, 0, OPEN_FRM_ONLY},
  {"TABLE_NAME", NAME_CHAR_LEN, MYSQL_TYPE_STRING, 0, 0, 0, OPEN_FRM_ONLY},
  {"COLUMN_NAME", NAME_CHAR_LEN, MYSQL_TYPE_STRING, 0, 0, "Field",
   OPEN_FRM_ONLY},
  {"ORDINAL_POSITION", MY_INT64_NUM_DECIMAL_DIGITS, MYSQL_TYPE_LONGLONG, 0,
   MY_I_S_UNSIGNED, 0, OPEN_FRM_ONLY},
  {"COLUMN_DEFAULT", MAX_FIELD_VARCHARLENGTH, MYSQL_TYPE_STRING, 0,
   1, "Default", OPEN_FRM_ONLY},
  {"IS_NULLABLE", 3, MYSQL_TYPE_STRING, 0, 0, "Null", OPEN_FRM_ONLY},
  {"DATA_TYPE", NAME_CHAR_LEN, MYSQL_TYPE_STRING, 0, 0, 0, OPEN_FRM_ONLY},
  {"CHARACTER_MAXIMUM_LENGTH", MY_INT64_NUM_DECIMAL_DIGITS, MYSQL_TYPE_LONGLONG,
   0, (MY_I_S_MAYBE_NULL | MY_I_S_UNSIGNED), 0, OPEN_FRM_ONLY},
  {"CHARACTER_OCTET_LENGTH", MY_INT64_NUM_DECIMAL_DIGITS , MYSQL_TYPE_LONGLONG,
   0, (MY_I_S_MAYBE_NULL | MY_I_S_UNSIGNED), 0, OPEN_FRM_ONLY},
  {"NUMERIC_PRECISION", MY_INT64_NUM_DECIMAL_DIGITS, MYSQL_TYPE_LONGLONG,
   0, (MY_I_S_MAYBE_NULL | MY_I_S_UNSIGNED), 0, OPEN_FRM_ONLY},
  {"NUMERIC_SCALE", MY_INT64_NUM_DECIMAL_DIGITS , MYSQL_TYPE_LONGLONG,
   0, (MY_I_S_MAYBE_NULL | MY_I_S_UNSIGNED), 0, OPEN_FRM_ONLY},
  {"DATETIME_PRECISION", MY_INT64_NUM_DECIMAL_DIGITS, MYSQL_TYPE_LONGLONG,
   0, (MY_I_S_MAYBE_NULL | MY_I_S_UNSIGNED), 0, OPEN_FRM_ONLY},
  {"CHARACTER_SET_NAME", MY_CS_NAME_SIZE, MYSQL_TYPE_STRING, 0, 1, 0,
   OPEN_FRM_ONLY},
  {"COLLATION_NAME", MY_CS_NAME_SIZE, MYSQL_TYPE_STRING, 0, 1, "Collation",
   OPEN_FRM_ONLY},
  {"COLUMN_TYPE", 65535, MYSQL_TYPE_STRING, 0, 0, "Type", OPEN_FRM_ONLY},
  {"COLUMN_KEY", 3, MYSQL_TYPE_STRING, 0, 0, "Key", OPEN_FRM_ONLY},
  {"EXTRA", 27, MYSQL_TYPE_STRING, 0, 0, "Extra", OPEN_FRM_ONLY},
  {"PRIVILEGES", 80, MYSQL_TYPE_STRING, 0, 0, "Privileges", OPEN_FRM_ONLY},
  {"COLUMN_COMMENT", COLUMN_COMMENT_MAXLEN, MYSQL_TYPE_STRING, 0, 0, 
   "Comment", OPEN_FRM_ONLY},
  {0, 0, MYSQL_TYPE_STRING, 0, 0, 0, SKIP_OPEN_TABLE}
};


ST_FIELD_INFO charsets_fields_info[]=
{
  {"CHARACTER_SET_NAME", MY_CS_NAME_SIZE, MYSQL_TYPE_STRING, 0, 0, "Charset",
   SKIP_OPEN_TABLE},
  {"DEFAULT_COLLATE_NAME", MY_CS_NAME_SIZE, MYSQL_TYPE_STRING, 0, 0,
   "Default collation", SKIP_OPEN_TABLE},
  {"DESCRIPTION", 60, MYSQL_TYPE_STRING, 0, 0, "Description",
   SKIP_OPEN_TABLE},
  {"MAXLEN", 3, MYSQL_TYPE_LONGLONG, 0, 0, "Maxlen", SKIP_OPEN_TABLE},
  {0, 0, MYSQL_TYPE_STRING, 0, 0, 0, SKIP_OPEN_TABLE}
};


ST_FIELD_INFO collation_fields_info[]=
{
  {"COLLATION_NAME", MY_CS_NAME_SIZE, MYSQL_TYPE_STRING, 0, 0, "Collation",
   SKIP_OPEN_TABLE},
  {"CHARACTER_SET_NAME", MY_CS_NAME_SIZE, MYSQL_TYPE_STRING, 0, 0, "Charset",
   SKIP_OPEN_TABLE},
  {"ID", MY_INT32_NUM_DECIMAL_DIGITS, MYSQL_TYPE_LONGLONG, 0, 0, "Id",
   SKIP_OPEN_TABLE},
  {"IS_DEFAULT", 3, MYSQL_TYPE_STRING, 0, 0, "Default", SKIP_OPEN_TABLE},
  {"IS_COMPILED", 3, MYSQL_TYPE_STRING, 0, 0, "Compiled", SKIP_OPEN_TABLE},
  {"SORTLEN", 3, MYSQL_TYPE_LONGLONG, 0, 0, "Sortlen", SKIP_OPEN_TABLE},
  {0, 0, MYSQL_TYPE_STRING, 0, 0, 0, SKIP_OPEN_TABLE}
};


ST_FIELD_INFO applicable_roles_fields_info[]=
{
  {"GRANTEE", USERNAME_WITH_HOST_CHAR_LENGTH, MYSQL_TYPE_STRING, 0, 0, 0, SKIP_OPEN_TABLE},
  {"ROLE_NAME", USERNAME_CHAR_LENGTH, MYSQL_TYPE_STRING, 0, 0, 0, SKIP_OPEN_TABLE},
  {"IS_GRANTABLE", 3, MYSQL_TYPE_STRING, 0, 0, 0, SKIP_OPEN_TABLE},
  {0, 0, MYSQL_TYPE_STRING, 0, 0, 0, SKIP_OPEN_TABLE}
};


ST_FIELD_INFO enabled_roles_fields_info[]=
{
  {"ROLE_NAME", USERNAME_CHAR_LENGTH, MYSQL_TYPE_STRING, 0, MY_I_S_MAYBE_NULL, 0, SKIP_OPEN_TABLE},
  {0, 0, MYSQL_TYPE_STRING, 0, 0, 0, SKIP_OPEN_TABLE}
};


ST_FIELD_INFO engines_fields_info[]=
{
  {"ENGINE", 64, MYSQL_TYPE_STRING, 0, 0, "Engine", SKIP_OPEN_TABLE},
  {"SUPPORT", 8, MYSQL_TYPE_STRING, 0, 0, "Support", SKIP_OPEN_TABLE},
  {"COMMENT", 160, MYSQL_TYPE_STRING, 0, 0, "Comment", SKIP_OPEN_TABLE},
  {"TRANSACTIONS", 3, MYSQL_TYPE_STRING, 0, 1, "Transactions", SKIP_OPEN_TABLE},
  {"XA", 3, MYSQL_TYPE_STRING, 0, 1, "XA", SKIP_OPEN_TABLE},
  {"SAVEPOINTS", 3 ,MYSQL_TYPE_STRING, 0, 1, "Savepoints", SKIP_OPEN_TABLE},
  {0, 0, MYSQL_TYPE_STRING, 0, 0, 0, SKIP_OPEN_TABLE}
};


ST_FIELD_INFO events_fields_info[]=
{
  {"EVENT_CATALOG", NAME_CHAR_LEN, MYSQL_TYPE_STRING, 0, 0, 0, SKIP_OPEN_TABLE},
  {"EVENT_SCHEMA", NAME_CHAR_LEN, MYSQL_TYPE_STRING, 0, 0, "Db",
   SKIP_OPEN_TABLE},
  {"EVENT_NAME", NAME_CHAR_LEN, MYSQL_TYPE_STRING, 0, 0, "Name",
   SKIP_OPEN_TABLE},
  {"DEFINER", DEFINER_CHAR_LENGTH, MYSQL_TYPE_STRING, 0, 0, "Definer", SKIP_OPEN_TABLE},
  {"TIME_ZONE", 64, MYSQL_TYPE_STRING, 0, 0, "Time zone", SKIP_OPEN_TABLE},
  {"EVENT_BODY", 8, MYSQL_TYPE_STRING, 0, 0, 0, SKIP_OPEN_TABLE},
  {"EVENT_DEFINITION", 65535, MYSQL_TYPE_STRING, 0, 0, 0, SKIP_OPEN_TABLE},
  {"EVENT_TYPE", 9, MYSQL_TYPE_STRING, 0, 0, "Type", SKIP_OPEN_TABLE},
  {"EXECUTE_AT", 0, MYSQL_TYPE_DATETIME, 0, 1, "Execute at", SKIP_OPEN_TABLE},
  {"INTERVAL_VALUE", 256, MYSQL_TYPE_STRING, 0, 1, "Interval value",
   SKIP_OPEN_TABLE},
  {"INTERVAL_FIELD", 18, MYSQL_TYPE_STRING, 0, 1, "Interval field",
   SKIP_OPEN_TABLE},
  {"SQL_MODE", 32*256, MYSQL_TYPE_STRING, 0, 0, 0, SKIP_OPEN_TABLE},
  {"STARTS", 0, MYSQL_TYPE_DATETIME, 0, 1, "Starts", SKIP_OPEN_TABLE},
  {"ENDS", 0, MYSQL_TYPE_DATETIME, 0, 1, "Ends", SKIP_OPEN_TABLE},
  {"STATUS", 18, MYSQL_TYPE_STRING, 0, 0, "Status", SKIP_OPEN_TABLE},
  {"ON_COMPLETION", 12, MYSQL_TYPE_STRING, 0, 0, 0, SKIP_OPEN_TABLE},
  {"CREATED", 0, MYSQL_TYPE_DATETIME, 0, 0, 0, SKIP_OPEN_TABLE},
  {"LAST_ALTERED", 0, MYSQL_TYPE_DATETIME, 0, 0, 0, SKIP_OPEN_TABLE},
  {"LAST_EXECUTED", 0, MYSQL_TYPE_DATETIME, 0, 1, 0, SKIP_OPEN_TABLE},
  {"EVENT_COMMENT", NAME_CHAR_LEN, MYSQL_TYPE_STRING, 0, 0, 0, SKIP_OPEN_TABLE},
  {"ORIGINATOR", 10, MYSQL_TYPE_LONGLONG, 0, 0, "Originator", SKIP_OPEN_TABLE},
  {"CHARACTER_SET_CLIENT", MY_CS_NAME_SIZE, MYSQL_TYPE_STRING, 0, 0,
   "character_set_client", SKIP_OPEN_TABLE},
  {"COLLATION_CONNECTION", MY_CS_NAME_SIZE, MYSQL_TYPE_STRING, 0, 0,
   "collation_connection", SKIP_OPEN_TABLE},
  {"DATABASE_COLLATION", MY_CS_NAME_SIZE, MYSQL_TYPE_STRING, 0, 0,
   "Database Collation", SKIP_OPEN_TABLE},
  {0, 0, MYSQL_TYPE_STRING, 0, 0, 0, SKIP_OPEN_TABLE}
};



ST_FIELD_INFO coll_charset_app_fields_info[]=
{
  {"COLLATION_NAME", MY_CS_NAME_SIZE, MYSQL_TYPE_STRING, 0, 0, 0,
   SKIP_OPEN_TABLE},
  {"CHARACTER_SET_NAME", MY_CS_NAME_SIZE, MYSQL_TYPE_STRING, 0, 0, 0,
   SKIP_OPEN_TABLE},
  {0, 0, MYSQL_TYPE_STRING, 0, 0, 0, SKIP_OPEN_TABLE}
};


ST_FIELD_INFO proc_fields_info[]=
{
  {"SPECIFIC_NAME", NAME_CHAR_LEN, MYSQL_TYPE_STRING, 0, 0, 0, SKIP_OPEN_TABLE},
  {"ROUTINE_CATALOG", FN_REFLEN, MYSQL_TYPE_STRING, 0, 0, 0, SKIP_OPEN_TABLE},
  {"ROUTINE_SCHEMA", NAME_CHAR_LEN, MYSQL_TYPE_STRING, 0, 0, "Db",
   SKIP_OPEN_TABLE},
  {"ROUTINE_NAME", NAME_CHAR_LEN, MYSQL_TYPE_STRING, 0, 0, "Name",
   SKIP_OPEN_TABLE},
  {"ROUTINE_TYPE", 9, MYSQL_TYPE_STRING, 0, 0, "Type", SKIP_OPEN_TABLE},
  {"DATA_TYPE", NAME_CHAR_LEN, MYSQL_TYPE_STRING, 0, 0, 0, SKIP_OPEN_TABLE},
  {"CHARACTER_MAXIMUM_LENGTH", 21 , MYSQL_TYPE_LONG, 0, 1, 0, SKIP_OPEN_TABLE},
  {"CHARACTER_OCTET_LENGTH", 21 , MYSQL_TYPE_LONG, 0, 1, 0, SKIP_OPEN_TABLE},
  {"NUMERIC_PRECISION", 21 , MYSQL_TYPE_LONG, 0, 1, 0, SKIP_OPEN_TABLE},
  {"NUMERIC_SCALE", 21 , MYSQL_TYPE_LONG, 0, 1, 0, SKIP_OPEN_TABLE},
  {"DATETIME_PRECISION", MY_INT64_NUM_DECIMAL_DIGITS, MYSQL_TYPE_LONGLONG,
   0, (MY_I_S_MAYBE_NULL | MY_I_S_UNSIGNED), 0, OPEN_FRM_ONLY},
  {"CHARACTER_SET_NAME", 64, MYSQL_TYPE_STRING, 0, 1, 0, SKIP_OPEN_TABLE},
  {"COLLATION_NAME", 64, MYSQL_TYPE_STRING, 0, 1, 0, SKIP_OPEN_TABLE},
  {"DTD_IDENTIFIER", 65535, MYSQL_TYPE_STRING, 0, 1, 0, SKIP_OPEN_TABLE},
  {"ROUTINE_BODY", 8, MYSQL_TYPE_STRING, 0, 0, 0, SKIP_OPEN_TABLE},
  {"ROUTINE_DEFINITION", 65535, MYSQL_TYPE_STRING, 0, 1, 0, SKIP_OPEN_TABLE},
  {"EXTERNAL_NAME", NAME_CHAR_LEN, MYSQL_TYPE_STRING, 0, 1, 0, SKIP_OPEN_TABLE},
  {"EXTERNAL_LANGUAGE", NAME_CHAR_LEN, MYSQL_TYPE_STRING, 0, 1, 0,
   SKIP_OPEN_TABLE},
  {"PARAMETER_STYLE", 8, MYSQL_TYPE_STRING, 0, 0, 0, SKIP_OPEN_TABLE},
  {"IS_DETERMINISTIC", 3, MYSQL_TYPE_STRING, 0, 0, 0, SKIP_OPEN_TABLE},
  {"SQL_DATA_ACCESS", NAME_CHAR_LEN, MYSQL_TYPE_STRING, 0, 0, 0,
   SKIP_OPEN_TABLE},
  {"SQL_PATH", NAME_CHAR_LEN, MYSQL_TYPE_STRING, 0, 1, 0, SKIP_OPEN_TABLE},
  {"SECURITY_TYPE", 7, MYSQL_TYPE_STRING, 0, 0, "Security_type",
   SKIP_OPEN_TABLE},
  {"CREATED", 0, MYSQL_TYPE_DATETIME, 0, 0, "Created", SKIP_OPEN_TABLE},
  {"LAST_ALTERED", 0, MYSQL_TYPE_DATETIME, 0, 0, "Modified", SKIP_OPEN_TABLE},
  {"SQL_MODE", 32*256, MYSQL_TYPE_STRING, 0, 0, 0, SKIP_OPEN_TABLE},
  {"ROUTINE_COMMENT", 65535, MYSQL_TYPE_STRING, 0, 0, "Comment",
   SKIP_OPEN_TABLE},
  {"DEFINER", DEFINER_CHAR_LENGTH, MYSQL_TYPE_STRING, 0, 0, "Definer", SKIP_OPEN_TABLE},
  {"CHARACTER_SET_CLIENT", MY_CS_NAME_SIZE, MYSQL_TYPE_STRING, 0, 0,
   "character_set_client", SKIP_OPEN_TABLE},
  {"COLLATION_CONNECTION", MY_CS_NAME_SIZE, MYSQL_TYPE_STRING, 0, 0,
   "collation_connection", SKIP_OPEN_TABLE},
  {"DATABASE_COLLATION", MY_CS_NAME_SIZE, MYSQL_TYPE_STRING, 0, 0,
   "Database Collation", SKIP_OPEN_TABLE},
  {0, 0, MYSQL_TYPE_STRING, 0, 0, 0, SKIP_OPEN_TABLE}
};


ST_FIELD_INFO stat_fields_info[]=
{
  {"TABLE_CATALOG", FN_REFLEN, MYSQL_TYPE_STRING, 0, 0, 0, OPEN_FRM_ONLY},
  {"TABLE_SCHEMA", NAME_CHAR_LEN, MYSQL_TYPE_STRING, 0, 0, 0, OPEN_FRM_ONLY},
  {"TABLE_NAME", NAME_CHAR_LEN, MYSQL_TYPE_STRING, 0, 0, "Table", OPEN_FRM_ONLY},
  {"NON_UNIQUE", 1, MYSQL_TYPE_LONGLONG, 0, 0, "Non_unique", OPEN_FRM_ONLY},
  {"INDEX_SCHEMA", NAME_CHAR_LEN, MYSQL_TYPE_STRING, 0, 0, 0, OPEN_FRM_ONLY},
  {"INDEX_NAME", NAME_CHAR_LEN, MYSQL_TYPE_STRING, 0, 0, "Key_name",
   OPEN_FRM_ONLY},
  {"SEQ_IN_INDEX", 2, MYSQL_TYPE_LONGLONG, 0, 0, "Seq_in_index", OPEN_FRM_ONLY},
  {"COLUMN_NAME", NAME_CHAR_LEN, MYSQL_TYPE_STRING, 0, 0, "Column_name",
   OPEN_FRM_ONLY},
  {"COLLATION", 1, MYSQL_TYPE_STRING, 0, 1, "Collation", OPEN_FRM_ONLY},
  {"CARDINALITY", MY_INT64_NUM_DECIMAL_DIGITS, MYSQL_TYPE_LONGLONG, 0, 1,
   "Cardinality", OPEN_FULL_TABLE},
  {"SUB_PART", 3, MYSQL_TYPE_LONGLONG, 0, 1, "Sub_part", OPEN_FRM_ONLY},
  {"PACKED", 10, MYSQL_TYPE_STRING, 0, 1, "Packed", OPEN_FRM_ONLY},
  {"NULLABLE", 3, MYSQL_TYPE_STRING, 0, 0, "Null", OPEN_FRM_ONLY},
  {"INDEX_TYPE", 16, MYSQL_TYPE_STRING, 0, 0, "Index_type", OPEN_FULL_TABLE},
  {"COMMENT", 16, MYSQL_TYPE_STRING, 0, 1, "Comment", OPEN_FRM_ONLY},
  {"INDEX_COMMENT", INDEX_COMMENT_MAXLEN, MYSQL_TYPE_STRING, 0, 0, 
   "Index_comment", OPEN_FRM_ONLY},
  {0, 0, MYSQL_TYPE_STRING, 0, 0, 0, SKIP_OPEN_TABLE}
};


ST_FIELD_INFO view_fields_info[]=
{
  {"TABLE_CATALOG", FN_REFLEN, MYSQL_TYPE_STRING, 0, 0, 0, OPEN_FRM_ONLY},
  {"TABLE_SCHEMA", NAME_CHAR_LEN, MYSQL_TYPE_STRING, 0, 0, 0, OPEN_FRM_ONLY},
  {"TABLE_NAME", NAME_CHAR_LEN, MYSQL_TYPE_STRING, 0, 0, 0, OPEN_FRM_ONLY},
  {"VIEW_DEFINITION", 65535, MYSQL_TYPE_STRING, 0, 0, 0, OPEN_FRM_ONLY},
  {"CHECK_OPTION", 8, MYSQL_TYPE_STRING, 0, 0, 0, OPEN_FRM_ONLY},
  {"IS_UPDATABLE", 3, MYSQL_TYPE_STRING, 0, 0, 0, OPEN_FULL_TABLE},
  {"DEFINER", DEFINER_CHAR_LENGTH, MYSQL_TYPE_STRING, 0, 0, 0, OPEN_FRM_ONLY},
  {"SECURITY_TYPE", 7, MYSQL_TYPE_STRING, 0, 0, 0, OPEN_FRM_ONLY},
  {"CHARACTER_SET_CLIENT", MY_CS_NAME_SIZE, MYSQL_TYPE_STRING, 0, 0, 0,
   OPEN_FRM_ONLY},
  {"COLLATION_CONNECTION", MY_CS_NAME_SIZE, MYSQL_TYPE_STRING, 0, 0, 0,
   OPEN_FRM_ONLY},
  {0, 0, MYSQL_TYPE_STRING, 0, 0, 0, SKIP_OPEN_TABLE}
};


ST_FIELD_INFO user_privileges_fields_info[]=
{
  {"GRANTEE", USERNAME_WITH_HOST_CHAR_LENGTH, MYSQL_TYPE_STRING, 0, 0, 0, SKIP_OPEN_TABLE},
  {"TABLE_CATALOG", FN_REFLEN, MYSQL_TYPE_STRING, 0, 0, 0, SKIP_OPEN_TABLE},
  {"PRIVILEGE_TYPE", NAME_CHAR_LEN, MYSQL_TYPE_STRING, 0, 0, 0, SKIP_OPEN_TABLE},
  {"IS_GRANTABLE", 3, MYSQL_TYPE_STRING, 0, 0, 0, SKIP_OPEN_TABLE},
  {0, 0, MYSQL_TYPE_STRING, 0, 0, 0, SKIP_OPEN_TABLE}
};


ST_FIELD_INFO schema_privileges_fields_info[]=
{
  {"GRANTEE", USERNAME_WITH_HOST_CHAR_LENGTH, MYSQL_TYPE_STRING, 0, 0, 0, SKIP_OPEN_TABLE},
  {"TABLE_CATALOG", FN_REFLEN, MYSQL_TYPE_STRING, 0, 0, 0, SKIP_OPEN_TABLE},
  {"TABLE_SCHEMA", NAME_CHAR_LEN, MYSQL_TYPE_STRING, 0, 0, 0, SKIP_OPEN_TABLE},
  {"PRIVILEGE_TYPE", NAME_CHAR_LEN, MYSQL_TYPE_STRING, 0, 0, 0, SKIP_OPEN_TABLE},
  {"IS_GRANTABLE", 3, MYSQL_TYPE_STRING, 0, 0, 0, SKIP_OPEN_TABLE},
  {0, 0, MYSQL_TYPE_STRING, 0, 0, 0, SKIP_OPEN_TABLE}
};


ST_FIELD_INFO table_privileges_fields_info[]=
{
  {"GRANTEE", USERNAME_WITH_HOST_CHAR_LENGTH, MYSQL_TYPE_STRING, 0, 0, 0, SKIP_OPEN_TABLE},
  {"TABLE_CATALOG", FN_REFLEN, MYSQL_TYPE_STRING, 0, 0, 0, SKIP_OPEN_TABLE},
  {"TABLE_SCHEMA", NAME_CHAR_LEN, MYSQL_TYPE_STRING, 0, 0, 0, SKIP_OPEN_TABLE},
  {"TABLE_NAME", NAME_CHAR_LEN, MYSQL_TYPE_STRING, 0, 0, 0, SKIP_OPEN_TABLE},
  {"PRIVILEGE_TYPE", NAME_CHAR_LEN, MYSQL_TYPE_STRING, 0, 0, 0, SKIP_OPEN_TABLE},
  {"IS_GRANTABLE", 3, MYSQL_TYPE_STRING, 0, 0, 0, SKIP_OPEN_TABLE},
  {0, 0, MYSQL_TYPE_STRING, 0, 0, 0, SKIP_OPEN_TABLE}
};


ST_FIELD_INFO column_privileges_fields_info[]=
{
  {"GRANTEE", USERNAME_WITH_HOST_CHAR_LENGTH, MYSQL_TYPE_STRING, 0, 0, 0, SKIP_OPEN_TABLE},
  {"TABLE_CATALOG", FN_REFLEN, MYSQL_TYPE_STRING, 0, 0, 0, SKIP_OPEN_TABLE},
  {"TABLE_SCHEMA", NAME_CHAR_LEN, MYSQL_TYPE_STRING, 0, 0, 0, SKIP_OPEN_TABLE},
  {"TABLE_NAME", NAME_CHAR_LEN, MYSQL_TYPE_STRING, 0, 0, 0, SKIP_OPEN_TABLE},
  {"COLUMN_NAME", NAME_CHAR_LEN, MYSQL_TYPE_STRING, 0, 0, 0, SKIP_OPEN_TABLE},
  {"PRIVILEGE_TYPE", NAME_CHAR_LEN, MYSQL_TYPE_STRING, 0, 0, 0, SKIP_OPEN_TABLE},
  {"IS_GRANTABLE", 3, MYSQL_TYPE_STRING, 0, 0, 0, SKIP_OPEN_TABLE},
  {0, 0, MYSQL_TYPE_STRING, 0, 0, 0, SKIP_OPEN_TABLE}
};


ST_FIELD_INFO table_constraints_fields_info[]=
{
  {"CONSTRAINT_CATALOG", FN_REFLEN, MYSQL_TYPE_STRING, 0, 0, 0, OPEN_FULL_TABLE},
  {"CONSTRAINT_SCHEMA", NAME_CHAR_LEN, MYSQL_TYPE_STRING, 0, 0, 0,
   OPEN_FULL_TABLE},
  {"CONSTRAINT_NAME", NAME_CHAR_LEN, MYSQL_TYPE_STRING, 0, 0, 0,
   OPEN_FULL_TABLE},
  {"TABLE_SCHEMA", NAME_CHAR_LEN, MYSQL_TYPE_STRING, 0, 0, 0, OPEN_FULL_TABLE},
  {"TABLE_NAME", NAME_CHAR_LEN, MYSQL_TYPE_STRING, 0, 0, 0, OPEN_FULL_TABLE},
  {"CONSTRAINT_TYPE", NAME_CHAR_LEN, MYSQL_TYPE_STRING, 0, 0, 0,
   OPEN_FULL_TABLE},
  {0, 0, MYSQL_TYPE_STRING, 0, 0, 0, SKIP_OPEN_TABLE}
};


ST_FIELD_INFO key_column_usage_fields_info[]=
{
  {"CONSTRAINT_CATALOG", FN_REFLEN, MYSQL_TYPE_STRING, 0, 0, 0, OPEN_FULL_TABLE},
  {"CONSTRAINT_SCHEMA", NAME_CHAR_LEN, MYSQL_TYPE_STRING, 0, 0, 0,
   OPEN_FULL_TABLE},
  {"CONSTRAINT_NAME", NAME_CHAR_LEN, MYSQL_TYPE_STRING, 0, 0, 0,
   OPEN_FULL_TABLE},
  {"TABLE_CATALOG", FN_REFLEN, MYSQL_TYPE_STRING, 0, 0, 0, OPEN_FULL_TABLE},
  {"TABLE_SCHEMA", NAME_CHAR_LEN, MYSQL_TYPE_STRING, 0, 0, 0, OPEN_FULL_TABLE},
  {"TABLE_NAME", NAME_CHAR_LEN, MYSQL_TYPE_STRING, 0, 0, 0, OPEN_FULL_TABLE},
  {"COLUMN_NAME", NAME_CHAR_LEN, MYSQL_TYPE_STRING, 0, 0, 0, OPEN_FULL_TABLE},
  {"ORDINAL_POSITION", 10 ,MYSQL_TYPE_LONGLONG, 0, 0, 0, OPEN_FULL_TABLE},
  {"POSITION_IN_UNIQUE_CONSTRAINT", 10 ,MYSQL_TYPE_LONGLONG, 0, 1, 0,
   OPEN_FULL_TABLE},
  {"REFERENCED_TABLE_SCHEMA", NAME_CHAR_LEN, MYSQL_TYPE_STRING, 0, 1, 0,
   OPEN_FULL_TABLE},
  {"REFERENCED_TABLE_NAME", NAME_CHAR_LEN, MYSQL_TYPE_STRING, 0, 1, 0,
   OPEN_FULL_TABLE},
  {"REFERENCED_COLUMN_NAME", NAME_CHAR_LEN, MYSQL_TYPE_STRING, 0, 1, 0,
   OPEN_FULL_TABLE},
  {0, 0, MYSQL_TYPE_STRING, 0, 0, 0, SKIP_OPEN_TABLE}
};


ST_FIELD_INFO table_names_fields_info[]=
{
  {"TABLE_CATALOG", FN_REFLEN, MYSQL_TYPE_STRING, 0, 0, 0, SKIP_OPEN_TABLE},
  {"TABLE_SCHEMA",NAME_CHAR_LEN, MYSQL_TYPE_STRING, 0, 0, 0, SKIP_OPEN_TABLE},
  {"TABLE_NAME", NAME_CHAR_LEN + MYSQL50_TABLE_NAME_PREFIX_LENGTH,
   MYSQL_TYPE_STRING, 0, 0, "Tables_in_", SKIP_OPEN_TABLE},
  {"TABLE_TYPE", NAME_CHAR_LEN, MYSQL_TYPE_STRING, 0, 0, "Table_type",
   OPEN_FRM_ONLY},
  {0, 0, MYSQL_TYPE_STRING, 0, 0, 0, SKIP_OPEN_TABLE}
};


ST_FIELD_INFO open_tables_fields_info[]=
{
  {"Database", NAME_CHAR_LEN, MYSQL_TYPE_STRING, 0, 0, "Database",
   SKIP_OPEN_TABLE},
  {"Table",NAME_CHAR_LEN, MYSQL_TYPE_STRING, 0, 0, "Table", SKIP_OPEN_TABLE},
  {"In_use", 1, MYSQL_TYPE_LONGLONG, 0, 0, "In_use", SKIP_OPEN_TABLE},
  {"Name_locked", 4, MYSQL_TYPE_LONGLONG, 0, 0, "Name_locked", SKIP_OPEN_TABLE},
  {0, 0, MYSQL_TYPE_STRING, 0, 0, 0, SKIP_OPEN_TABLE}
};


ST_FIELD_INFO triggers_fields_info[]=
{
  {"TRIGGER_CATALOG", FN_REFLEN, MYSQL_TYPE_STRING, 0, 0, 0, OPEN_FRM_ONLY},
  {"TRIGGER_SCHEMA",NAME_CHAR_LEN, MYSQL_TYPE_STRING, 0, 0, 0, OPEN_FRM_ONLY},
  {"TRIGGER_NAME", NAME_CHAR_LEN, MYSQL_TYPE_STRING, 0, 0, "Trigger",
   OPEN_FRM_ONLY},
  {"EVENT_MANIPULATION", 6, MYSQL_TYPE_STRING, 0, 0, "Event", OPEN_FRM_ONLY},
  {"EVENT_OBJECT_CATALOG", FN_REFLEN, MYSQL_TYPE_STRING, 0, 0, 0,
   OPEN_FRM_ONLY},
  {"EVENT_OBJECT_SCHEMA",NAME_CHAR_LEN, MYSQL_TYPE_STRING, 0, 0, 0,
   OPEN_FRM_ONLY},
  {"EVENT_OBJECT_TABLE", NAME_CHAR_LEN, MYSQL_TYPE_STRING, 0, 0, "Table",
   OPEN_FRM_ONLY},
  {"ACTION_ORDER", 4, MYSQL_TYPE_LONGLONG, 0, 0, 0, OPEN_FRM_ONLY},
  {"ACTION_CONDITION", 65535, MYSQL_TYPE_STRING, 0, 1, 0, OPEN_FRM_ONLY},
  {"ACTION_STATEMENT", 65535, MYSQL_TYPE_STRING, 0, 0, "Statement",
   OPEN_FRM_ONLY},
  {"ACTION_ORIENTATION", 9, MYSQL_TYPE_STRING, 0, 0, 0, OPEN_FRM_ONLY},
  {"ACTION_TIMING", 6, MYSQL_TYPE_STRING, 0, 0, "Timing", OPEN_FRM_ONLY},
  {"ACTION_REFERENCE_OLD_TABLE", NAME_CHAR_LEN, MYSQL_TYPE_STRING, 0, 1, 0,
   OPEN_FRM_ONLY},
  {"ACTION_REFERENCE_NEW_TABLE", NAME_CHAR_LEN, MYSQL_TYPE_STRING, 0, 1, 0,
   OPEN_FRM_ONLY},
  {"ACTION_REFERENCE_OLD_ROW", 3, MYSQL_TYPE_STRING, 0, 0, 0, OPEN_FRM_ONLY},
  {"ACTION_REFERENCE_NEW_ROW", 3, MYSQL_TYPE_STRING, 0, 0, 0, OPEN_FRM_ONLY},
  {"CREATED", 0, MYSQL_TYPE_DATETIME, 0, 1, "Created", OPEN_FRM_ONLY},
  {"SQL_MODE", 32*256, MYSQL_TYPE_STRING, 0, 0, "sql_mode", OPEN_FRM_ONLY},
  {"DEFINER", DEFINER_CHAR_LENGTH, MYSQL_TYPE_STRING, 0, 0, "Definer", OPEN_FRM_ONLY},
  {"CHARACTER_SET_CLIENT", MY_CS_NAME_SIZE, MYSQL_TYPE_STRING, 0, 0,
   "character_set_client", OPEN_FRM_ONLY},
  {"COLLATION_CONNECTION", MY_CS_NAME_SIZE, MYSQL_TYPE_STRING, 0, 0,
   "collation_connection", OPEN_FRM_ONLY},
  {"DATABASE_COLLATION", MY_CS_NAME_SIZE, MYSQL_TYPE_STRING, 0, 0,
   "Database Collation", OPEN_FRM_ONLY},
  {0, 0, MYSQL_TYPE_STRING, 0, 0, 0, SKIP_OPEN_TABLE}
};


ST_FIELD_INFO partitions_fields_info[]=
{
  {"TABLE_CATALOG", FN_REFLEN, MYSQL_TYPE_STRING, 0, 0, 0, OPEN_FULL_TABLE},
  {"TABLE_SCHEMA",NAME_CHAR_LEN, MYSQL_TYPE_STRING, 0, 0, 0, OPEN_FULL_TABLE},
  {"TABLE_NAME", NAME_CHAR_LEN, MYSQL_TYPE_STRING, 0, 0, 0, OPEN_FULL_TABLE},
  {"PARTITION_NAME", NAME_CHAR_LEN, MYSQL_TYPE_STRING, 0, 1, 0, OPEN_FULL_TABLE},
  {"SUBPARTITION_NAME", NAME_CHAR_LEN, MYSQL_TYPE_STRING, 0, 1, 0,
   OPEN_FULL_TABLE},
  {"PARTITION_ORDINAL_POSITION", 21 , MYSQL_TYPE_LONGLONG, 0,
   (MY_I_S_MAYBE_NULL | MY_I_S_UNSIGNED), 0, OPEN_FULL_TABLE},
  {"SUBPARTITION_ORDINAL_POSITION", 21 , MYSQL_TYPE_LONGLONG, 0,
   (MY_I_S_MAYBE_NULL | MY_I_S_UNSIGNED), 0, OPEN_FULL_TABLE},
  {"PARTITION_METHOD", 18, MYSQL_TYPE_STRING, 0, 1, 0, OPEN_FULL_TABLE},
  {"SUBPARTITION_METHOD", 12, MYSQL_TYPE_STRING, 0, 1, 0, OPEN_FULL_TABLE},
  {"PARTITION_EXPRESSION", 65535, MYSQL_TYPE_STRING, 0, 1, 0, OPEN_FULL_TABLE},
  {"SUBPARTITION_EXPRESSION", 65535, MYSQL_TYPE_STRING, 0, 1, 0,
   OPEN_FULL_TABLE},
  {"PARTITION_DESCRIPTION", 65535, MYSQL_TYPE_STRING, 0, 1, 0, OPEN_FULL_TABLE},
  {"TABLE_ROWS", 21 , MYSQL_TYPE_LONGLONG, 0, MY_I_S_UNSIGNED, 0,
   OPEN_FULL_TABLE},
  {"AVG_ROW_LENGTH", 21 , MYSQL_TYPE_LONGLONG, 0, MY_I_S_UNSIGNED, 0,
   OPEN_FULL_TABLE},
  {"DATA_LENGTH", 21 , MYSQL_TYPE_LONGLONG, 0, MY_I_S_UNSIGNED, 0,
   OPEN_FULL_TABLE},
  {"MAX_DATA_LENGTH", 21 , MYSQL_TYPE_LONGLONG, 0,
   (MY_I_S_MAYBE_NULL | MY_I_S_UNSIGNED), 0, OPEN_FULL_TABLE},
  {"INDEX_LENGTH", 21 , MYSQL_TYPE_LONGLONG, 0, MY_I_S_UNSIGNED, 0,
   OPEN_FULL_TABLE},
  {"DATA_FREE", 21 , MYSQL_TYPE_LONGLONG, 0, MY_I_S_UNSIGNED, 0,
   OPEN_FULL_TABLE},
  {"CREATE_TIME", 0, MYSQL_TYPE_DATETIME, 0, 1, 0, OPEN_FULL_TABLE},
  {"UPDATE_TIME", 0, MYSQL_TYPE_DATETIME, 0, 1, 0, OPEN_FULL_TABLE},
  {"CHECK_TIME", 0, MYSQL_TYPE_DATETIME, 0, 1, 0, OPEN_FULL_TABLE},
  {"CHECKSUM", 21 , MYSQL_TYPE_LONGLONG, 0,
   (MY_I_S_MAYBE_NULL | MY_I_S_UNSIGNED), 0, OPEN_FULL_TABLE},
  {"PARTITION_COMMENT", 80, MYSQL_TYPE_STRING, 0, 0, 0, OPEN_FULL_TABLE},
  {"NODEGROUP", 12 , MYSQL_TYPE_STRING, 0, 0, 0, OPEN_FULL_TABLE},
  {"TABLESPACE_NAME", NAME_CHAR_LEN, MYSQL_TYPE_STRING, 0, 1, 0,
   OPEN_FULL_TABLE},
  {0, 0, MYSQL_TYPE_STRING, 0, 0, 0, SKIP_OPEN_TABLE}
};


ST_FIELD_INFO variables_fields_info[]=
{
  {"VARIABLE_NAME", 64, MYSQL_TYPE_STRING, 0, 0, "Variable_name",
   SKIP_OPEN_TABLE},
  {"VARIABLE_VALUE", 1024, MYSQL_TYPE_STRING, 0, 1, "Value", SKIP_OPEN_TABLE},
  {0, 0, MYSQL_TYPE_STRING, 0, 0, 0, SKIP_OPEN_TABLE}
};


ST_FIELD_INFO processlist_fields_info[]=
{
  {"ID", 4, MYSQL_TYPE_LONGLONG, 0, 0, "Id", SKIP_OPEN_TABLE},
  {"USER", USERNAME_CHAR_LENGTH, MYSQL_TYPE_STRING, 0, 0, "User",
   SKIP_OPEN_TABLE},
  {"HOST", LIST_PROCESS_HOST_LEN,  MYSQL_TYPE_STRING, 0, 0, "Host",
   SKIP_OPEN_TABLE},
  {"DB", NAME_CHAR_LEN, MYSQL_TYPE_STRING, 0, 1, "Db", SKIP_OPEN_TABLE},
  {"COMMAND", 16, MYSQL_TYPE_STRING, 0, 0, "Command", SKIP_OPEN_TABLE},
  {"TIME", 7, MYSQL_TYPE_LONG, 0, 0, "Time", SKIP_OPEN_TABLE},
  {"STATE", 64, MYSQL_TYPE_STRING, 0, 1, "State", SKIP_OPEN_TABLE},
  {"INFO", PROCESS_LIST_INFO_WIDTH, MYSQL_TYPE_STRING, 0, 1, "Info",
   SKIP_OPEN_TABLE},
  {"TIME_MS", 100 * (MY_INT64_NUM_DECIMAL_DIGITS + 1) + 3, MYSQL_TYPE_DECIMAL,
   0, 0, "Time_ms", SKIP_OPEN_TABLE},
  {"STAGE", 2, MYSQL_TYPE_TINY,  0, 0, "Stage", SKIP_OPEN_TABLE},
  {"MAX_STAGE", 2, MYSQL_TYPE_TINY,  0, 0, "Max_stage", SKIP_OPEN_TABLE},
  {"PROGRESS", 703, MYSQL_TYPE_DECIMAL,  0, 0, "Progress",
   SKIP_OPEN_TABLE},
  {"MEMORY_USED", 7, MYSQL_TYPE_LONG, 0, 0, "Memory_used", SKIP_OPEN_TABLE},
  {"EXAMINED_ROWS", 7, MYSQL_TYPE_LONG, 0, 0, "Examined_rows", SKIP_OPEN_TABLE},
  {"QUERY_ID", 4, MYSQL_TYPE_LONGLONG, 0, 0, 0, SKIP_OPEN_TABLE},
  {0, 0, MYSQL_TYPE_STRING, 0, 0, 0, SKIP_OPEN_TABLE}
};


ST_FIELD_INFO plugin_fields_info[]=
{
  {"PLUGIN_NAME", NAME_CHAR_LEN, MYSQL_TYPE_STRING, 0, 0, "Name",
   SKIP_OPEN_TABLE},
  {"PLUGIN_VERSION", 20, MYSQL_TYPE_STRING, 0, 0, 0, SKIP_OPEN_TABLE},
  {"PLUGIN_STATUS", 16, MYSQL_TYPE_STRING, 0, 0, "Status", SKIP_OPEN_TABLE},
  {"PLUGIN_TYPE", 80, MYSQL_TYPE_STRING, 0, 0, "Type", SKIP_OPEN_TABLE},
  {"PLUGIN_TYPE_VERSION", 20, MYSQL_TYPE_STRING, 0, 0, 0, SKIP_OPEN_TABLE},
  {"PLUGIN_LIBRARY", NAME_CHAR_LEN, MYSQL_TYPE_STRING, 0, 1, "Library",
   SKIP_OPEN_TABLE},
  {"PLUGIN_LIBRARY_VERSION", 20, MYSQL_TYPE_STRING, 0, 1, 0, SKIP_OPEN_TABLE},
  {"PLUGIN_AUTHOR", NAME_CHAR_LEN, MYSQL_TYPE_STRING, 0, 1, 0, SKIP_OPEN_TABLE},
  {"PLUGIN_DESCRIPTION", 65535, MYSQL_TYPE_STRING, 0, 1, 0, SKIP_OPEN_TABLE},
  {"PLUGIN_LICENSE", 80, MYSQL_TYPE_STRING, 0, 0, "License", SKIP_OPEN_TABLE},
  {"LOAD_OPTION", 64, MYSQL_TYPE_STRING, 0, 0, 0, SKIP_OPEN_TABLE},
  {"PLUGIN_MATURITY", 12, MYSQL_TYPE_STRING, 0, 0, 0, SKIP_OPEN_TABLE},
  {"PLUGIN_AUTH_VERSION", 80, MYSQL_TYPE_STRING, 0, 1, 0, SKIP_OPEN_TABLE},
  {0, 0, MYSQL_TYPE_STRING, 0, 0, 0, SKIP_OPEN_TABLE}
};

ST_FIELD_INFO files_fields_info[]=
{
  {"FILE_ID", 4, MYSQL_TYPE_LONGLONG, 0, 0, 0, SKIP_OPEN_TABLE},
  {"FILE_NAME", NAME_CHAR_LEN, MYSQL_TYPE_STRING, 0, 1, 0, SKIP_OPEN_TABLE},
  {"FILE_TYPE", 20, MYSQL_TYPE_STRING, 0, 0, 0, SKIP_OPEN_TABLE},
  {"TABLESPACE_NAME", NAME_CHAR_LEN, MYSQL_TYPE_STRING, 0, 1, 0,
   SKIP_OPEN_TABLE},
  {"TABLE_CATALOG", NAME_CHAR_LEN, MYSQL_TYPE_STRING, 0, 0, 0, SKIP_OPEN_TABLE},
  {"TABLE_SCHEMA", NAME_CHAR_LEN, MYSQL_TYPE_STRING, 0, 1, 0, SKIP_OPEN_TABLE},
  {"TABLE_NAME", NAME_CHAR_LEN, MYSQL_TYPE_STRING, 0, 1, 0, SKIP_OPEN_TABLE},
  {"LOGFILE_GROUP_NAME", NAME_CHAR_LEN, MYSQL_TYPE_STRING, 0, 1, 0,
   SKIP_OPEN_TABLE},
  {"LOGFILE_GROUP_NUMBER", 4, MYSQL_TYPE_LONGLONG, 0, 1, 0, SKIP_OPEN_TABLE},
  {"ENGINE", NAME_CHAR_LEN, MYSQL_TYPE_STRING, 0, 0, 0, SKIP_OPEN_TABLE},
  {"FULLTEXT_KEYS", NAME_CHAR_LEN, MYSQL_TYPE_STRING, 0, 1, 0, SKIP_OPEN_TABLE},
  {"DELETED_ROWS", 4, MYSQL_TYPE_LONGLONG, 0, 1, 0, SKIP_OPEN_TABLE},
  {"UPDATE_COUNT", 4, MYSQL_TYPE_LONGLONG, 0, 1, 0, SKIP_OPEN_TABLE},
  {"FREE_EXTENTS", 4, MYSQL_TYPE_LONGLONG, 0, 1, 0, SKIP_OPEN_TABLE},
  {"TOTAL_EXTENTS", 4, MYSQL_TYPE_LONGLONG, 0, 1, 0, SKIP_OPEN_TABLE},
  {"EXTENT_SIZE", 4, MYSQL_TYPE_LONGLONG, 0, 0, 0, SKIP_OPEN_TABLE},
  {"INITIAL_SIZE", 21, MYSQL_TYPE_LONGLONG, 0,
   (MY_I_S_MAYBE_NULL | MY_I_S_UNSIGNED), 0, SKIP_OPEN_TABLE},
  {"MAXIMUM_SIZE", 21, MYSQL_TYPE_LONGLONG, 0,
   (MY_I_S_MAYBE_NULL | MY_I_S_UNSIGNED), 0, SKIP_OPEN_TABLE},
  {"AUTOEXTEND_SIZE", 21, MYSQL_TYPE_LONGLONG, 0,
   (MY_I_S_MAYBE_NULL | MY_I_S_UNSIGNED), 0, SKIP_OPEN_TABLE},
  {"CREATION_TIME", 0, MYSQL_TYPE_DATETIME, 0, 1, 0, SKIP_OPEN_TABLE},
  {"LAST_UPDATE_TIME", 0, MYSQL_TYPE_DATETIME, 0, 1, 0, SKIP_OPEN_TABLE},
  {"LAST_ACCESS_TIME", 0, MYSQL_TYPE_DATETIME, 0, 1, 0, SKIP_OPEN_TABLE},
  {"RECOVER_TIME", 4, MYSQL_TYPE_LONGLONG, 0, 1, 0, SKIP_OPEN_TABLE},
  {"TRANSACTION_COUNTER", 4, MYSQL_TYPE_LONGLONG, 0, 1, 0, SKIP_OPEN_TABLE},
  {"VERSION", 21 , MYSQL_TYPE_LONGLONG, 0,
   (MY_I_S_MAYBE_NULL | MY_I_S_UNSIGNED), "Version", SKIP_OPEN_TABLE},
  {"ROW_FORMAT", 10, MYSQL_TYPE_STRING, 0, 1, "Row_format", SKIP_OPEN_TABLE},
  {"TABLE_ROWS", 21 , MYSQL_TYPE_LONGLONG, 0,
   (MY_I_S_MAYBE_NULL | MY_I_S_UNSIGNED), "Rows", SKIP_OPEN_TABLE},
  {"AVG_ROW_LENGTH", 21 , MYSQL_TYPE_LONGLONG, 0,
   (MY_I_S_MAYBE_NULL | MY_I_S_UNSIGNED), "Avg_row_length", SKIP_OPEN_TABLE},
  {"DATA_LENGTH", 21 , MYSQL_TYPE_LONGLONG, 0,
   (MY_I_S_MAYBE_NULL | MY_I_S_UNSIGNED), "Data_length", SKIP_OPEN_TABLE},
  {"MAX_DATA_LENGTH", 21 , MYSQL_TYPE_LONGLONG, 0,
   (MY_I_S_MAYBE_NULL | MY_I_S_UNSIGNED), "Max_data_length", SKIP_OPEN_TABLE},
  {"INDEX_LENGTH", 21 , MYSQL_TYPE_LONGLONG, 0,
   (MY_I_S_MAYBE_NULL | MY_I_S_UNSIGNED), "Index_length", SKIP_OPEN_TABLE},
  {"DATA_FREE", 21 , MYSQL_TYPE_LONGLONG, 0,
   (MY_I_S_MAYBE_NULL | MY_I_S_UNSIGNED), "Data_free", SKIP_OPEN_TABLE},
  {"CREATE_TIME", 0, MYSQL_TYPE_DATETIME, 0, 1, "Create_time", SKIP_OPEN_TABLE},
  {"UPDATE_TIME", 0, MYSQL_TYPE_DATETIME, 0, 1, "Update_time", SKIP_OPEN_TABLE},
  {"CHECK_TIME", 0, MYSQL_TYPE_DATETIME, 0, 1, "Check_time", SKIP_OPEN_TABLE},
  {"CHECKSUM", 21 , MYSQL_TYPE_LONGLONG, 0,
   (MY_I_S_MAYBE_NULL | MY_I_S_UNSIGNED), "Checksum", SKIP_OPEN_TABLE},
  {"STATUS", 20, MYSQL_TYPE_STRING, 0, 0, 0, SKIP_OPEN_TABLE},
  {"EXTRA", 255, MYSQL_TYPE_STRING, 0, 1, 0, SKIP_OPEN_TABLE},
  {0, 0, MYSQL_TYPE_STRING, 0, 0, 0, SKIP_OPEN_TABLE}
};

void init_fill_schema_files_row(TABLE* table)
{
  int i;
  for(i=0; files_fields_info[i].field_name!=NULL; i++)
    table->field[i]->set_null();

  table->field[IS_FILES_STATUS]->set_notnull();
  table->field[IS_FILES_STATUS]->store("NORMAL", 6, system_charset_info);
}

ST_FIELD_INFO referential_constraints_fields_info[]=
{
  {"CONSTRAINT_CATALOG", FN_REFLEN, MYSQL_TYPE_STRING, 0, 0, 0, OPEN_FULL_TABLE},
  {"CONSTRAINT_SCHEMA", NAME_CHAR_LEN, MYSQL_TYPE_STRING, 0, 0, 0,
   OPEN_FULL_TABLE},
  {"CONSTRAINT_NAME", NAME_CHAR_LEN, MYSQL_TYPE_STRING, 0, 0, 0,
   OPEN_FULL_TABLE},
  {"UNIQUE_CONSTRAINT_CATALOG", FN_REFLEN, MYSQL_TYPE_STRING, 0, 0, 0,
   OPEN_FULL_TABLE},
  {"UNIQUE_CONSTRAINT_SCHEMA", NAME_CHAR_LEN, MYSQL_TYPE_STRING, 0, 0, 0,
   OPEN_FULL_TABLE},
  {"UNIQUE_CONSTRAINT_NAME", NAME_CHAR_LEN, MYSQL_TYPE_STRING, 0,
   MY_I_S_MAYBE_NULL, 0, OPEN_FULL_TABLE},
  {"MATCH_OPTION", NAME_CHAR_LEN, MYSQL_TYPE_STRING, 0, 0, 0, OPEN_FULL_TABLE},
  {"UPDATE_RULE", NAME_CHAR_LEN, MYSQL_TYPE_STRING, 0, 0, 0, OPEN_FULL_TABLE},
  {"DELETE_RULE", NAME_CHAR_LEN, MYSQL_TYPE_STRING, 0, 0, 0, OPEN_FULL_TABLE},
  {"TABLE_NAME", NAME_CHAR_LEN, MYSQL_TYPE_STRING, 0, 0, 0, OPEN_FULL_TABLE},
  {"REFERENCED_TABLE_NAME", NAME_CHAR_LEN, MYSQL_TYPE_STRING, 0, 0, 0,
   OPEN_FULL_TABLE},
  {0, 0, MYSQL_TYPE_STRING, 0, 0, 0, SKIP_OPEN_TABLE}
};


ST_FIELD_INFO parameters_fields_info[]=
{
  {"SPECIFIC_CATALOG", FN_REFLEN, MYSQL_TYPE_STRING, 0, 0, 0, OPEN_FULL_TABLE},
  {"SPECIFIC_SCHEMA", NAME_CHAR_LEN, MYSQL_TYPE_STRING, 0, 0, 0,
   OPEN_FULL_TABLE},
  {"SPECIFIC_NAME", NAME_CHAR_LEN, MYSQL_TYPE_STRING, 0, 0, 0, OPEN_FULL_TABLE},
  {"ORDINAL_POSITION", 21 , MYSQL_TYPE_LONG, 0, 0, 0, OPEN_FULL_TABLE},
  {"PARAMETER_MODE", 5, MYSQL_TYPE_STRING, 0, 1, 0, OPEN_FULL_TABLE},
  {"PARAMETER_NAME", NAME_CHAR_LEN, MYSQL_TYPE_STRING, 0, 1, 0, OPEN_FULL_TABLE},
  {"DATA_TYPE", NAME_CHAR_LEN, MYSQL_TYPE_STRING, 0, 0, 0, OPEN_FULL_TABLE},
  {"CHARACTER_MAXIMUM_LENGTH", 21 , MYSQL_TYPE_LONG, 0, 1, 0, OPEN_FULL_TABLE},
  {"CHARACTER_OCTET_LENGTH", 21 , MYSQL_TYPE_LONG, 0, 1, 0, OPEN_FULL_TABLE},
  {"NUMERIC_PRECISION", 21 , MYSQL_TYPE_LONG, 0, 1, 0, OPEN_FULL_TABLE},
  {"NUMERIC_SCALE", 21 , MYSQL_TYPE_LONG, 0, 1, 0, OPEN_FULL_TABLE},
  {"DATETIME_PRECISION", MY_INT64_NUM_DECIMAL_DIGITS, MYSQL_TYPE_LONGLONG,
   0, (MY_I_S_MAYBE_NULL | MY_I_S_UNSIGNED), 0, OPEN_FRM_ONLY},
  {"CHARACTER_SET_NAME", 64, MYSQL_TYPE_STRING, 0, 1, 0, OPEN_FULL_TABLE},
  {"COLLATION_NAME", 64, MYSQL_TYPE_STRING, 0, 1, 0, OPEN_FULL_TABLE},
  {"DTD_IDENTIFIER", 65535, MYSQL_TYPE_STRING, 0, 0, 0, OPEN_FULL_TABLE},
  {"ROUTINE_TYPE", 9, MYSQL_TYPE_STRING, 0, 0, 0, OPEN_FULL_TABLE},
  {0, 0, MYSQL_TYPE_STRING, 0, 0, 0, OPEN_FULL_TABLE}
};


ST_FIELD_INFO tablespaces_fields_info[]=
{
  {"TABLESPACE_NAME", NAME_CHAR_LEN, MYSQL_TYPE_STRING, 0, 0, 0,
   SKIP_OPEN_TABLE},
  {"ENGINE", NAME_CHAR_LEN, MYSQL_TYPE_STRING, 0, 0, 0, SKIP_OPEN_TABLE},
  {"TABLESPACE_TYPE", NAME_CHAR_LEN, MYSQL_TYPE_STRING, 0, MY_I_S_MAYBE_NULL,
   0, SKIP_OPEN_TABLE},
  {"LOGFILE_GROUP_NAME", NAME_CHAR_LEN, MYSQL_TYPE_STRING, 0, MY_I_S_MAYBE_NULL,
   0, SKIP_OPEN_TABLE},
  {"EXTENT_SIZE", 21, MYSQL_TYPE_LONGLONG, 0,
   MY_I_S_MAYBE_NULL | MY_I_S_UNSIGNED, 0, SKIP_OPEN_TABLE},
  {"AUTOEXTEND_SIZE", 21, MYSQL_TYPE_LONGLONG, 0,
   MY_I_S_MAYBE_NULL | MY_I_S_UNSIGNED, 0, SKIP_OPEN_TABLE},
  {"MAXIMUM_SIZE", 21, MYSQL_TYPE_LONGLONG, 0,
   MY_I_S_MAYBE_NULL | MY_I_S_UNSIGNED, 0, SKIP_OPEN_TABLE},
  {"NODEGROUP_ID", 21, MYSQL_TYPE_LONGLONG, 0,
   MY_I_S_MAYBE_NULL | MY_I_S_UNSIGNED, 0, SKIP_OPEN_TABLE},
  {"TABLESPACE_COMMENT", 2048, MYSQL_TYPE_STRING, 0, MY_I_S_MAYBE_NULL, 0,
   SKIP_OPEN_TABLE},
  {0, 0, MYSQL_TYPE_STRING, 0, 0, 0, SKIP_OPEN_TABLE}
};


ST_FIELD_INFO keycache_fields_info[]=
{
  {"KEY_CACHE_NAME", NAME_LEN, MYSQL_TYPE_STRING, 0, 0, 0, SKIP_OPEN_TABLE},
  {"SEGMENTS", 3, MYSQL_TYPE_LONG, 0, 
   (MY_I_S_MAYBE_NULL | MY_I_S_UNSIGNED) , 0, SKIP_OPEN_TABLE},
  {"SEGMENT_NUMBER", 3, MYSQL_TYPE_LONG, 0,
   (MY_I_S_MAYBE_NULL | MY_I_S_UNSIGNED), 0, SKIP_OPEN_TABLE},
  {"FULL_SIZE", MY_INT64_NUM_DECIMAL_DIGITS, MYSQL_TYPE_LONGLONG, 0,
   (MY_I_S_UNSIGNED), 0, SKIP_OPEN_TABLE},
  {"BLOCK_SIZE", MY_INT64_NUM_DECIMAL_DIGITS, MYSQL_TYPE_LONGLONG, 0,
   (MY_I_S_UNSIGNED), 0, SKIP_OPEN_TABLE },
  {"USED_BLOCKS", MY_INT64_NUM_DECIMAL_DIGITS, MYSQL_TYPE_LONGLONG, 0,
    (MY_I_S_UNSIGNED), "Key_blocks_used", SKIP_OPEN_TABLE},
  {"UNUSED_BLOCKS", MY_INT64_NUM_DECIMAL_DIGITS, MYSQL_TYPE_LONGLONG, 0,
   (MY_I_S_UNSIGNED), "Key_blocks_unused", SKIP_OPEN_TABLE},
  {"DIRTY_BLOCKS", MY_INT64_NUM_DECIMAL_DIGITS, MYSQL_TYPE_LONGLONG, 0,
   (MY_I_S_UNSIGNED), "Key_blocks_not_flushed", SKIP_OPEN_TABLE},
  {"READ_REQUESTS", MY_INT64_NUM_DECIMAL_DIGITS, MYSQL_TYPE_LONGLONG, 0,
   (MY_I_S_UNSIGNED), "Key_read_requests", SKIP_OPEN_TABLE},
  {"READS", MY_INT64_NUM_DECIMAL_DIGITS, MYSQL_TYPE_LONGLONG, 0,
   (MY_I_S_UNSIGNED), "Key_reads", SKIP_OPEN_TABLE},
  {"WRITE_REQUESTS", MY_INT64_NUM_DECIMAL_DIGITS, MYSQL_TYPE_LONGLONG, 0,
   (MY_I_S_UNSIGNED), "Key_write_requests", SKIP_OPEN_TABLE},
  {"WRITES", MY_INT64_NUM_DECIMAL_DIGITS, MYSQL_TYPE_LONGLONG, 0,
   (MY_I_S_UNSIGNED), "Key_writes", SKIP_OPEN_TABLE},
  {0, 0, MYSQL_TYPE_STRING, 0, 0, 0, SKIP_OPEN_TABLE}
};


ST_FIELD_INFO show_explain_fields_info[]=
{
  /* field_name, length, type, value, field_flags, old_name*/
  {"id", 3, MYSQL_TYPE_LONGLONG, 0 /*value*/, MY_I_S_MAYBE_NULL, "id", 
    SKIP_OPEN_TABLE},
  {"select_type", 19, MYSQL_TYPE_STRING, 0 /*value*/, 0, "select_type", 
    SKIP_OPEN_TABLE},
  {"table", NAME_CHAR_LEN, MYSQL_TYPE_STRING, 0 /*value*/, MY_I_S_MAYBE_NULL,
   "table", SKIP_OPEN_TABLE},
  {"type", 15, MYSQL_TYPE_STRING, 0, MY_I_S_MAYBE_NULL, "type", SKIP_OPEN_TABLE},
  {"possible_keys", NAME_CHAR_LEN*MAX_KEY, MYSQL_TYPE_STRING, 0/*value*/,
    MY_I_S_MAYBE_NULL, "possible_keys", SKIP_OPEN_TABLE},
  {"key", NAME_CHAR_LEN*MAX_KEY, MYSQL_TYPE_STRING, 0/*value*/, 
    MY_I_S_MAYBE_NULL, "key", SKIP_OPEN_TABLE},
  {"key_len", NAME_CHAR_LEN*MAX_KEY, MYSQL_TYPE_STRING, 0/*value*/, 
    MY_I_S_MAYBE_NULL, "key_len", SKIP_OPEN_TABLE},
  {"ref", NAME_CHAR_LEN*MAX_REF_PARTS, MYSQL_TYPE_STRING, 0/*value*/,
    MY_I_S_MAYBE_NULL, "ref", SKIP_OPEN_TABLE},
  {"rows", 10, MYSQL_TYPE_LONGLONG, 0/*value*/, MY_I_S_MAYBE_NULL, "rows", 
    SKIP_OPEN_TABLE},
  {"Extra", 255, MYSQL_TYPE_STRING, 0/*value*/, 0 /*flags*/, "Extra", 
    SKIP_OPEN_TABLE},
  {0, 0, MYSQL_TYPE_STRING, 0, 0, 0, SKIP_OPEN_TABLE}
};


/*
  Description of ST_FIELD_INFO in table.h

  Make sure that the order of schema_tables and enum_schema_tables are the same.

*/

ST_SCHEMA_TABLE schema_tables[]=
{
  {"ALL_PLUGINS", plugin_fields_info, create_schema_table,
   fill_all_plugins, make_old_format, 0, 5, -1, 0, 0},
  {"APPLICABLE_ROLES", applicable_roles_fields_info, create_schema_table,
   fill_schema_applicable_roles, 0, 0, -1, -1, 0, 0},
  {"CHARACTER_SETS", charsets_fields_info, create_schema_table,
   fill_schema_charsets, make_character_sets_old_format, 0, -1, -1, 0, 0},
  {"CLIENT_STATISTICS", client_stats_fields_info, create_schema_table, 
   fill_schema_client_stats, make_old_format, 0, -1, -1, 0, 0},
  {"COLLATIONS", collation_fields_info, create_schema_table,
   fill_schema_collation, make_old_format, 0, -1, -1, 0, 0},
  {"COLLATION_CHARACTER_SET_APPLICABILITY", coll_charset_app_fields_info,
   create_schema_table, fill_schema_coll_charset_app, 0, 0, -1, -1, 0, 0},
  {"COLUMNS", columns_fields_info, create_schema_table,
   get_all_tables, make_columns_old_format, get_schema_column_record, 1, 2, 0,
   OPTIMIZE_I_S_TABLE|OPEN_VIEW_FULL},
  {"COLUMN_PRIVILEGES", column_privileges_fields_info, create_schema_table,
   fill_schema_column_privileges, 0, 0, -1, -1, 0, 0},
  {"ENABLED_ROLES", enabled_roles_fields_info, create_schema_table,
   fill_schema_enabled_roles, 0, 0, -1, -1, 0, 0},
  {"ENGINES", engines_fields_info, create_schema_table,
   fill_schema_engines, make_old_format, 0, -1, -1, 0, 0},
#ifdef HAVE_EVENT_SCHEDULER
  {"EVENTS", events_fields_info, create_schema_table,
   Events::fill_schema_events, make_old_format, 0, -1, -1, 0, 0},
#else
  {"EVENTS", events_fields_info, create_schema_table,
   0, make_old_format, 0, -1, -1, 0, 0},
#endif
  {"EXPLAIN", show_explain_fields_info, create_schema_table, fill_show_explain,
  make_old_format, 0, -1, -1, TRUE /*hidden*/ , 0},
  {"FILES", files_fields_info, create_schema_table,
   hton_fill_schema_table, 0, 0, -1, -1, 0, 0},
  {"GLOBAL_STATUS", variables_fields_info, create_schema_table,
   fill_status, make_old_format, 0, 0, -1, 0, 0},
  {"GLOBAL_VARIABLES", variables_fields_info, create_schema_table,
   fill_variables, make_old_format, 0, 0, -1, 0, 0},
  {"INDEX_STATISTICS", index_stats_fields_info, create_schema_table,
   fill_schema_index_stats, make_old_format, 0, -1, -1, 0, 0},
  {"KEY_CACHES", keycache_fields_info, create_schema_table,
   fill_key_cache_tables, make_old_format, 0, -1,-1, 0, 0}, 
  {"KEY_COLUMN_USAGE", key_column_usage_fields_info, create_schema_table,
   get_all_tables, 0, get_schema_key_column_usage_record, 4, 5, 0,
   OPTIMIZE_I_S_TABLE|OPEN_TABLE_ONLY},
  {"OPEN_TABLES", open_tables_fields_info, create_schema_table,
   fill_open_tables, make_old_format, 0, -1, -1, 1, 0},
  {"PARAMETERS", parameters_fields_info, create_schema_table,
   fill_schema_proc, 0, 0, -1, -1, 0, 0},
  {"PARTITIONS", partitions_fields_info, create_schema_table,
   get_all_tables, 0, get_schema_partitions_record, 1, 2, 0,
   OPTIMIZE_I_S_TABLE|OPEN_TABLE_ONLY},
  {"PLUGINS", plugin_fields_info, create_schema_table,
   fill_plugins, make_old_format, 0, -1, -1, 0, 0},
  {"PROCESSLIST", processlist_fields_info, create_schema_table,
   fill_schema_processlist, make_old_format, 0, -1, -1, 0, 0},
  {"PROFILING", query_profile_statistics_info, create_schema_table,
    fill_query_profile_statistics_info, make_profile_table_for_show,
    NULL, -1, -1, false, 0},
  {"REFERENTIAL_CONSTRAINTS", referential_constraints_fields_info,
   create_schema_table, get_all_tables, 0, get_referential_constraints_record,
   1, 9, 0, OPTIMIZE_I_S_TABLE|OPEN_TABLE_ONLY},
  {"ROUTINES", proc_fields_info, create_schema_table, 
   fill_schema_proc, make_proc_old_format, 0, -1, -1, 0, 0},
  {"SCHEMATA", schema_fields_info, create_schema_table,
   fill_schema_schemata, make_schemata_old_format, 0, 1, -1, 0, 0},
  {"SCHEMA_PRIVILEGES", schema_privileges_fields_info, create_schema_table,
   fill_schema_schema_privileges, 0, 0, -1, -1, 0, 0},
  {"SESSION_STATUS", variables_fields_info, create_schema_table,
   fill_status, make_old_format, 0, 0, -1, 0, 0},
  {"SESSION_VARIABLES", variables_fields_info, create_schema_table,
   fill_variables, make_old_format, 0, 0, -1, 0, 0},
  {"STATISTICS", stat_fields_info, create_schema_table,
   get_all_tables, make_old_format, get_schema_stat_record, 1, 2, 0,
   OPEN_TABLE_ONLY|OPTIMIZE_I_S_TABLE},
  {"STATUS", variables_fields_info, create_schema_table, fill_status,
   make_old_format, 0, 0, -1, 1, 0},
  {"TABLES", tables_fields_info, create_schema_table,
   get_all_tables, make_old_format, get_schema_tables_record, 1, 2, 0,
   OPTIMIZE_I_S_TABLE},
  {"TABLESPACES", tablespaces_fields_info, create_schema_table,
   hton_fill_schema_table, 0, 0, -1, -1, 0, 0},
  {"TABLE_CONSTRAINTS", table_constraints_fields_info, create_schema_table,
   get_all_tables, 0, get_schema_constraints_record, 3, 4, 0,
   OPTIMIZE_I_S_TABLE|OPEN_TABLE_ONLY},
  {"TABLE_NAMES", table_names_fields_info, create_schema_table,
   get_all_tables, make_table_names_old_format, 0, 1, 2, 1, OPTIMIZE_I_S_TABLE},
  {"TABLE_PRIVILEGES", table_privileges_fields_info, create_schema_table,
   fill_schema_table_privileges, 0, 0, -1, -1, 0, 0},
  {"TABLE_STATISTICS", table_stats_fields_info, create_schema_table,
   fill_schema_table_stats, make_old_format, 0, -1, -1, 0, 0},
  {"TRIGGERS", triggers_fields_info, create_schema_table,
   get_all_tables, make_old_format, get_schema_triggers_record, 5, 6, 0,
   OPEN_TRIGGER_ONLY|OPTIMIZE_I_S_TABLE},
  {"USER_PRIVILEGES", user_privileges_fields_info, create_schema_table, 
   fill_schema_user_privileges, 0, 0, -1, -1, 0, 0},
  {"USER_STATISTICS", user_stats_fields_info, create_schema_table, 
   fill_schema_user_stats, make_old_format, 0, -1, -1, 0, 0},
  {"VARIABLES", variables_fields_info, create_schema_table, fill_variables,
   make_old_format, 0, 0, -1, 1, 0},
  {"VIEWS", view_fields_info, create_schema_table,
   get_all_tables, 0, get_schema_views_record, 1, 2, 0,
   OPEN_VIEW_ONLY|OPTIMIZE_I_S_TABLE},
  {0, 0, 0, 0, 0, 0, 0, 0, 0, 0}
};


int initialize_schema_table(st_plugin_int *plugin)
{
  ST_SCHEMA_TABLE *schema_table;
  DBUG_ENTER("initialize_schema_table");

  if (!(schema_table= (ST_SCHEMA_TABLE *)my_malloc(sizeof(ST_SCHEMA_TABLE),
                                                   MYF(MY_WME | MY_ZEROFILL))))
      DBUG_RETURN(1);
  /* Historical Requirement */
  plugin->data= schema_table; // shortcut for the future
  if (plugin->plugin->init)
  {
    schema_table->create_table= create_schema_table;
    schema_table->old_format= make_old_format;
    schema_table->idx_field1= -1,
    schema_table->idx_field2= -1;

    /* Make the name available to the init() function. */
    schema_table->table_name= plugin->name.str;

    if (plugin->plugin->init(schema_table))
    {
      sql_print_error("Plugin '%s' init function returned error.",
                      plugin->name.str);
      plugin->data= NULL;
      my_free(schema_table);
      DBUG_RETURN(1);
    }

    /* Make sure the plugin name is not set inside the init() function. */
    schema_table->table_name= plugin->name.str;
  }
  DBUG_RETURN(0);
}

int finalize_schema_table(st_plugin_int *plugin)
{
  ST_SCHEMA_TABLE *schema_table= (ST_SCHEMA_TABLE *)plugin->data;
  DBUG_ENTER("finalize_schema_table");

  if (schema_table)
  {
    if (plugin->plugin->deinit)
    {
      DBUG_PRINT("info", ("Deinitializing plugin: '%s'", plugin->name.str));
      if (plugin->plugin->deinit(NULL))
      {
        DBUG_PRINT("warning", ("Plugin '%s' deinit function returned error.",
                               plugin->name.str));
      }
    }
    my_free(schema_table);
  }
  DBUG_RETURN(0);
}


/**
  Output trigger information (SHOW CREATE TRIGGER) to the client.

  @param thd          Thread context.
  @param triggers     List of triggers for the table.
  @param trigger_idx  Index of the trigger to dump.

  @return Operation status
    @retval TRUE Error.
    @retval FALSE Success.
*/

static bool show_create_trigger_impl(THD *thd,
                                     Table_triggers_list *triggers,
                                     int trigger_idx)
{
  int ret_code;

  Protocol *p= thd->protocol;
  List<Item> fields;

  LEX_STRING trg_name;
  ulonglong trg_sql_mode;
  LEX_STRING trg_sql_mode_str;
  LEX_STRING trg_sql_original_stmt;
  LEX_STRING trg_client_cs_name;
  LEX_STRING trg_connection_cl_name;
  LEX_STRING trg_db_cl_name;

  CHARSET_INFO *trg_client_cs;

  /*
    TODO: Check privileges here. This functionality will be added by
    implementation of the following WL items:
      - WL#2227: New privileges for new objects
      - WL#3482: Protect SHOW CREATE PROCEDURE | FUNCTION | VIEW | TRIGGER
        properly

    SHOW TRIGGERS and I_S.TRIGGERS will be affected too.
  */

  /* Prepare trigger "object". */

  triggers->get_trigger_info(thd,
                             trigger_idx,
                             &trg_name,
                             &trg_sql_mode,
                             &trg_sql_original_stmt,
                             &trg_client_cs_name,
                             &trg_connection_cl_name,
                             &trg_db_cl_name);

  sql_mode_string_representation(thd, trg_sql_mode, &trg_sql_mode_str);

  /* Resolve trigger client character set. */

  if (resolve_charset(trg_client_cs_name.str, NULL, &trg_client_cs))
    return TRUE;

  /* Send header. */

  fields.push_back(new Item_empty_string("Trigger", NAME_LEN));
  fields.push_back(new Item_empty_string("sql_mode", trg_sql_mode_str.length));

  {
    /*
      NOTE: SQL statement field must be not less than 1024 in order not to
      confuse old clients.
    */

    Item_empty_string *stmt_fld=
      new Item_empty_string("SQL Original Statement",
                            MY_MAX(trg_sql_original_stmt.length, 1024));

    stmt_fld->maybe_null= TRUE;

    fields.push_back(stmt_fld);
  }

  fields.push_back(new Item_empty_string("character_set_client",
                                         MY_CS_NAME_SIZE));

  fields.push_back(new Item_empty_string("collation_connection",
                                         MY_CS_NAME_SIZE));

  fields.push_back(new Item_empty_string("Database Collation",
                                         MY_CS_NAME_SIZE));

  if (p->send_result_set_metadata(&fields, Protocol::SEND_NUM_ROWS | Protocol::SEND_EOF))
    return TRUE;

  /* Send data. */

  p->prepare_for_resend();

  p->store(trg_name.str,
           trg_name.length,
           system_charset_info);

  p->store(trg_sql_mode_str.str,
           trg_sql_mode_str.length,
           system_charset_info);

  p->store(trg_sql_original_stmt.str,
           trg_sql_original_stmt.length,
           trg_client_cs);

  p->store(trg_client_cs_name.str,
           trg_client_cs_name.length,
           system_charset_info);

  p->store(trg_connection_cl_name.str,
           trg_connection_cl_name.length,
           system_charset_info);

  p->store(trg_db_cl_name.str,
           trg_db_cl_name.length,
           system_charset_info);

  ret_code= p->write();

  if (!ret_code)
    my_eof(thd);

  return ret_code != 0;
}


/**
  Read TRN and TRG files to obtain base table name for the specified
  trigger name and construct TABE_LIST object for the base table.

  @param thd      Thread context.
  @param trg_name Trigger name.

  @return TABLE_LIST object corresponding to the base table.

  TODO: This function is a copy&paste from add_table_to_list() and
  sp_add_to_query_tables(). The problem is that in order to be compatible
  with Stored Programs (Prepared Statements), we should not touch thd->lex.
  The "source" functions also add created TABLE_LIST object to the
  thd->lex->query_tables.

  The plan to eliminate this copy&paste is to:

    - get rid of sp_add_to_query_tables() and use Lex::add_table_to_list().
      Only add_table_to_list() must be used to add tables from the parser
      into Lex::query_tables list.

    - do not update Lex::query_tables in add_table_to_list().
*/

static
TABLE_LIST *get_trigger_table(THD *thd, const sp_name *trg_name)
{
  char trn_path_buff[FN_REFLEN];
  LEX_STRING trn_path= { trn_path_buff, 0 };
  LEX_STRING db;
  LEX_STRING tbl_name;
  TABLE_LIST *table;

  build_trn_path(thd, trg_name, &trn_path);

  if (check_trn_exists(&trn_path))
  {
    my_error(ER_TRG_DOES_NOT_EXIST, MYF(0));
    return NULL;
  }

  if (load_table_name_for_trigger(thd, trg_name, &trn_path, &tbl_name))
    return NULL;

  /* We need to reset statement table list to be PS/SP friendly. */
  if (!(table= (TABLE_LIST*) thd->alloc(sizeof(TABLE_LIST))))
    return NULL;

  db= trg_name->m_db;

  db.str= thd->strmake(db.str, db.length);
  if (lower_case_table_names)
    db.length= my_casedn_str(files_charset_info, db.str);

  tbl_name.str= thd->strmake(tbl_name.str, tbl_name.length);

  if (db.str == NULL || tbl_name.str == NULL)
    return NULL;

  table->init_one_table(db.str, db.length, tbl_name.str, tbl_name.length,
                        tbl_name.str, TL_IGNORE);

  return table;
}


/**
  SHOW CREATE TRIGGER high-level implementation.

  @param thd      Thread context.
  @param trg_name Trigger name.

  @return Operation status
    @retval TRUE Error.
    @retval FALSE Success.
*/

bool show_create_trigger(THD *thd, const sp_name *trg_name)
{
  TABLE_LIST *lst= get_trigger_table(thd, trg_name);
  uint num_tables; /* NOTE: unused, only to pass to open_tables(). */
  Table_triggers_list *triggers;
  int trigger_idx;
  bool error= TRUE;

  if (!lst)
    return TRUE;

  if (check_table_access(thd, TRIGGER_ACL, lst, FALSE, 1, TRUE))
  {
    my_error(ER_SPECIFIC_ACCESS_DENIED_ERROR, MYF(0), "TRIGGER");
    return TRUE;
  }

  /*
    Metadata locks taken during SHOW CREATE TRIGGER should be released when
    the statement completes as it is an information statement.
  */
  MDL_savepoint mdl_savepoint= thd->mdl_context.mdl_savepoint();

  /*
    Open the table by name in order to load Table_triggers_list object.
  */
  if (open_tables(thd, &lst, &num_tables,
                  MYSQL_OPEN_FORCE_SHARED_HIGH_PRIO_MDL))
  {
    my_error(ER_TRG_CANT_OPEN_TABLE, MYF(0),
             (const char *) trg_name->m_db.str,
             (const char *) lst->table_name);

    goto exit;

    /* Perform closing actions and return error status. */
  }

  triggers= lst->table->triggers;

  if (!triggers)
  {
    my_error(ER_TRG_DOES_NOT_EXIST, MYF(0));
    goto exit;
  }

  trigger_idx= triggers->find_trigger_by_name(&trg_name->m_name);

  if (trigger_idx < 0)
  {
    my_error(ER_TRG_CORRUPTED_FILE, MYF(0),
             (const char *) trg_name->m_db.str,
             (const char *) lst->table_name);

    goto exit;
  }

  error= show_create_trigger_impl(thd, triggers, trigger_idx);

  /*
    NOTE: if show_create_trigger_impl() failed, that means we could not
    send data to the client. In this case we simply raise the error
    status and client connection will be closed.
  */

exit:
  close_thread_tables(thd);
  /* Release any metadata locks taken during SHOW CREATE TRIGGER. */
  thd->mdl_context.rollback_to_savepoint(mdl_savepoint);
  return error;
}

class IS_internal_schema_access : public ACL_internal_schema_access
{
public:
  IS_internal_schema_access()
  {}

  ~IS_internal_schema_access()
  {}

  ACL_internal_access_result check(ulong want_access,
                                   ulong *save_priv) const;

  const ACL_internal_table_access *lookup(const char *name) const;
};

ACL_internal_access_result
IS_internal_schema_access::check(ulong want_access,
                                 ulong *save_priv) const
{
  want_access &= ~SELECT_ACL;

  /*
    We don't allow any simple privileges but SELECT_ACL on
    the information_schema database.
  */
  if (unlikely(want_access & DB_ACLS))
    return ACL_INTERNAL_ACCESS_DENIED;

  /* Always grant SELECT for the information schema. */
  *save_priv|= SELECT_ACL;

  return want_access ? ACL_INTERNAL_ACCESS_CHECK_GRANT :
                       ACL_INTERNAL_ACCESS_GRANTED;
}

const ACL_internal_table_access *
IS_internal_schema_access::lookup(const char *name) const
{
  /* There are no per table rules for the information schema. */
  return NULL;
}

static IS_internal_schema_access is_internal_schema_access;

void initialize_information_schema_acl()
{
  ACL_internal_schema_registry::register_schema(&INFORMATION_SCHEMA_NAME,
                                                &is_internal_schema_access);
}

#ifdef WITH_PARTITION_STORAGE_ENGINE
/*
  Convert a string in character set in column character set format
  to utf8 character set if possible, the utf8 character set string
  will later possibly be converted to character set used by client.
  Thus we attempt conversion from column character set to both
  utf8 and to character set client.

  Examples of strings that should fail conversion to utf8 are unassigned
  characters as e.g. 0x81 in cp1250 (Windows character set for for countries
  like Czech and Poland). Example of string that should fail conversion to
  character set on client (e.g. if this is latin1) is 0x2020 (daggger) in
  ucs2.

  If the conversion fails we will as a fall back convert the string to
  hex encoded format. The caller of the function can also ask for hex
  encoded format of output string unconditionally.

  SYNOPSIS
    get_cs_converted_string_value()
    thd                             Thread object
    input_str                       Input string in cs character set
    output_str                      Output string to be produced in utf8
    cs                              Character set of input string
    use_hex                         Use hex string unconditionally
 

  RETURN VALUES
    No return value
*/

static void get_cs_converted_string_value(THD *thd,
                                          String *input_str,
                                          String *output_str,
                                          CHARSET_INFO *cs,
                                          bool use_hex)
{

  output_str->length(0);
  if (input_str->length() == 0)
  {
    output_str->append("''");
    return;
  }
  if (!use_hex)
  {
    String try_val;
    uint try_conv_error= 0;

    try_val.copy(input_str->ptr(), input_str->length(), cs,
                 thd->variables.character_set_client, &try_conv_error);
    if (!try_conv_error)
    {
      String val;
      uint conv_error= 0;

      val.copy(input_str->ptr(), input_str->length(), cs,
               system_charset_info, &conv_error);
      if (!conv_error)
      {
        append_unescaped(output_str, val.ptr(), val.length());
        return;
      }
    }
    /* We had a conversion error, use hex encoded string for safety */
  }
  {
    const uchar *ptr;
    uint i, len;
    char buf[3];

    output_str->append("_");
    output_str->append(cs->csname);
    output_str->append(" ");
    output_str->append("0x");
    len= input_str->length();
    ptr= (uchar*)input_str->ptr();
    for (i= 0; i < len; i++)
    {
      uint high, low;

      high= (*ptr) >> 4;
      low= (*ptr) & 0x0F;
      buf[0]= _dig_vec_upper[high];
      buf[1]= _dig_vec_upper[low];
      buf[2]= 0;
      output_str->append((const char*)buf);
      ptr++;
    }
  }
  return;
}
#endif<|MERGE_RESOLUTION|>--- conflicted
+++ resolved
@@ -2312,66 +2312,6 @@
       if (tmp->peer_port && (tmp_sctx->host || tmp_sctx->ip) &&
           thd->security_ctx->host_or_ip[0])
       {
-<<<<<<< HEAD
-        thread_info *thd_info= new thread_info;
-
-        thd_info->thread_id=tmp->thread_id;
-        thd_info->user= thd->strdup(tmp_sctx->user ? tmp_sctx->user :
-                                    (tmp->system_thread ?
-                                     "system user" : "unauthenticated user"));
-	if (tmp->peer_port && (tmp_sctx->host || tmp_sctx->ip) &&
-            thd->security_ctx->host_or_ip[0])
-	{
-	  if ((thd_info->host= (char*) thd->alloc(LIST_PROCESS_HOST_LEN+1)))
-	    my_snprintf((char *) thd_info->host, LIST_PROCESS_HOST_LEN,
-			"%s:%u", tmp_sctx->host_or_ip, tmp->peer_port);
-	}
-	else
-	  thd_info->host= thd->strdup(tmp_sctx->host_or_ip[0] ?
-                                      tmp_sctx->host_or_ip :
-                                      tmp_sctx->host ? tmp_sctx->host : "");
-        thd_info->command=(int) tmp->get_command();
-        mysql_mutex_lock(&tmp->LOCK_thd_data);
-        if ((thd_info->db= tmp->db))             // Safe test
-          thd_info->db= thd->strdup(thd_info->db);
-        if ((mysys_var= tmp->mysys_var))
-          mysql_mutex_lock(&mysys_var->mutex);
-        thd_info->proc_info= (char*) (tmp->killed >= KILL_QUERY ?
-                                      "Killed" : 0);
-        thd_info->state_info= thread_state_info(tmp);
-        if (mysys_var)
-          mysql_mutex_unlock(&mysys_var->mutex);
-
-        /* Lock THD mutex that protects its data when looking at it. */
-        if (tmp->query())
-        {
-          uint length= MY_MIN(max_query_length, tmp->query_length());
-          char *q= thd->strmake(tmp->query(),length);
-          /* Safety: in case strmake failed, we set length to 0. */
-          thd_info->query_string=
-            CSET_STRING(q, q ? length : 0, tmp->query_charset());
-        }
-
-        /*
-          Progress report. We need to do this under a lock to ensure that all
-          is from the same stage.
-        */
-        if (tmp->progress.max_counter)
-        {
-          uint max_stage= MY_MAX(tmp->progress.max_stage, 1);
-          thd_info->progress= (((tmp->progress.stage / (double) max_stage) +
-                                ((tmp->progress.counter /
-                                  (double) tmp->progress.max_counter) /
-                                 (double) max_stage)) *
-                               100.0);
-          set_if_smaller(thd_info->progress, 100);
-        }
-        else
-          thd_info->progress= 0.0;
-        thd_info->start_time= tmp->start_time;
-        mysql_mutex_unlock(&tmp->LOCK_thd_data);
-        thread_infos.append(thd_info);
-=======
         if ((thd_info->host= (char*) thd->alloc(LIST_PROCESS_HOST_LEN+1)))
           my_snprintf((char *) thd_info->host, LIST_PROCESS_HOST_LEN,
                       "%s:%u", tmp_sctx->host_or_ip, tmp->peer_port);
@@ -2380,7 +2320,7 @@
         thd_info->host= thd->strdup(tmp_sctx->host_or_ip[0] ?
                                     tmp_sctx->host_or_ip :
                                     tmp_sctx->host ? tmp_sctx->host : "");
-      thd_info->command=(int) tmp->command;
+      thd_info->command=(int) tmp->get_command();
       mysql_mutex_lock(&tmp->LOCK_thd_data);
       if ((thd_info->db= tmp->db))             // Safe test
         thd_info->db= thd->strdup(thd_info->db);
@@ -2395,12 +2335,11 @@
       /* Lock THD mutex that protects its data when looking at it. */
       if (tmp->query())
       {
-        uint length= min(max_query_length, tmp->query_length());
+        uint length= MY_MIN(max_query_length, tmp->query_length());
         char *q= thd->strmake(tmp->query(),length);
         /* Safety: in case strmake failed, we set length to 0. */
         thd_info->query_string=
           CSET_STRING(q, q ? length : 0, tmp->query_charset());
->>>>>>> 33656e04
       }
 
       /*
@@ -2409,7 +2348,7 @@
       */
       if (tmp->progress.max_counter)
       {
-        uint max_stage= max(tmp->progress.max_stage, 1);
+        uint max_stage= MY_MAX(tmp->progress.max_stage, 1);
         thd_info->progress= (((tmp->progress.stage / (double) max_stage) +
                               ((tmp->progress.counter /
                                 (double) tmp->progress.max_counter) /
