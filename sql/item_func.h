--- conflicted
+++ resolved
@@ -404,18 +404,12 @@
   String *val_str(String*str);
   my_decimal *val_decimal(my_decimal *decimal_value);
   longlong val_int()
-<<<<<<< HEAD
-    { DBUG_ASSERT(fixed == 1); return (longlong) rint(val_real()); }
+  {
+    DBUG_ASSERT(fixed == 1);
+    return Converter_double_to_longlong(val_real(), unsigned_flag).result();
+  }
   bool get_date(THD *thd, MYSQL_TIME *ltime, date_mode_t fuzzydate)
   { return get_date_from_real(thd, ltime, fuzzydate); }
-=======
-  {
-    DBUG_ASSERT(fixed == 1);
-    return Converter_double_to_longlong(val_real(), unsigned_flag).result();
-  }
-  bool get_date(MYSQL_TIME *ltime, ulonglong fuzzydate)
-  { return get_date_from_real(ltime, fuzzydate); }
->>>>>>> 941ca92a
   const Type_handler *type_handler() const { return &type_handler_double; }
   bool fix_length_and_dec()
   {
