--- conflicted
+++ resolved
@@ -200,7 +200,6 @@
     raise_numeric_overflow("DOUBLE");
     return 0.0;
   }
-<<<<<<< HEAD
   inline longlong raise_integer_overflow()
   {
     raise_numeric_overflow(unsigned_flag ? "BIGINT UNSIGNED": "BIGINT");
@@ -238,9 +237,7 @@
   {
     return (error == E_DEC_OVERFLOW) ? raise_decimal_overflow() : error;
   }
-=======
-
->>>>>>> 2f474166
+
   bool has_timestamp_args()
   {
     DBUG_ASSERT(fixed == TRUE);
