--- conflicted
+++ resolved
@@ -321,14 +321,10 @@
 
   DBUG_ENTER("sp_eval_expr");
 
-<<<<<<< HEAD
   if (!expr_item)
     DBUG_RETURN(TRUE);
 
-  if (!(expr_item= sp_prepare_func_item(thd, &expr_item)))
-=======
   if (!(expr_item= sp_prepare_func_item(thd, expr_item_ptr)))
->>>>>>> 6703a50f
     DBUG_RETURN(TRUE);
 
   bool err_status= FALSE;
