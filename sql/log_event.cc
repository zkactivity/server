--- conflicted
+++ resolved
@@ -867,10 +867,11 @@
 
   if (db_ok(thd->db, replicate_do_db, replicate_ignore_db))
   {
-    thd->query = (char*)query;
     thd->set_time((time_t)when);
     thd->current_tablenr = 0;
+    thd->query_length= q_len;
     VOID(pthread_mutex_lock(&LOCK_thread_count));
+    thd->query = (char*)query;
     thd->query_id = query_id++;
     VOID(pthread_mutex_unlock(&LOCK_thread_count));
     thd->query_error= 0;			// clear error
@@ -928,7 +929,9 @@
     else
     {
       // master could be inconsistent, abort and tell DBA to check/fix it
+      VOID(pthread_mutex_lock(&LOCK_thread_count));
       thd->db = thd->query = 0;
+      VOID(pthread_mutex_unlock(&LOCK_thread_count));
       thd->variables.convert_set = 0;
       close_thread_tables(thd);
       free_root(&thd->mem_root,0);
@@ -936,7 +939,9 @@
     }
   }
   thd->db= 0;				// prevent db from being freed
+  VOID(pthread_mutex_lock(&LOCK_thread_count));
   thd->query= 0;			// just to be sure
+  VOID(pthread_mutex_unlock(&LOCK_thread_count));
   // assume no convert for next query unless set explictly
   thd->variables.convert_set = 0;
   close_thread_tables(thd);
@@ -1513,7 +1518,8 @@
 {
   init_sql_alloc(&thd->mem_root, 8192,0);
   thd->db = rewrite_db((char*)db);
-  thd->query = 0;
+  DBUG_ASSERT(thd->query == 0);
+  thd->query = 0;				// Should not be needed
   thd->query_error = 0;
 	    
   if (db_ok(thd->db, replicate_do_db, replicate_ignore_db))
@@ -1886,41 +1892,13 @@
 /*****************************************************************************
  *****************************************************************************
 
-<<<<<<< HEAD
                           Rand_log_event methods
-=======
-  if (db_ok(thd->db, replicate_do_db, replicate_ignore_db))
-  {
-    thd->set_time((time_t)when);
-    thd->current_tablenr = 0;
-    thd->query_length= q_len;
-    VOID(pthread_mutex_lock(&LOCK_thread_count));
-    thd->query = (char*)query;
-    thd->query_id = query_id++;
-    VOID(pthread_mutex_unlock(&LOCK_thread_count));
-    thd->query_error = 0;			// clear error
-    thd->net.last_errno = 0;
-    thd->net.last_error[0] = 0;
-    thd->slave_proxy_id = thread_id;		// for temp tables
-	
-    /*
-      Sanity check to make sure the master did not get a really bad
-      error on the query.
-    */
-    if (ignored_error_code((expected_error = error_code)) ||
-	!check_expected_error(thd,rli,expected_error))
-    {
-      mysql_log.write(thd,COM_QUERY,"%s",thd->query);
-      DBUG_PRINT("query",("%s",thd->query));
-      mysql_parse(thd, thd->query, q_len);
->>>>>>> f4ab3fc9
 
  *****************************************************************************
  ****************************************************************************/
 
 /*****************************************************************************
 
-<<<<<<< HEAD
   Rand_log_event::pack_info()
 
  ****************************************************************************/
@@ -1933,59 +1911,6 @@
   pos= strmov(pos, ",rand_seed2=");
   pos= int10_to_str((long) seed2, pos, 10);
   protocol->store(buf1, (uint) (pos-buf1));
-=======
-      if ((expected_error != (actual_error = thd->net.last_errno)) &&
-	  expected_error &&
-	  !ignored_error_code(actual_error) &&
-	  !ignored_error_code(expected_error))
-      {
-	const char* errmsg = "Slave: did not get the expected error\
- running query from master - expected: '%s' (%d), got '%s' (%d)"; 
-	sql_print_error(errmsg, ER_SAFE(expected_error),
-			expected_error,
-			actual_error ? thd->net.last_error: "no error",
-			actual_error);
-	thd->query_error = 1;
-      }
-      else if (expected_error == actual_error ||
-	       ignored_error_code(actual_error))
-      {
-	thd->query_error = 0;
-	*rli->last_slave_error = 0;
-	rli->last_slave_errno = 0;
-      }
-    }
-    else
-    {
-      // master could be inconsistent, abort and tell DBA to check/fix it
-      VOID(pthread_mutex_lock(&LOCK_thread_count));
-      thd->db = thd->query = 0;
-      VOID(pthread_mutex_unlock(&LOCK_thread_count));
-      thd->variables.convert_set = 0;
-      close_thread_tables(thd);
-      free_root(&thd->mem_root,0);
-      return 1;
-    }
-  }
-  thd->db= 0;				// prevent db from being freed
-  VOID(pthread_mutex_lock(&LOCK_thread_count));
-  thd->query= 0;			// just to be sure
-  VOID(pthread_mutex_unlock(&LOCK_thread_count));
-  // assume no convert for next query unless set explictly
-  thd->variables.convert_set = 0;
-  close_thread_tables(thd);
-      
-  if (thd->query_error || thd->fatal_error)
-  {
-    slave_print_error(rli,actual_error, "error '%s' on query '%s'",
-		      actual_error ? thd->net.last_error :
-		      "unexpected success or fatal error", query);
-    free_root(&thd->mem_root,0);
-    return 1;
-  }
-  free_root(&thd->mem_root,0);
-  return Log_event::exec_event(rli); 
->>>>>>> f4ab3fc9
 }
 #endif // !MYSQL_CLIENT
 
@@ -2009,27 +1934,11 @@
  ****************************************************************************/
 int Rand_log_event::write_data(IO_CACHE* file)
 {
-<<<<<<< HEAD
   char buf[16];
   int8store(buf + RAND_SEED1_OFFSET, seed1);
   int8store(buf + RAND_SEED2_OFFSET, seed2);
   return my_b_safe_write(file, (byte*) buf, sizeof(buf));
 }
-=======
-  init_sql_alloc(&thd->mem_root, 8192,0);
-  thd->db = rewrite_db((char*)db);
-  DBUG_ASSERT(thd->query == 0);
-  thd->query = 0;				// Should not be needed
-  thd->query_error = 0;
-	    
-  if (db_ok(thd->db, replicate_do_db, replicate_ignore_db))
-  {
-    thd->set_time((time_t)when);
-    thd->current_tablenr = 0;
-    VOID(pthread_mutex_lock(&LOCK_thread_count));
-    thd->query_id = query_id++;
-    VOID(pthread_mutex_unlock(&LOCK_thread_count));
->>>>>>> f4ab3fc9
 
 /*****************************************************************************
 
