<<<<<<< HEAD
#ifndef ITEM_SUM_INCLUDED
#define ITEM_SUM_INCLUDED

/* Copyright (c) 2000, 2011, Oracle and/or its affiliates. All rights reserved.
=======
/* Copyright (c) 2000, 2013, Oracle and/or its affiliates. All rights
 * reserved.
>>>>>>> 88007244

   This program is free software; you can redistribute it and/or modify
   it under the terms of the GNU General Public License as published by
   the Free Software Foundation; version 2 of the License.

   This program is distributed in the hope that it will be useful,
   but WITHOUT ANY WARRANTY; without even the implied warranty of
   MERCHANTABILITY or FITNESS FOR A PARTICULAR PURPOSE.  See the
   GNU General Public License for more details.

   You should have received a copy of the GNU General Public License
   along with this program; if not, write to the Free Software
   Foundation, Inc., 51 Franklin St, Fifth Floor, Boston, MA 02110-1301  USA */


/* classes for sum functions */

#ifdef USE_PRAGMA_INTERFACE
#pragma interface			/* gcc class implementation */
#endif

#include <my_tree.h>
#include "sql_udf.h"                            /* udf_handler */

class Item_sum;
class Aggregator_distinct;
class Aggregator_simple;

/**
  The abstract base class for the Aggregator_* classes.
  It implements the data collection functions (setup/add/clear)
  as either pass-through to the real functionality or
  as collectors into an Unique (for distinct) structure.

  Note that update_field/reset_field are not in that
  class, because they're simply not called when
  GROUP BY/DISTINCT can be handled with help of index on grouped 
  fields (quick_group = 0);
*/

class Aggregator : public Sql_alloc
{
  friend class Item_sum;
  friend class Item_sum_sum;
  friend class Item_sum_count;
  friend class Item_sum_avg;

  /* 
    All members are protected as this class is not usable outside of an 
    Item_sum descendant.
  */
protected:
  /* the aggregate function class to act on */
  Item_sum *item_sum;

  /**
    When feeding back the data in endup() from Unique/temp table back to
    Item_sum::add() methods we must read the data from Unique (and not 
    recalculate the functions that are given as arguments to the aggregate
    function. 
    This flag is to tell the add() methods to take the data from the Unique
    instead by calling the relevant val_..() method
  */

  bool use_distinct_values;

public:
  Aggregator (Item_sum *arg): item_sum(arg), use_distinct_values(FALSE) {}
  virtual ~Aggregator () {}                   /* Keep gcc happy */

  enum Aggregator_type { SIMPLE_AGGREGATOR, DISTINCT_AGGREGATOR }; 
  virtual Aggregator_type Aggrtype() = 0;

  /**
    Called before adding the first row. 
    Allocates and sets up the internal aggregation structures used, 
    e.g. the Unique instance used to calculate distinct.
  */
  virtual bool setup(THD *) = 0;

  /**
    Called when we need to wipe out all the data from the aggregator :
    all the values acumulated and all the state.
    Cleans up the internal structures and resets them to their initial state.
  */
  virtual void clear() = 0;

  /**
    Called when there's a new value to be aggregated.
    Updates the internal state of the aggregator to reflect the new value.
  */
  virtual bool add() = 0;

  /**
    Called when there are no more data and the final value is to be retrieved.
    Finalises the state of the aggregator, so the final result can be retrieved.
  */
  virtual void endup() = 0;

  /** Decimal value of being-aggregated argument */
  virtual my_decimal *arg_val_decimal(my_decimal * value) = 0;
  /** Floating point value of being-aggregated argument */
  virtual double arg_val_real() = 0;
  /**
     NULLness of being-aggregated argument; can be called only after
     arg_val_decimal() or arg_val_real().
  */
  virtual bool arg_is_null() = 0;
};


class st_select_lex;

/**
  Class Item_sum is the base class used for special expressions that SQL calls
  'set functions'. These expressions are formed with the help of aggregate
  functions such as SUM, MAX, GROUP_CONCAT etc.

 GENERAL NOTES

  A set function cannot be used in certain positions where expressions are
  accepted. There are some quite explicable restrictions for the usage of 
  set functions.

  In the query:
    SELECT AVG(b) FROM t1 WHERE SUM(b) > 20 GROUP by a
  the usage of the set function AVG(b) is legal, while the usage of SUM(b)
  is illegal. A WHERE condition must contain expressions that can be 
  evaluated for each row of the table. Yet the expression SUM(b) can be
  evaluated only for each group of rows with the same value of column a.
  In the query:
    SELECT AVG(b) FROM t1 WHERE c > 30 GROUP BY a HAVING SUM(b) > 20
  both set function expressions AVG(b) and SUM(b) are legal.

  We can say that in a query without nested selects an occurrence of a
  set function in an expression of the SELECT list or/and in the HAVING
  clause is legal, while in the WHERE clause it's illegal.

  The general rule to detect whether a set function is legal in a query with
  nested subqueries is much more complicated.

  Consider the the following query:
    SELECT t1.a FROM t1 GROUP BY t1.a
      HAVING t1.a > ALL (SELECT t2.c FROM t2 WHERE SUM(t1.b) < t2.c).
  The set function SUM(b) is used here in the WHERE clause of the subquery.
  Nevertheless it is legal since it is under the HAVING clause of the query
  to which this function relates. The expression SUM(t1.b) is evaluated
  for each group defined in the main query, not for groups of the subquery.

  The problem of finding the query where to aggregate a particular
  set function is not so simple as it seems to be.

  In the query: 
    SELECT t1.a FROM t1 GROUP BY t1.a
     HAVING t1.a > ALL(SELECT t2.c FROM t2 GROUP BY t2.c
                         HAVING SUM(t1.a) < t2.c)
  the set function can be evaluated for both outer and inner selects.
  If we evaluate SUM(t1.a) for the outer query then we get the value of t1.a
  multiplied by the cardinality of a group in table t1. In this case 
  in each correlated subquery SUM(t1.a) is used as a constant. But we also
  can evaluate SUM(t1.a) for the inner query. In this case t1.a will be a
  constant for each correlated subquery and summation is performed
  for each group of table t2.
  (Here it makes sense to remind that the query
    SELECT c FROM t GROUP BY a HAVING SUM(1) < a 
  is quite legal in our SQL).

  So depending on what query we assign the set function to we
  can get different result sets.

  The general rule to detect the query where a set function is to be
  evaluated can be formulated as follows.
  Consider a set function S(E) where E is an expression with occurrences
  of column references C1, ..., CN. Resolve these column references against
  subqueries that contain the set function S(E). Let Q be the innermost
  subquery of those subqueries. (It should be noted here that S(E)
  in no way can be evaluated in the subquery embedding the subquery Q,
  otherwise S(E) would refer to at least one unbound column reference)
  If S(E) is used in a construct of Q where set functions are allowed then
  we evaluate S(E) in Q.
  Otherwise we look for a innermost subquery containing S(E) of those where
  usage of S(E) is allowed.

  Let's demonstrate how this rule is applied to the following queries.

  1. SELECT t1.a FROM t1 GROUP BY t1.a
       HAVING t1.a > ALL(SELECT t2.b FROM t2 GROUP BY t2.b
                           HAVING t2.b > ALL(SELECT t3.c FROM t3 GROUP BY t3.c
                                                HAVING SUM(t1.a+t2.b) < t3.c))
  For this query the set function SUM(t1.a+t2.b) depends on t1.a and t2.b
  with t1.a defined in the outermost query, and t2.b defined for its
  subquery. The set function is in the HAVING clause of the subquery and can
  be evaluated in this subquery.

  2. SELECT t1.a FROM t1 GROUP BY t1.a
       HAVING t1.a > ALL(SELECT t2.b FROM t2
                           WHERE t2.b > ALL (SELECT t3.c FROM t3 GROUP BY t3.c
                                               HAVING SUM(t1.a+t2.b) < t3.c))
  Here the set function SUM(t1.a+t2.b)is in the WHERE clause of the second
  subquery - the most upper subquery where t1.a and t2.b are defined.
  If we evaluate the function in this subquery we violate the context rules.
  So we evaluate the function in the third subquery (over table t3) where it
  is used under the HAVING clause.

  3. SELECT t1.a FROM t1 GROUP BY t1.a
       HAVING t1.a > ALL(SELECT t2.b FROM t2
                           WHERE t2.b > ALL (SELECT t3.c FROM t3 
                                               WHERE SUM(t1.a+t2.b) < t3.c))
  In this query evaluation of SUM(t1.a+t2.b) is not legal neither in the second
  nor in the third subqueries. So this query is invalid.

  Mostly set functions cannot be nested. In the query
    SELECT t1.a from t1 GROUP BY t1.a HAVING AVG(SUM(t1.b)) > 20
  the expression SUM(b) is not acceptable, though it is under a HAVING clause.
  Yet it is acceptable in the query:
    SELECT t.1 FROM t1 GROUP BY t1.a HAVING SUM(t1.b) > 20.

  An argument of a set function does not have to be a reference to a table
  column as we saw it in examples above. This can be a more complex expression
    SELECT t1.a FROM t1 GROUP BY t1.a HAVING SUM(t1.b+1) > 20.
  The expression SUM(t1.b+1) has a very clear semantics in this context:
  we sum up the values of t1.b+1 where t1.b varies for all values within a
  group of rows that contain the same t1.a value.

  A set function for an outer query yields a constant within a subquery. So
  the semantics of the query
    SELECT t1.a FROM t1 GROUP BY t1.a
      HAVING t1.a IN (SELECT t2.c FROM t2 GROUP BY t2.c
                        HAVING AVG(t2.c+SUM(t1.b)) > 20)
  is still clear. For a group of the rows with the same t1.a values we
  calculate the value of SUM(t1.b). This value 's' is substituted in the
  the subquery:
    SELECT t2.c FROM t2 GROUP BY t2.c HAVING AVG(t2.c+s)
  than returns some result set.

  By the same reason the following query with a subquery 
    SELECT t1.a FROM t1 GROUP BY t1.a
      HAVING t1.a IN (SELECT t2.c FROM t2 GROUP BY t2.c
                        HAVING AVG(SUM(t1.b)) > 20)
  is also acceptable.

 IMPLEMENTATION NOTES

  Three methods were added to the class to check the constraints specified
  in the previous section. These methods utilize several new members.

  The field 'nest_level' contains the number of the level for the subquery
  containing the set function. The main SELECT is of level 0, its subqueries
  are of levels 1, the subqueries of the latter are of level 2 and so on.

  The field 'aggr_level' is to contain the nest level of the subquery
  where the set function is aggregated.

  The field 'max_arg_level' is for the maximun of the nest levels of the
  unbound column references occurred in the set function. A column reference
  is unbound  within a set function if it is not bound by any subquery
  used as a subexpression in this function. A column reference is bound by
  a subquery if it is a reference to the column by which the aggregation
  of some set function that is used in the subquery is calculated.
  For the set function used in the query
    SELECT t1.a FROM t1 GROUP BY t1.a
      HAVING t1.a > ALL(SELECT t2.b FROM t2 GROUP BY t2.b
                          HAVING t2.b > ALL(SELECT t3.c FROM t3 GROUP BY t3.c
                                              HAVING SUM(t1.a+t2.b) < t3.c))
  the value of max_arg_level is equal to 1 since t1.a is bound in the main
  query, and t2.b is bound by the first subquery whose nest level is 1.
  Obviously a set function cannot be aggregated in the subquery whose
  nest level is less than max_arg_level. (Yet it can be aggregated in the
  subqueries whose nest level is greater than max_arg_level.)
  In the query
    SELECT t.a FROM t1 HAVING AVG(t1.a+(SELECT MIN(t2.c) FROM t2))
  the value of the max_arg_level for the AVG set function is 0 since
  the reference t2.c is bound in the subquery.

  The field 'max_sum_func_level' is to contain the maximum of the
  nest levels of the set functions that are used as subexpressions of
  the arguments of the given set function, but not aggregated in any
  subquery within this set function. A nested set function s1 can be
  used within set function s0 only if s1.max_sum_func_level <
  s0.max_sum_func_level. Set function s1 is considered as nested
  for set function s0 if s1 is not calculated in any subquery
  within s0.

  A set function that is used as a subexpression in an argument of another
  set function refers to the latter via the field 'in_sum_func'.

  The condition imposed on the usage of set functions are checked when
  we traverse query subexpressions with the help of the recursive method
  fix_fields. When we apply this method to an object of the class
  Item_sum, first, on the descent, we call the method init_sum_func_check
  that initialize members used at checking. Then, on the ascent, we
  call the method check_sum_func that validates the set function usage
  and reports an error if it is illegal.
  The method register_sum_func serves to link the items for the set functions
  that are aggregated in the embedding (sub)queries. Circular chains of such
  functions are attached to the corresponding st_select_lex structures
  through the field inner_sum_func_list.

  Exploiting the fact that the members mentioned above are used in one
  recursive function we could have allocated them on the thread stack.
  Yet we don't do it now.
  
  We assume that the nesting level of subquries does not exceed 127.
  TODO: to catch queries where the limit is exceeded to make the
  code clean here.  
    
*/

class Item_sum :public Item_result_field
{
  friend class Aggregator_distinct;
  friend class Aggregator_simple;

protected:
  /**
    Aggregator class instance. Not set initially. Allocated only after
    it is determined if the incoming data are already distinct.
  */
  Aggregator *aggr;

private:
  /**
    Used in making ROLLUP. Set for the ROLLUP copies of the original
    Item_sum and passed to create_tmp_field() to cause it to work
    over the temp table buffer that is referenced by
    Item_result_field::result_field.
  */
  bool force_copy_fields;

  /**
    Indicates how the aggregate function was specified by the parser :
    1 if it was written as AGGREGATE(DISTINCT),
    0 if it was AGGREGATE()
  */
  bool with_distinct;

public:

  bool has_force_copy_fields() const { return force_copy_fields; }
  bool has_with_distinct()     const { return with_distinct; }

  enum Sumfunctype
  { COUNT_FUNC, COUNT_DISTINCT_FUNC, SUM_FUNC, SUM_DISTINCT_FUNC, AVG_FUNC,
    AVG_DISTINCT_FUNC, MIN_FUNC, MAX_FUNC, STD_FUNC,
    VARIANCE_FUNC, SUM_BIT_FUNC, UDF_SUM_FUNC, GROUP_CONCAT_FUNC
  };

  Item **ref_by; /* pointer to a ref to the object used to register it */
  Item_sum *next; /* next in the circular chain of registered objects  */
  Item_sum *in_sum_func;  /* embedding set function if any */ 
  st_select_lex * aggr_sel; /* select where the function is aggregated       */ 
  int8 nest_level;        /* number of the nesting level of the set function */
  int8 aggr_level;        /* nesting level of the aggregating subquery       */
  int8 max_arg_level;     /* max level of unbound column references          */
  int8 max_sum_func_level;/* max level of aggregation for embedded functions */
  bool quick_group;			/* If incremental update of fields */
  /*
    This list is used by the check for mixing non aggregated fields and
    sum functions in the ONLY_FULL_GROUP_BY_MODE. We save all outer fields
    directly or indirectly used under this function it as it's unclear
    at the moment of fixing outer field whether it's aggregated or not.
  */
  List<Item_field> outer_fields;

protected:  
  uint arg_count;
  Item **args, *tmp_args[2];
  /* 
    Copy of the arguments list to hold the original set of arguments.
    Used in EXPLAIN EXTENDED instead of the current argument list because 
    the current argument list can be altered by usage of temporary tables.
  */
  Item **orig_args, *tmp_orig_args[2];
  table_map used_tables_cache;
  bool forced_const;
  static ulonglong ram_limitation(THD *thd);

public:  

  void mark_as_sum_func();
  Item_sum() :quick_group(1), arg_count(0), forced_const(FALSE)
  {
    mark_as_sum_func();
    init_aggregator();
  }
  Item_sum(Item *a) :quick_group(1), arg_count(1), args(tmp_args),
    orig_args(tmp_orig_args), forced_const(FALSE)
  {
    args[0]=a;
    mark_as_sum_func();
    init_aggregator();
  }
  Item_sum( Item *a, Item *b ) :quick_group(1), arg_count(2), args(tmp_args),
    orig_args(tmp_orig_args), forced_const(FALSE)
  {
    args[0]=a; args[1]=b;
    mark_as_sum_func();
    init_aggregator();
  }
  Item_sum(List<Item> &list);
  //Copy constructor, need to perform subselects with temporary tables
  Item_sum(THD *thd, Item_sum *item);
  enum Type type() const { return SUM_FUNC_ITEM; }
  virtual enum Sumfunctype sum_func () const=0;
  /**
    Resets the aggregate value to its default and aggregates the current
    value of its attribute(s).
  */  
  inline bool reset_and_add() 
  { 
    aggregator_clear(); 
    return aggregator_add(); 
  };

  /*
    Called when new group is started and results are being saved in
    a temporary table. Similarly to reset_and_add() it resets the 
    value to its default and aggregates the value of its 
    attribute(s), but must also store it in result_field. 
    This set of methods (result_item(), reset_field, update_field()) of
    Item_sum is used only if quick_group is not null. Otherwise
    copy_or_same() is used to obtain a copy of this item.
  */
  virtual void reset_field()=0;
  /*
    Called for each new value in the group, when temporary table is in use.
    Similar to add(), but uses temporary table field to obtain current value,
    Updated value is then saved in the field.
  */
  virtual void update_field()=0;
  virtual bool keep_field_type(void) const { return 0; }
  virtual void fix_length_and_dec() { maybe_null=1; null_value=1; }
  virtual Item *result_item(Field *field)
    { return new Item_field(field); }
  table_map used_tables() const { return used_tables_cache; }
  void update_used_tables ();
  bool is_null() { return null_value; }
  void make_const () 
  { 
    used_tables_cache= 0; 
    forced_const= TRUE; 
  }
  virtual bool const_item() const { return forced_const; }
  virtual bool const_during_execution() const { return false; }
  virtual void print(String *str, enum_query_type query_type);
  void fix_num_length_and_dec();

  /**
    Mark an aggregate as having no rows.

    This function is called by the execution engine to assign 'NO ROWS
    FOUND' value to an aggregate item, when the underlying result set
    has no rows. Such value, in a general case, may be different from
    the default value of the item after 'clear()': e.g. a numeric item
    may be initialized to 0 by clear() and to NULL by
    no_rows_in_result().
  */
  virtual void no_rows_in_result()
  {
    set_aggregator(with_distinct ?
                   Aggregator::DISTINCT_AGGREGATOR :
                   Aggregator::SIMPLE_AGGREGATOR);
    aggregator_clear();
  }
  virtual void make_unique() { force_copy_fields= TRUE; }
  Item *get_tmp_table_item(THD *thd);
  virtual Field *create_tmp_field(bool group, TABLE *table,
                                  uint convert_blob_length);
  bool walk(Item_processor processor, bool walk_subquery, uchar *argument);
  bool init_sum_func_check(THD *thd);
  bool check_sum_func(THD *thd, Item **ref);
  bool register_sum_func(THD *thd, Item **ref);
  st_select_lex *depended_from() 
    { return (nest_level == aggr_level ? 0 : aggr_sel); }

  Item *get_arg(uint i) { return args[i]; }
  Item *set_arg(uint i, THD *thd, Item *new_val);
  uint get_arg_count() { return arg_count; }

  /* Initialization of distinct related members */
  void init_aggregator()
  {
    aggr= NULL;
    with_distinct= FALSE;
    force_copy_fields= FALSE;
  }

  /**
    Called to initialize the aggregator.
  */

  inline bool aggregator_setup(THD *thd) { return aggr->setup(thd); };

  /**
    Called to cleanup the aggregator.
  */

  inline void aggregator_clear() { aggr->clear(); }

  /**
    Called to add value to the aggregator.
  */

  inline bool aggregator_add() { return aggr->add(); };

  /* stores the declared DISTINCT flag (from the parser) */
  void set_distinct(bool distinct)
  {
    with_distinct= distinct;
    quick_group= with_distinct ? 0 : 1;
  }

  /*
    Set the type of aggregation : DISTINCT or not.

    May be called multiple times.
  */

  int set_aggregator(Aggregator::Aggregator_type aggregator);

  virtual void clear()= 0;
  virtual bool add()= 0;
  virtual bool setup(THD *thd) { return false; }

  virtual void cleanup();
};


class Unique;


/**
 The distinct aggregator. 
 Implements AGGFN (DISTINCT ..)
 Collects all the data into an Unique (similarly to what Item_sum_distinct 
 does currently) and then (if applicable) iterates over the list of 
 unique values and pumps them back into its object
*/

class Aggregator_distinct : public Aggregator
{
  friend class Item_sum_sum;

  /* 
    flag to prevent consecutive runs of endup(). Normally in endup there are 
    expensive calculations (like walking the distinct tree for example) 
    which we must do only once if there are no data changes.
    We can re-use the data for the second and subsequent val_xxx() calls.
    endup_done set to TRUE also means that the calculated values for
    the aggregate functions are correct and don't need recalculation.
  */
  bool endup_done;

  /*
    Used depending on the type of the aggregate function and the presence of
    blob columns in it:
    - For COUNT(DISTINCT) and no blob fields this points to a real temporary
      table. It's used as a hash table.
    - For AVG/SUM(DISTINCT) or COUNT(DISTINCT) with blob fields only the
      in-memory data structure of a temporary table is constructed.
      It's used by the Field classes to transform data into row format.
  */
  TABLE *table;
  
  /*
    An array of field lengths on row allocated and used only for 
    COUNT(DISTINCT) with multiple columns and no blobs. Used in 
    Aggregator_distinct::composite_key_cmp (called from Unique to compare 
    nodes
  */
  uint32 *field_lengths;

  /*
    Used in conjunction with 'table' to support the access to Field classes 
    for COUNT(DISTINCT). Needed by copy_fields()/copy_funcs().
  */
  TMP_TABLE_PARAM *tmp_table_param;
  
  /*
    If there are no blobs in the COUNT(DISTINCT) arguments, we can use a tree,
    which is faster than heap table. In that case, we still use the table
    to help get things set up, but we insert nothing in it. 
    For AVG/SUM(DISTINCT) we always use this tree (as it takes a single 
    argument) to get the distinct rows.
  */
  Unique *tree;

  /* 
    The length of the temp table row. Must be a member of the class as it
    gets passed down to simple_raw_key_cmp () as a compare function argument
    to Unique. simple_raw_key_cmp () is used as a fast comparison function 
    when the entire row can be binary compared.
  */  
  uint tree_key_length;

  /* 
    Set to true if the result is known to be always NULL.
    If set deactivates creation and usage of the temporary table (in the 
    'table' member) and the Unique instance (in the 'tree' member) as well as 
    the calculation of the final value on the first call to 
    Item_[sum|avg|count]::val_xxx(). 
  */
  bool always_null;

public:
  Aggregator_distinct (Item_sum *sum) :
    Aggregator(sum), table(NULL), tmp_table_param(NULL), tree(NULL),
    always_null(FALSE) {}
  virtual ~Aggregator_distinct ();
  Aggregator_type Aggrtype() { return DISTINCT_AGGREGATOR; }

  bool setup(THD *);
  void clear(); 
  bool add();
  void endup();
  virtual my_decimal *arg_val_decimal(my_decimal * value);
  virtual double arg_val_real();
  virtual bool arg_is_null();

  bool unique_walk_function(void *element);
  static int composite_key_cmp(void* arg, uchar* key1, uchar* key2);
};


/**
  The pass-through aggregator. 
  Implements AGGFN (DISTINCT ..) by knowing it gets distinct data on input. 
  So it just pumps them back to the Item_sum descendant class.
*/
class Aggregator_simple : public Aggregator
{
public:

  Aggregator_simple (Item_sum *sum) :
    Aggregator(sum) {}
  Aggregator_type Aggrtype() { return Aggregator::SIMPLE_AGGREGATOR; }

  bool setup(THD * thd) { return item_sum->setup(thd); }
  void clear() { item_sum->clear(); }
  bool add() { return item_sum->add(); }
  void endup() {};
  virtual my_decimal *arg_val_decimal(my_decimal * value);
  virtual double arg_val_real();
  virtual bool arg_is_null();
};


class Item_sum_num :public Item_sum
{
protected:
  /*
   val_xxx() functions may be called several times during the execution of a 
   query. Derived classes that require extensive calculation in val_xxx()
   maintain cache of aggregate value. This variable governs the validity of 
   that cache.
  */
  bool is_evaluated;
public:
  Item_sum_num() :Item_sum(),is_evaluated(FALSE) {}
  Item_sum_num(Item *item_par) 
    :Item_sum(item_par), is_evaluated(FALSE) {}
  Item_sum_num(Item *a, Item* b) :Item_sum(a,b),is_evaluated(FALSE) {}
  Item_sum_num(List<Item> &list) 
    :Item_sum(list), is_evaluated(FALSE) {}
  Item_sum_num(THD *thd, Item_sum_num *item) 
    :Item_sum(thd, item),is_evaluated(item->is_evaluated) {}
  bool fix_fields(THD *, Item **);
  longlong val_int()
  {
    DBUG_ASSERT(fixed == 1);
    return (longlong) rint(val_real());             /* Real as default */
  }
  String *val_str(String*str);
  my_decimal *val_decimal(my_decimal *);
  void reset_field();
};


class Item_sum_int :public Item_sum_num
{
public:
  Item_sum_int(Item *item_par) :Item_sum_num(item_par) {}
  Item_sum_int(List<Item> &list) :Item_sum_num(list) {}
  Item_sum_int(THD *thd, Item_sum_int *item) :Item_sum_num(thd, item) {}
  double val_real() { DBUG_ASSERT(fixed == 1); return (double) val_int(); }
  String *val_str(String*str);
  my_decimal *val_decimal(my_decimal *);
  enum Item_result result_type () const { return INT_RESULT; }
  void fix_length_and_dec()
  { decimals=0; max_length=21; maybe_null=null_value=0; }
};


class Item_sum_sum :public Item_sum_num
{
protected:
  Item_result hybrid_type;
  double sum;
  my_decimal dec_buffs[2];
  uint curr_dec_buff;
  void fix_length_and_dec();

public:
  Item_sum_sum(Item *item_par, bool distinct) :Item_sum_num(item_par) 
  {
    set_distinct(distinct);
  }
  Item_sum_sum(THD *thd, Item_sum_sum *item);
  enum Sumfunctype sum_func () const 
  { 
    return has_with_distinct() ? SUM_DISTINCT_FUNC : SUM_FUNC; 
  }
  void clear();
  bool add();
  double val_real();
  longlong val_int();
  String *val_str(String*str);
  my_decimal *val_decimal(my_decimal *);
  enum Item_result result_type () const { return hybrid_type; }
  void reset_field();
  void update_field();
  void no_rows_in_result() {}
  const char *func_name() const 
  { 
    return has_with_distinct() ? "sum(distinct " : "sum("; 
  }
  Item *copy_or_same(THD* thd);
};


class Item_sum_count :public Item_sum_int
{
  longlong count;

  friend class Aggregator_distinct;

  void clear();
  bool add();
  void cleanup();

  public:
  Item_sum_count(Item *item_par)
    :Item_sum_int(item_par),count(0)
  {}

  /**
    Constructs an instance for COUNT(DISTINCT)

    @param list  a list of the arguments to the aggregate function

    This constructor is called by the parser only for COUNT (DISTINCT).
  */

  Item_sum_count(List<Item> &list)
    :Item_sum_int(list),count(0)
  {
    set_distinct(TRUE);
  }
  Item_sum_count(THD *thd, Item_sum_count *item)
    :Item_sum_int(thd, item), count(item->count)
  {}
  enum Sumfunctype sum_func () const 
  { 
    return has_with_distinct() ? COUNT_DISTINCT_FUNC : COUNT_FUNC; 
  }
  void no_rows_in_result() { count=0; }
  void make_const(longlong count_arg) 
  { 
    count=count_arg;
    Item_sum::make_const();
  }
  longlong val_int();
  void reset_field();
  void update_field();
  const char *func_name() const 
  { 
    return has_with_distinct() ? "count(distinct " : "count(";
  }
  Item *copy_or_same(THD* thd);
};


/* Item to get the value of a stored sum function */

class Item_sum_avg;

class Item_avg_field :public Item_result_field
{
public:
  Field *field;
  Item_result hybrid_type;
  uint f_precision, f_scale, dec_bin_size;
  uint prec_increment;
  Item_avg_field(Item_result res_type, Item_sum_avg *item);
  enum Type type() const { return FIELD_AVG_ITEM; }
  double val_real();
  longlong val_int();
  my_decimal *val_decimal(my_decimal *);
  bool is_null() { update_null_value(); return null_value; }
  String *val_str(String*);
  enum_field_types field_type() const
  {
    return hybrid_type == DECIMAL_RESULT ?
      MYSQL_TYPE_NEWDECIMAL : MYSQL_TYPE_DOUBLE;
  }
  void fix_length_and_dec() {}
  enum Item_result result_type () const { return hybrid_type; }
  const char *func_name() const { DBUG_ASSERT(0); return "avg_field"; }
};


class Item_sum_avg :public Item_sum_sum
{
public:
  ulonglong count;
  uint prec_increment;
  uint f_precision, f_scale, dec_bin_size;

  Item_sum_avg(Item *item_par, bool distinct) 
    :Item_sum_sum(item_par, distinct), count(0) 
  {}
  Item_sum_avg(THD *thd, Item_sum_avg *item)
    :Item_sum_sum(thd, item), count(item->count),
    prec_increment(item->prec_increment) {}

  void fix_length_and_dec();
  enum Sumfunctype sum_func () const 
  {
    return has_with_distinct() ? AVG_DISTINCT_FUNC : AVG_FUNC;
  }
  void clear();
  bool add();
  double val_real();
  // In SPs we might force the "wrong" type with select into a declare variable
  longlong val_int() { return (longlong) rint(val_real()); }
  my_decimal *val_decimal(my_decimal *);
  String *val_str(String *str);
  void reset_field();
  void update_field();
  Item *result_item(Field *field)
  { return new Item_avg_field(hybrid_type, this); }
  void no_rows_in_result() {}
  const char *func_name() const 
  { 
    return has_with_distinct() ? "avg(distinct " : "avg("; 
  }
  Item *copy_or_same(THD* thd);
  Field *create_tmp_field(bool group, TABLE *table, uint convert_blob_length);
  void cleanup()
  {
    count= 0;
    Item_sum_sum::cleanup();
  }
};

class Item_sum_variance;

class Item_variance_field :public Item_result_field
{
public:
  Field *field;
  Item_result hybrid_type;
  uint f_precision0, f_scale0;
  uint f_precision1, f_scale1;
  uint dec_bin_size0, dec_bin_size1;
  uint sample;
  uint prec_increment;
  Item_variance_field(Item_sum_variance *item);
  enum Type type() const {return FIELD_VARIANCE_ITEM; }
  double val_real();
  longlong val_int()
  { /* can't be fix_fields()ed */ return (longlong) rint(val_real()); }
  String *val_str(String *str)
  { return val_string_from_real(str); }
  my_decimal *val_decimal(my_decimal *dec_buf)
  { return val_decimal_from_real(dec_buf); }
  bool is_null() { update_null_value(); return null_value; }
  enum_field_types field_type() const
  {
    return hybrid_type == DECIMAL_RESULT ?
      MYSQL_TYPE_NEWDECIMAL : MYSQL_TYPE_DOUBLE;
  }
  void fix_length_and_dec() {}
  enum Item_result result_type () const { return hybrid_type; }
  const char *func_name() const { DBUG_ASSERT(0); return "variance_field"; }
};


/*
  variance(a) =

  =  sum (ai - avg(a))^2 / count(a) )
  =  sum (ai^2 - 2*ai*avg(a) + avg(a)^2) / count(a)
  =  (sum(ai^2) - sum(2*ai*avg(a)) + sum(avg(a)^2))/count(a) = 
  =  (sum(ai^2) - 2*avg(a)*sum(a) + count(a)*avg(a)^2)/count(a) = 
  =  (sum(ai^2) - 2*sum(a)*sum(a)/count(a) + count(a)*sum(a)^2/count(a)^2 )/count(a) = 
  =  (sum(ai^2) - 2*sum(a)^2/count(a) + sum(a)^2/count(a) )/count(a) = 
  =  (sum(ai^2) - sum(a)^2/count(a))/count(a)

But, this falls prey to catastrophic cancellation.  Instead, use the recurrence formulas

  M_{1} = x_{1}, ~ M_{k} = M_{k-1} + (x_{k} - M_{k-1}) / k newline 
  S_{1} = 0, ~ S_{k} = S_{k-1} + (x_{k} - M_{k-1}) times (x_{k} - M_{k}) newline
  for 2 <= k <= n newline
  ital variance = S_{n} / (n-1)

*/

class Item_sum_variance : public Item_sum_num
{
  void fix_length_and_dec();

public:
  Item_result hybrid_type;
  int cur_dec;
  double recurrence_m, recurrence_s;    /* Used in recurrence relation. */
  ulonglong count;
  uint f_precision0, f_scale0;
  uint f_precision1, f_scale1;
  uint dec_bin_size0, dec_bin_size1;
  uint sample;
  uint prec_increment;

  Item_sum_variance(Item *item_par, uint sample_arg) :Item_sum_num(item_par),
    hybrid_type(REAL_RESULT), count(0), sample(sample_arg)
    {}
  Item_sum_variance(THD *thd, Item_sum_variance *item);
  enum Sumfunctype sum_func () const { return VARIANCE_FUNC; }
  void clear();
  bool add();
  double val_real();
  my_decimal *val_decimal(my_decimal *);
  void reset_field();
  void update_field();
  Item *result_item(Field *field)
  { return new Item_variance_field(this); }
  void no_rows_in_result() {}
  const char *func_name() const
    { return sample ? "var_samp(" : "variance("; }
  Item *copy_or_same(THD* thd);
  Field *create_tmp_field(bool group, TABLE *table, uint convert_blob_length);
  enum Item_result result_type () const { return REAL_RESULT; }
  void cleanup()
  {
    count= 0;
    Item_sum_num::cleanup();
  }
};

class Item_sum_std;

class Item_std_field :public Item_variance_field
{
public:
  Item_std_field(Item_sum_std *item);
  enum Type type() const { return FIELD_STD_ITEM; }
  double val_real();
  my_decimal *val_decimal(my_decimal *);
  enum Item_result result_type () const { return REAL_RESULT; }
  enum_field_types field_type() const { return MYSQL_TYPE_DOUBLE;}
  const char *func_name() const { DBUG_ASSERT(0); return "std_field"; }
};

/*
   standard_deviation(a) = sqrt(variance(a))
*/

class Item_sum_std :public Item_sum_variance
{
  public:
  Item_sum_std(Item *item_par, uint sample_arg)
    :Item_sum_variance(item_par, sample_arg) {}
  Item_sum_std(THD *thd, Item_sum_std *item)
    :Item_sum_variance(thd, item)
    {}
  enum Sumfunctype sum_func () const { return STD_FUNC; }
  double val_real();
  Item *result_item(Field *field)
    { return new Item_std_field(this); }
  const char *func_name() const { return "std("; }
  Item *copy_or_same(THD* thd);
  enum Item_result result_type () const { return REAL_RESULT; }
  enum_field_types field_type() const { return MYSQL_TYPE_DOUBLE;}
};

// This class is a string or number function depending on num_func
class Arg_comparator;
class Item_cache;
class Item_sum_hybrid :public Item_sum
{
protected:
  Item_cache *value, *arg_cache;
  Arg_comparator *cmp;
  Item_result hybrid_type;
  enum_field_types hybrid_field_type;
  int cmp_sign;
  bool was_values;  // Set if we have found at least one row (for max/min only)

  public:
  Item_sum_hybrid(Item *item_par,int sign)
    :Item_sum(item_par), value(0), arg_cache(0), cmp(0),
    hybrid_type(INT_RESULT), hybrid_field_type(MYSQL_TYPE_LONGLONG),
    cmp_sign(sign), was_values(TRUE)
  { collation.set(&my_charset_bin); }
  Item_sum_hybrid(THD *thd, Item_sum_hybrid *item)
    :Item_sum(thd, item), value(item->value), arg_cache(0),
    hybrid_type(item->hybrid_type), hybrid_field_type(item->hybrid_field_type),
    cmp_sign(item->cmp_sign), was_values(item->was_values)
  { }
  bool fix_fields(THD *, Item **);
  void setup_hybrid(Item *item, Item *value_arg);
  void clear();
  double val_real();
  longlong val_int();
  my_decimal *val_decimal(my_decimal *);
  void reset_field();
  String *val_str(String *);
  bool keep_field_type(void) const { return 1; }
  enum Item_result result_type () const { return hybrid_type; }
  enum enum_field_types field_type() const { return hybrid_field_type; }
  void update_field();
  void min_max_update_str_field();
  void min_max_update_real_field();
  void min_max_update_int_field();
  void min_max_update_decimal_field();
  void cleanup();
  bool any_value() { return was_values; }
  void no_rows_in_result();
  Field *create_tmp_field(bool group, TABLE *table,
			  uint convert_blob_length);
  /*
    MIN/MAX uses Item_cache_datetime for storing DATETIME values, thus
    in this case a correct INT value can be provided.
  */
  bool result_as_longlong() { return args[0]->result_as_longlong(); }
};


class Item_sum_min :public Item_sum_hybrid
{
public:
  Item_sum_min(Item *item_par) :Item_sum_hybrid(item_par,1) {}
  Item_sum_min(THD *thd, Item_sum_min *item) :Item_sum_hybrid(thd, item) {}
  enum Sumfunctype sum_func () const {return MIN_FUNC;}

  bool add();
  const char *func_name() const { return "min("; }
  Item *copy_or_same(THD* thd);
};


class Item_sum_max :public Item_sum_hybrid
{
public:
  Item_sum_max(Item *item_par) :Item_sum_hybrid(item_par,-1) {}
  Item_sum_max(THD *thd, Item_sum_max *item) :Item_sum_hybrid(thd, item) {}
  enum Sumfunctype sum_func () const {return MAX_FUNC;}

  bool add();
  const char *func_name() const { return "max("; }
  Item *copy_or_same(THD* thd);
};


class Item_sum_bit :public Item_sum_int
{
protected:
  ulonglong reset_bits,bits;

public:
  Item_sum_bit(Item *item_par,ulonglong reset_arg)
    :Item_sum_int(item_par),reset_bits(reset_arg),bits(reset_arg) {}
  Item_sum_bit(THD *thd, Item_sum_bit *item):
    Item_sum_int(thd, item), reset_bits(item->reset_bits), bits(item->bits) {}
  enum Sumfunctype sum_func () const {return SUM_BIT_FUNC;}
  void clear();
  longlong val_int();
  void reset_field();
  void update_field();
  void fix_length_and_dec()
  { decimals= 0; max_length=21; unsigned_flag= 1; maybe_null= null_value= 0; }
  void cleanup()
  {
    bits= reset_bits;
    Item_sum_int::cleanup();
  }
};


class Item_sum_or :public Item_sum_bit
{
public:
  Item_sum_or(Item *item_par) :Item_sum_bit(item_par,LL(0)) {}
  Item_sum_or(THD *thd, Item_sum_or *item) :Item_sum_bit(thd, item) {}
  bool add();
  const char *func_name() const { return "bit_or("; }
  Item *copy_or_same(THD* thd);
};


class Item_sum_and :public Item_sum_bit
{
  public:
  Item_sum_and(Item *item_par) :Item_sum_bit(item_par, ULONGLONG_MAX) {}
  Item_sum_and(THD *thd, Item_sum_and *item) :Item_sum_bit(thd, item) {}
  bool add();
  const char *func_name() const { return "bit_and("; }
  Item *copy_or_same(THD* thd);
};

class Item_sum_xor :public Item_sum_bit
{
  public:
  Item_sum_xor(Item *item_par) :Item_sum_bit(item_par,LL(0)) {}
  Item_sum_xor(THD *thd, Item_sum_xor *item) :Item_sum_bit(thd, item) {}
  bool add();
  const char *func_name() const { return "bit_xor("; }
  Item *copy_or_same(THD* thd);
};


/*
  User defined aggregates
*/

#ifdef HAVE_DLOPEN

class Item_udf_sum : public Item_sum
{
protected:
  udf_handler udf;

public:
  Item_udf_sum(udf_func *udf_arg)
    :Item_sum(), udf(udf_arg)
  { quick_group=0; }
  Item_udf_sum(udf_func *udf_arg, List<Item> &list)
    :Item_sum(list), udf(udf_arg)
  { quick_group=0;}
  Item_udf_sum(THD *thd, Item_udf_sum *item)
    :Item_sum(thd, item), udf(item->udf)
  { udf.not_original= TRUE; }
  const char *func_name() const { return udf.name(); }
  bool fix_fields(THD *thd, Item **ref)
  {
    DBUG_ASSERT(fixed == 0);

    if (init_sum_func_check(thd))
      return TRUE;

    fixed= 1;
    if (udf.fix_fields(thd, this, this->arg_count, this->args))
      return TRUE;

    memcpy (orig_args, args, sizeof (Item *) * arg_count);
    return check_sum_func(thd, ref);
  }
  enum Sumfunctype sum_func () const { return UDF_SUM_FUNC; }
  virtual bool have_field_update(void) const { return 0; }

  void clear();
  bool add();
  void reset_field() {};
  void update_field() {};
  void cleanup();
  virtual void print(String *str, enum_query_type query_type);
};


class Item_sum_udf_float :public Item_udf_sum
{
 public:
  Item_sum_udf_float(udf_func *udf_arg)
    :Item_udf_sum(udf_arg) {}
  Item_sum_udf_float(udf_func *udf_arg, List<Item> &list)
    :Item_udf_sum(udf_arg, list) {}
  Item_sum_udf_float(THD *thd, Item_sum_udf_float *item)
    :Item_udf_sum(thd, item) {}
  longlong val_int()
  {
    DBUG_ASSERT(fixed == 1);
    return (longlong) rint(Item_sum_udf_float::val_real());
  }
  double val_real();
  String *val_str(String*str);
  my_decimal *val_decimal(my_decimal *);
  void fix_length_and_dec() { fix_num_length_and_dec(); }
  Item *copy_or_same(THD* thd);
};


class Item_sum_udf_int :public Item_udf_sum
{
public:
  Item_sum_udf_int(udf_func *udf_arg)
    :Item_udf_sum(udf_arg) {}
  Item_sum_udf_int(udf_func *udf_arg, List<Item> &list)
    :Item_udf_sum(udf_arg, list) {}
  Item_sum_udf_int(THD *thd, Item_sum_udf_int *item)
    :Item_udf_sum(thd, item) {}
  longlong val_int();
  double val_real()
    { DBUG_ASSERT(fixed == 1); return (double) Item_sum_udf_int::val_int(); }
  String *val_str(String*str);
  my_decimal *val_decimal(my_decimal *);
  enum Item_result result_type () const { return INT_RESULT; }
  void fix_length_and_dec() { decimals=0; max_length=21; }
  Item *copy_or_same(THD* thd);
};


class Item_sum_udf_str :public Item_udf_sum
{
public:
  Item_sum_udf_str(udf_func *udf_arg)
    :Item_udf_sum(udf_arg) {}
  Item_sum_udf_str(udf_func *udf_arg, List<Item> &list)
    :Item_udf_sum(udf_arg,list) {}
  Item_sum_udf_str(THD *thd, Item_sum_udf_str *item)
    :Item_udf_sum(thd, item) {}
  String *val_str(String *);
  double val_real()
  {
    int err_not_used;
    char *end_not_used;
    String *res;
    res=val_str(&str_value);
    return res ? my_strntod(res->charset(),(char*) res->ptr(),res->length(),
			    &end_not_used, &err_not_used) : 0.0;
  }
  longlong val_int()
  {
    int err_not_used;
    char *end;
    String *res;
    CHARSET_INFO *cs;

    if (!(res= val_str(&str_value)))
      return 0;                                 /* Null value */
    cs= res->charset();
    end= (char*) res->ptr()+res->length();
    return cs->cset->strtoll10(cs, res->ptr(), &end, &err_not_used);
  }
  my_decimal *val_decimal(my_decimal *dec);
  enum Item_result result_type () const { return STRING_RESULT; }
  void fix_length_and_dec();
  Item *copy_or_same(THD* thd);
};


class Item_sum_udf_decimal :public Item_udf_sum
{
public:
  Item_sum_udf_decimal(udf_func *udf_arg)
    :Item_udf_sum(udf_arg) {}
  Item_sum_udf_decimal(udf_func *udf_arg, List<Item> &list)
    :Item_udf_sum(udf_arg, list) {}
  Item_sum_udf_decimal(THD *thd, Item_sum_udf_decimal *item)
    :Item_udf_sum(thd, item) {}
  String *val_str(String *);
  double val_real();
  longlong val_int();
  my_decimal *val_decimal(my_decimal *);
  enum Item_result result_type () const { return DECIMAL_RESULT; }
  void fix_length_and_dec() { fix_num_length_and_dec(); }
  Item *copy_or_same(THD* thd);
};

#else /* Dummy functions to get sql_yacc.cc compiled */

class Item_sum_udf_float :public Item_sum_num
{
 public:
  Item_sum_udf_float(udf_func *udf_arg)
    :Item_sum_num() {}
  Item_sum_udf_float(udf_func *udf_arg, List<Item> &list) :Item_sum_num() {}
  Item_sum_udf_float(THD *thd, Item_sum_udf_float *item)
    :Item_sum_num(thd, item) {}
  enum Sumfunctype sum_func () const { return UDF_SUM_FUNC; }
  double val_real() { DBUG_ASSERT(fixed == 1); return 0.0; }
  void clear() {}
  bool add() { return 0; }  
  void update_field() {}
};


class Item_sum_udf_int :public Item_sum_num
{
public:
  Item_sum_udf_int(udf_func *udf_arg)
    :Item_sum_num() {}
  Item_sum_udf_int(udf_func *udf_arg, List<Item> &list) :Item_sum_num() {}
  Item_sum_udf_int(THD *thd, Item_sum_udf_int *item)
    :Item_sum_num(thd, item) {}
  enum Sumfunctype sum_func () const { return UDF_SUM_FUNC; }
  longlong val_int() { DBUG_ASSERT(fixed == 1); return 0; }
  double val_real() { DBUG_ASSERT(fixed == 1); return 0; }
  void clear() {}
  bool add() { return 0; }  
  void update_field() {}
};


class Item_sum_udf_decimal :public Item_sum_num
{
 public:
  Item_sum_udf_decimal(udf_func *udf_arg)
    :Item_sum_num() {}
  Item_sum_udf_decimal(udf_func *udf_arg, List<Item> &list)
    :Item_sum_num() {}
  Item_sum_udf_decimal(THD *thd, Item_sum_udf_float *item)
    :Item_sum_num(thd, item) {}
  enum Sumfunctype sum_func () const { return UDF_SUM_FUNC; }
  double val_real() { DBUG_ASSERT(fixed == 1); return 0.0; }
  my_decimal *val_decimal(my_decimal *) { DBUG_ASSERT(fixed == 1); return 0; }
  void clear() {}
  bool add() { return 0; }
  void update_field() {}
};


class Item_sum_udf_str :public Item_sum_num
{
public:
  Item_sum_udf_str(udf_func *udf_arg)
    :Item_sum_num() {}
  Item_sum_udf_str(udf_func *udf_arg, List<Item> &list)
    :Item_sum_num() {}
  Item_sum_udf_str(THD *thd, Item_sum_udf_str *item)
    :Item_sum_num(thd, item) {}
  String *val_str(String *)
    { DBUG_ASSERT(fixed == 1); null_value=1; return 0; }
  double val_real() { DBUG_ASSERT(fixed == 1); null_value=1; return 0.0; }
  longlong val_int() { DBUG_ASSERT(fixed == 1); null_value=1; return 0; }
  enum Item_result result_type () const { return STRING_RESULT; }
  void fix_length_and_dec() { maybe_null=1; max_length=0; }
  enum Sumfunctype sum_func () const { return UDF_SUM_FUNC; }
  void clear() {}
  bool add() { return 0; }  
  void update_field() {}
};

#endif /* HAVE_DLOPEN */

C_MODE_START
int group_concat_key_cmp_with_distinct(void* arg, const void* key1,
                                       const void* key2);
int group_concat_key_cmp_with_order(void* arg, const void* key1,
                                    const void* key2);
int dump_leaf_key(void* key_arg,
                  element_count count __attribute__((unused)),
                  void* item_arg);
C_MODE_END

class Item_func_group_concat : public Item_sum
{
  TMP_TABLE_PARAM *tmp_table_param;
  String result;
  String *separator;
  TREE tree_base;
  TREE *tree;

  /**
     If DISTINCT is used with this GROUP_CONCAT, this member is used to filter
     out duplicates. 
     @see Item_func_group_concat::setup
     @see Item_func_group_concat::add
     @see Item_func_group_concat::clear
   */
  Unique *unique_filter;
  TABLE *table;
  ORDER **order;
  Name_resolution_context *context;
  /** The number of ORDER BY items. */
  uint arg_count_order;
  /** The number of selected items, aka the expr list. */
  uint arg_count_field;
  uint row_count;
  bool distinct;
  bool warning_for_row;
  bool always_null;
  bool force_copy_fields;
  bool no_appended;
  /*
    Following is 0 normal object and pointer to original one for copy
    (to correctly free resources)
  */
  Item_func_group_concat *original;

  friend int group_concat_key_cmp_with_distinct(void* arg, const void* key1,
                                                const void* key2);
  friend int group_concat_key_cmp_with_order(void* arg, const void* key1,
					     const void* key2);
  friend int dump_leaf_key(void* key_arg,
                           element_count count __attribute__((unused)),
			   void* item_arg);

public:
  Item_func_group_concat(Name_resolution_context *context_arg,
                         bool is_distinct, List<Item> *is_select,
                         const SQL_I_List<ORDER> &is_order, String *is_separator);

  Item_func_group_concat(THD *thd, Item_func_group_concat *item);
  ~Item_func_group_concat();
  void cleanup();

  enum Sumfunctype sum_func () const {return GROUP_CONCAT_FUNC;}
  const char *func_name() const { return "group_concat"; }
  virtual Item_result result_type () const { return STRING_RESULT; }
  virtual Field *make_string_field(TABLE *table);
  enum_field_types field_type() const
  {
    if (max_length/collation.collation->mbmaxlen > CONVERT_IF_BIGGER_TO_BLOB )
      return MYSQL_TYPE_BLOB;
    else
      return MYSQL_TYPE_VARCHAR;
  }
  void clear();
  bool add();
  void reset_field() { DBUG_ASSERT(0); }        // not used
  void update_field() { DBUG_ASSERT(0); }       // not used
  bool fix_fields(THD *,Item **);
  bool setup(THD *thd);
  void make_unique();
  double val_real()
  {
    String *res;  res=val_str(&str_value);
    return res ? my_atof(res->c_ptr()) : 0.0;
  }
  longlong val_int()
  {
    String *res;
    char *end_ptr;
    int error;
    if (!(res= val_str(&str_value)))
      return (longlong) 0;
    end_ptr= (char*) res->ptr()+ res->length();
    return my_strtoll10(res->ptr(), &end_ptr, &error);
  }
  my_decimal *val_decimal(my_decimal *decimal_value)
  {
    return val_decimal_from_string(decimal_value);
  }
  String* val_str(String* str);
  Item *copy_or_same(THD* thd);
  void no_rows_in_result() {}
  virtual void print(String *str, enum_query_type query_type);
  virtual bool change_context_processor(uchar *cntx)
    { context= (Name_resolution_context *)cntx; return FALSE; }
};

#endif /* ITEM_SUM_INCLUDED */<|MERGE_RESOLUTION|>--- conflicted
+++ resolved
@@ -1,12 +1,8 @@
-<<<<<<< HEAD
 #ifndef ITEM_SUM_INCLUDED
 #define ITEM_SUM_INCLUDED
 
-/* Copyright (c) 2000, 2011, Oracle and/or its affiliates. All rights reserved.
-=======
 /* Copyright (c) 2000, 2013, Oracle and/or its affiliates. All rights
- * reserved.
->>>>>>> 88007244
+   reserved.
 
    This program is free software; you can redistribute it and/or modify
    it under the terms of the GNU General Public License as published by
