--- conflicted
+++ resolved
@@ -1733,11 +1733,7 @@
 
 
 /*
-<<<<<<< HEAD
   Used to hold information about file and file structure in exchange
-=======
-  Used to hold information about file and file structure in exchainge 
->>>>>>> ba60ccbf
   via non-DB file (...INTO OUTFILE..., ...LOAD DATA...)
   XXX: We never call destructor for objects of this class.
 */
