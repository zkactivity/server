--- conflicted
+++ resolved
@@ -694,17 +694,12 @@
 bool do_rename(THD *thd, TABLE_LIST *ren_table, char *new_db,
                       char *new_table_name, char *new_table_alias,
                       bool skip_error);
-<<<<<<< HEAD
 bool mysql_change_db(THD *thd, const LEX_STRING *new_db_name,
                      bool force_switch);
-void mysql_parse(THD *thd,char *inBuf,uint length);
-=======
-bool mysql_change_db(THD *thd,const char *name,bool no_access_check);
 
 void mysql_parse(THD *thd, const char *inBuf, uint length,
                  const char ** semicolon);
 
->>>>>>> fc809c70
 bool mysql_test_parse_for_slave(THD *thd,char *inBuf,uint length);
 bool is_update_query(enum enum_sql_command command);
 bool alloc_query(THD *thd, const char *packet, uint packet_length);
