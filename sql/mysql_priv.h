--- conflicted
+++ resolved
@@ -75,7 +75,6 @@
 void kill_one_thread(THD *thd, ulong id, bool only_kill_query);
 bool net_request_file(NET* net, const char* fname);
 char* query_table_status(THD *thd,const char *db,const char *table_name);
-
 
 #define x_free(A)	{ my_free((gptr) (A),MYF(MY_WME | MY_FAE | MY_ALLOW_ZERO_PTR)); }
 #define safeFree(x)	{ if(x) { my_free((gptr) x,MYF(0)); x = NULL; } }
@@ -607,11 +606,7 @@
 bool mysql_new_select(LEX *lex, bool move_down);
 void create_select_for_variable(const char *var_name);
 void mysql_init_multi_delete(LEX *lex);
-<<<<<<< HEAD
 bool multi_delete_set_locks_and_link_aux_tables(LEX *lex);
-=======
-void fix_multi_delete_lex(LEX* lex);
->>>>>>> 7d81acb5
 void init_max_user_conn(void);
 void init_update_queries(void);
 void free_max_user_conn(void);
