/* Copyright (C) 2000-2004 MySQL AB

   This program is free software; you can redistribute it and/or modify
   it under the terms of the GNU General Public License as published by
   the Free Software Foundation; version 2 of the License.

   This program is distributed in the hope that it will be useful,
   but WITHOUT ANY WARRANTY; without even the implied warranty of
   MERCHANTABILITY or FITNESS FOR A PARTICULAR PURPOSE.  See the
   GNU General Public License for more details.

   You should have received a copy of the GNU General Public License
   along with this program; if not, write to the Free Software
   Foundation, Inc., 59 Temple Place, Suite 330, Boston, MA  02111-1307  USA */

/* drop and alter of tables */

#include "mysql_priv.h"
#include <hash.h>
#include <myisam.h>
#include <my_dir.h>
#include "sp_head.h"
#include "sql_trigger.h"
#include "sql_show.h"

#ifdef __WIN__
#include <io.h>
#endif

int creating_table= 0;        // How many mysql_create_table are running

const char *primary_key_name="PRIMARY";

static bool check_if_keyname_exists(const char *name,KEY *start, KEY *end);
static char *make_unique_key_name(const char *field_name,KEY *start,KEY *end);
static int copy_data_between_tables(TABLE *from,TABLE *to,
                                    List<Create_field> &create, bool ignore,
				    uint order_num, ORDER *order,
				    ha_rows *copied,ha_rows *deleted,
                                    enum enum_enable_or_disable keys_onoff,
                                    bool error_if_not_empty);

static bool prepare_blob_field(THD *thd, Create_field *sql_field);
static bool check_engine(THD *, const char *, HA_CREATE_INFO *);
static bool
mysql_prepare_create_table(THD *thd, HA_CREATE_INFO *create_info,
                           Alter_info *alter_info,
                           bool tmp_table,
                           uint *db_options,
                           handler *file, KEY **key_info_buffer,
                           uint *key_count, int select_field_count);
static bool
mysql_prepare_alter_table(THD *thd, TABLE *table,
                          HA_CREATE_INFO *create_info,
                          Alter_info *alter_info);

/*
  Translate a file name to a table name (WL #1324).

  SYNOPSIS
    filename_to_tablename()
      from                      The file name in my_charset_filename.
      to                OUT     The table name in system_charset_info.
      to_length                 The size of the table name buffer.

  RETURN
    Table name length.
*/

uint filename_to_tablename(const char *from, char *to, uint to_length)
{
  uint errors;
  uint res;
  DBUG_ENTER("filename_to_tablename");
  DBUG_PRINT("enter", ("from '%s'", from));

  if (!memcmp(from, tmp_file_prefix, tmp_file_prefix_length))
  {
    /* Temporary table name. */
    res= (strnmov(to, from, to_length) - to);
  }
  else
  {
    res= strconvert(&my_charset_filename, from,
                    system_charset_info,  to, to_length, &errors);
    if (errors) // Old 5.0 name
    {
      res= (strxnmov(to, to_length, MYSQL50_TABLE_NAME_PREFIX,  from, NullS) -
            to);
      sql_print_error("Invalid (old?) table or database name '%s'", from);
      /*
        TODO: add a stored procedure for fix table and database names,
        and mention its name in error log.
      */
    }
  }

  DBUG_PRINT("exit", ("to '%s'", to));
  DBUG_RETURN(res);
}


/*
  Translate a table name to a file name (WL #1324).

  SYNOPSIS
    tablename_to_filename()
      from                      The table name in system_charset_info.
      to                OUT     The file name in my_charset_filename.
      to_length                 The size of the file name buffer.

  RETURN
    File name length.
*/

uint tablename_to_filename(const char *from, char *to, uint to_length)
{
  uint errors, length;
  DBUG_ENTER("tablename_to_filename");
  DBUG_PRINT("enter", ("from '%s'", from));

  if (from[0] == '#' && !strncmp(from, MYSQL50_TABLE_NAME_PREFIX,
                                 MYSQL50_TABLE_NAME_PREFIX_LENGTH))
    DBUG_RETURN((uint) (strmake(to, from+MYSQL50_TABLE_NAME_PREFIX_LENGTH,
                                to_length-1) -
                        (from + MYSQL50_TABLE_NAME_PREFIX_LENGTH)));
  length= strconvert(system_charset_info, from,
                     &my_charset_filename, to, to_length, &errors);
  if (check_if_legal_tablename(to) &&
      length + 4 < to_length)
  {
    memcpy(to + length, "@@@", 4);
    length+= 3;
  }
  DBUG_PRINT("exit", ("to '%s'", to));
  DBUG_RETURN(length);
}


/*
  Creates path to a file: mysql_data_dir/db/table.ext

  SYNOPSIS
   build_table_filename()
     buff                       Where to write result in my_charset_filename.
     bufflen                    buff size
     db                         Database name in system_charset_info.
     table_name                 Table name in system_charset_info.
     ext                        File extension.
     flags                      FN_FROM_IS_TMP or FN_TO_IS_TMP or FN_IS_TMP
                                table_name is temporary, do not change.

  NOTES

    Uses database and table name, and extension to create
    a file name in mysql_data_dir. Database and table
    names are converted from system_charset_info into "fscs".
    Unless flags indicate a temporary table name.
    'db' is always converted.
    'ext' is not converted.

    The conversion suppression is required for ALTER TABLE. This
    statement creates intermediate tables. These are regular
    (non-temporary) tables with a temporary name. Their path names must
    be derivable from the table name. So we cannot use
    build_tmptable_filename() for them.

  RETURN
    path length
*/

uint build_table_filename(char *buff, size_t bufflen, const char *db,
                          const char *table_name, const char *ext, uint flags)
{
  uint length;
  char dbbuff[FN_REFLEN];
  char tbbuff[FN_REFLEN];
  DBUG_ENTER("build_table_filename");

  if (flags & FN_IS_TMP) // FN_FROM_IS_TMP | FN_TO_IS_TMP
    strnmov(tbbuff, table_name, sizeof(tbbuff));
  else
    VOID(tablename_to_filename(table_name, tbbuff, sizeof(tbbuff)));

  VOID(tablename_to_filename(db, dbbuff, sizeof(dbbuff)));
  length= strxnmov(buff, bufflen, mysql_data_home, FN_ROOTDIR, dbbuff,
                   FN_ROOTDIR, tbbuff, ext, NullS) - buff;
  DBUG_PRINT("exit", ("buff: '%s'", buff));
  DBUG_RETURN(length);
}


/*
  Creates path to a file: mysql_tmpdir/#sql1234_12_1.ext

  SYNOPSIS
   build_tmptable_filename()
     thd                        The thread handle.
     buff                       Where to write result in my_charset_filename.
     bufflen                    buff size

  NOTES

    Uses current_pid, thread_id, and tmp_table counter to create
    a file name in mysql_tmpdir.

  RETURN
    path length
*/

uint build_tmptable_filename(THD* thd, char *buff, size_t bufflen)
{
  DBUG_ENTER("build_tmptable_filename");

  char *p= strnmov(buff, mysql_tmpdir, bufflen);
  my_snprintf(p, bufflen - (p - buff), "/%s%lx_%lx_%x%s",
              tmp_file_prefix, current_pid,
              thd->thread_id, thd->tmp_table++, reg_ext);

  if (lower_case_table_names)
  {
    /* Convert all except tmpdir to lower case */
    my_casedn_str(files_charset_info, p);
  }

  uint length= unpack_filename(buff, buff);
  DBUG_PRINT("exit", ("buff: '%s'", buff));
  DBUG_RETURN(length);
}

/*
--------------------------------------------------------------------------

   MODULE: DDL log
   -----------------

   This module is used to ensure that we can recover from crashes that occur
   in the middle of a meta-data operation in MySQL. E.g. DROP TABLE t1, t2;
   We need to ensure that both t1 and t2 are dropped and not only t1 and
   also that each table drop is entirely done and not "half-baked".

   To support this we create log entries for each meta-data statement in the
   ddl log while we are executing. These entries are dropped when the
   operation is completed.

   At recovery those entries that were not completed will be executed.

   There is only one ddl log in the system and it is protected by a mutex
   and there is a global struct that contains information about its current
   state.

   History:
   First version written in 2006 by Mikael Ronstrom
--------------------------------------------------------------------------
*/


typedef struct st_global_ddl_log
{
  /*
    We need to adjust buffer size to be able to handle downgrades/upgrades
    where IO_SIZE has changed. We'll set the buffer size such that we can
    handle that the buffer size was upto 4 times bigger in the version
    that wrote the DDL log.
  */
  char file_entry_buf[4*IO_SIZE];
  char file_name_str[FN_REFLEN];
  char *file_name;
  DDL_LOG_MEMORY_ENTRY *first_free;
  DDL_LOG_MEMORY_ENTRY *first_used;
  uint num_entries;
  File file_id;
  uint name_len;
  uint io_size;
  bool inited;
  bool recovery_phase;
} GLOBAL_DDL_LOG;

GLOBAL_DDL_LOG global_ddl_log;

pthread_mutex_t LOCK_gdl;

#define DDL_LOG_ENTRY_TYPE_POS 0
#define DDL_LOG_ACTION_TYPE_POS 1
#define DDL_LOG_PHASE_POS 2
#define DDL_LOG_NEXT_ENTRY_POS 4
#define DDL_LOG_NAME_POS 8

#define DDL_LOG_NUM_ENTRY_POS 0
#define DDL_LOG_NAME_LEN_POS 4
#define DDL_LOG_IO_SIZE_POS 8

/*
  Read one entry from ddl log file
  SYNOPSIS
    read_ddl_log_file_entry()
    entry_no                     Entry number to read
  RETURN VALUES
    TRUE                         Error
    FALSE                        Success
*/

static bool read_ddl_log_file_entry(uint entry_no)
{
  bool error= FALSE;
  File file_id= global_ddl_log.file_id;
  uchar *file_entry_buf= (uchar*)global_ddl_log.file_entry_buf;
  uint io_size= global_ddl_log.io_size;
  DBUG_ENTER("read_ddl_log_file_entry");

  if (my_pread(file_id, file_entry_buf, io_size, io_size * entry_no,
               MYF(MY_WME)) != io_size)
    error= TRUE;
  DBUG_RETURN(error);
}


/*
  Write one entry from ddl log file
  SYNOPSIS
    write_ddl_log_file_entry()
    entry_no                     Entry number to read
  RETURN VALUES
    TRUE                         Error
    FALSE                        Success
*/

static bool write_ddl_log_file_entry(uint entry_no)
{
  bool error= FALSE;
  File file_id= global_ddl_log.file_id;
  char *file_entry_buf= (char*)global_ddl_log.file_entry_buf;
  DBUG_ENTER("write_ddl_log_file_entry");

  if (my_pwrite(file_id, (uchar*)file_entry_buf,
                IO_SIZE, IO_SIZE * entry_no, MYF(MY_WME)) != IO_SIZE)
    error= TRUE;
  DBUG_RETURN(error);
}


/*
  Write ddl log header
  SYNOPSIS
    write_ddl_log_header()
  RETURN VALUES
    TRUE                      Error
    FALSE                     Success
*/

static bool write_ddl_log_header()
{
  uint16 const_var;
  bool error= FALSE;
  DBUG_ENTER("write_ddl_log_header");

  int4store(&global_ddl_log.file_entry_buf[DDL_LOG_NUM_ENTRY_POS],
            global_ddl_log.num_entries);
  const_var= FN_LEN;
  int4store(&global_ddl_log.file_entry_buf[DDL_LOG_NAME_LEN_POS],
            (ulong) const_var);
  const_var= IO_SIZE;
  int4store(&global_ddl_log.file_entry_buf[DDL_LOG_IO_SIZE_POS],
            (ulong) const_var);
  if (write_ddl_log_file_entry(0UL))
  {
    sql_print_error("Error writing ddl log header");
    DBUG_RETURN(TRUE);
  }
  VOID(sync_ddl_log());
  DBUG_RETURN(error);
}


/*
  Create ddl log file name
  SYNOPSIS
    create_ddl_log_file_name()
    file_name                   Filename setup
  RETURN VALUES
    NONE
*/

static inline void create_ddl_log_file_name(char *file_name)
{
  strxmov(file_name, mysql_data_home, "/", "ddl_log.log", NullS);
}


/*
  Read header of ddl log file
  SYNOPSIS
    read_ddl_log_header()
  RETURN VALUES
    > 0                  Last entry in ddl log
    0                    No entries in ddl log
  DESCRIPTION
    When we read the ddl log header we get information about maximum sizes
    of names in the ddl log and we also get information about the number
    of entries in the ddl log.
*/

static uint read_ddl_log_header()
{
  char *file_entry_buf= (char*)global_ddl_log.file_entry_buf;
  char file_name[FN_REFLEN];
  uint entry_no;
  bool successful_open= FALSE;
  DBUG_ENTER("read_ddl_log_header");

  create_ddl_log_file_name(file_name);
  if ((global_ddl_log.file_id= my_open(file_name,
                                        O_RDWR | O_BINARY, MYF(MY_WME))) >= 0)
  {
    if (read_ddl_log_file_entry(0UL))
    {
      /* Write message into error log */
      sql_print_error("Failed to read ddl log file in recovery");
    }
    else
      successful_open= TRUE;
  }
  entry_no= uint4korr(&file_entry_buf[DDL_LOG_NUM_ENTRY_POS]);
  global_ddl_log.name_len= uint4korr(&file_entry_buf[DDL_LOG_NAME_LEN_POS]);
  if (successful_open)
  {
    global_ddl_log.io_size= uint4korr(&file_entry_buf[DDL_LOG_IO_SIZE_POS]);
    DBUG_ASSERT(global_ddl_log.io_size <=
                sizeof(global_ddl_log.file_entry_buf));
  }
  else
  {
    entry_no= 0;
  }
  global_ddl_log.first_free= NULL;
  global_ddl_log.first_used= NULL;
  global_ddl_log.num_entries= 0;
  VOID(pthread_mutex_init(&LOCK_gdl, MY_MUTEX_INIT_FAST));
  DBUG_RETURN(entry_no);
}


/*
  Read a ddl log entry
  SYNOPSIS
    read_ddl_log_entry()
    read_entry               Number of entry to read
    out:entry_info           Information from entry
  RETURN VALUES
    TRUE                     Error
    FALSE                    Success
  DESCRIPTION
    Read a specified entry in the ddl log
*/

bool read_ddl_log_entry(uint read_entry, DDL_LOG_ENTRY *ddl_log_entry)
{
  char *file_entry_buf= (char*)&global_ddl_log.file_entry_buf;
  uint inx;
  uchar single_char;
  DBUG_ENTER("read_ddl_log_entry");

  if (read_ddl_log_file_entry(read_entry))
  {
    DBUG_RETURN(TRUE);
  }
  ddl_log_entry->entry_pos= read_entry;
  single_char= file_entry_buf[DDL_LOG_ENTRY_TYPE_POS];
  ddl_log_entry->entry_type= (enum ddl_log_entry_code)single_char;
  single_char= file_entry_buf[DDL_LOG_ACTION_TYPE_POS];
  ddl_log_entry->action_type= (enum ddl_log_action_code)single_char;
  ddl_log_entry->phase= file_entry_buf[DDL_LOG_PHASE_POS];
  ddl_log_entry->next_entry= uint4korr(&file_entry_buf[DDL_LOG_NEXT_ENTRY_POS]);
  ddl_log_entry->name= &file_entry_buf[DDL_LOG_NAME_POS];
  inx= DDL_LOG_NAME_POS + global_ddl_log.name_len;
  ddl_log_entry->from_name= &file_entry_buf[inx];
  inx+= global_ddl_log.name_len;
  ddl_log_entry->handler_name= &file_entry_buf[inx];
  DBUG_RETURN(FALSE);
}


/*
  Initialise ddl log
  SYNOPSIS
    init_ddl_log()

  DESCRIPTION
    Write the header of the ddl log file and length of names. Also set
    number of entries to zero.

  RETURN VALUES
    TRUE                     Error
    FALSE                    Success
*/

static bool init_ddl_log()
{
  char file_name[FN_REFLEN];
  DBUG_ENTER("init_ddl_log");

  if (global_ddl_log.inited)
    goto end;

  global_ddl_log.io_size= IO_SIZE;
  create_ddl_log_file_name(file_name);
  if ((global_ddl_log.file_id= my_create(file_name,
                                         CREATE_MODE,
                                         O_RDWR | O_TRUNC | O_BINARY,
                                         MYF(MY_WME))) < 0)
  {
    /* Couldn't create ddl log file, this is serious error */
    sql_print_error("Failed to open ddl log file");
    DBUG_RETURN(TRUE);
  }
  global_ddl_log.inited= TRUE;
  if (write_ddl_log_header())
  {
    VOID(my_close(global_ddl_log.file_id, MYF(MY_WME)));
    global_ddl_log.inited= FALSE;
    DBUG_RETURN(TRUE);
  }

end:
  DBUG_RETURN(FALSE);
}


/*
  Execute one action in a ddl log entry
  SYNOPSIS
    execute_ddl_log_action()
    ddl_log_entry              Information in action entry to execute
  RETURN VALUES
    TRUE                       Error
    FALSE                      Success
*/

static int execute_ddl_log_action(THD *thd, DDL_LOG_ENTRY *ddl_log_entry)
{
  bool frm_action= FALSE;
  LEX_STRING handler_name;
  handler *file= NULL;
  MEM_ROOT mem_root;
  int error= TRUE;
  char to_path[FN_REFLEN];
  char from_path[FN_REFLEN];
#ifdef WITH_PARTITION_STORAGE_ENGINE
  char *par_ext= (char*)".par";
#endif
  handlerton *hton;
  DBUG_ENTER("execute_ddl_log_action");

  if (ddl_log_entry->entry_type == DDL_IGNORE_LOG_ENTRY_CODE)
  {
    DBUG_RETURN(FALSE);
  }
  handler_name.str= (char*)ddl_log_entry->handler_name;
  handler_name.length= strlen(ddl_log_entry->handler_name);
  init_sql_alloc(&mem_root, TABLE_ALLOC_BLOCK_SIZE, 0); 
  if (!strcmp(ddl_log_entry->handler_name, reg_ext))
    frm_action= TRUE;
  else
  {
    plugin_ref plugin= ha_resolve_by_name(thd, &handler_name);
    if (!plugin)
    {
      my_error(ER_ILLEGAL_HA, MYF(0), ddl_log_entry->handler_name);
      goto error;
    }
    hton= plugin_data(plugin, handlerton*);
    file= get_new_handler((TABLE_SHARE*)0, &mem_root, hton);
    if (!file)
    {
      mem_alloc_error(sizeof(handler));
      goto error;
    }
  }
  switch (ddl_log_entry->action_type)
  {
    case DDL_LOG_REPLACE_ACTION:
    case DDL_LOG_DELETE_ACTION:
    {
      if (ddl_log_entry->phase == 0)
      {
        if (frm_action)
        {
          strxmov(to_path, ddl_log_entry->name, reg_ext, NullS);
          if ((error= my_delete(to_path, MYF(MY_WME))))
          {
            if (my_errno != ENOENT)
              break;
          }
#ifdef WITH_PARTITION_STORAGE_ENGINE
          strxmov(to_path, ddl_log_entry->name, par_ext, NullS);
          VOID(my_delete(to_path, MYF(MY_WME)));
#endif
        }
        else
        {
          if ((error= file->delete_table(ddl_log_entry->name)))
          {
            if (error != ENOENT && error != HA_ERR_NO_SUCH_TABLE)
              break;
          }
        }
        if ((deactivate_ddl_log_entry(ddl_log_entry->entry_pos)))
          break;
        VOID(sync_ddl_log());
        error= FALSE;
        if (ddl_log_entry->action_type == DDL_LOG_DELETE_ACTION)
          break;
      }
      DBUG_ASSERT(ddl_log_entry->action_type == DDL_LOG_REPLACE_ACTION);
      /*
        Fall through and perform the rename action of the replace
        action. We have already indicated the success of the delete
        action in the log entry by stepping up the phase.
      */
    }
    case DDL_LOG_RENAME_ACTION:
    {
      error= TRUE;
      if (frm_action)
      {
        strxmov(to_path, ddl_log_entry->name, reg_ext, NullS);
        strxmov(from_path, ddl_log_entry->from_name, reg_ext, NullS);
        if (my_rename(from_path, to_path, MYF(MY_WME)))
          break;
#ifdef WITH_PARTITION_STORAGE_ENGINE
        strxmov(to_path, ddl_log_entry->name, par_ext, NullS);
        strxmov(from_path, ddl_log_entry->from_name, par_ext, NullS);
        VOID(my_rename(from_path, to_path, MYF(MY_WME)));
#endif
      }
      else
      {
        if (file->rename_table(ddl_log_entry->from_name,
                               ddl_log_entry->name))
          break;
      }
      if ((deactivate_ddl_log_entry(ddl_log_entry->entry_pos)))
        break;
      VOID(sync_ddl_log());
      error= FALSE;
      break;
    }
    default:
      DBUG_ASSERT(0);
      break;
  }
  delete file;
error:
  free_root(&mem_root, MYF(0)); 
  DBUG_RETURN(error);
}


/*
  Get a free entry in the ddl log
  SYNOPSIS
    get_free_ddl_log_entry()
    out:active_entry                A ddl log memory entry returned
  RETURN VALUES
    TRUE                       Error
    FALSE                      Success
*/

static bool get_free_ddl_log_entry(DDL_LOG_MEMORY_ENTRY **active_entry,
                                   bool *write_header)
{
  DDL_LOG_MEMORY_ENTRY *used_entry;
  DDL_LOG_MEMORY_ENTRY *first_used= global_ddl_log.first_used;
  DBUG_ENTER("get_free_ddl_log_entry");

  if (global_ddl_log.first_free == NULL)
  {
    if (!(used_entry= (DDL_LOG_MEMORY_ENTRY*)my_malloc(
                              sizeof(DDL_LOG_MEMORY_ENTRY), MYF(MY_WME))))
    {
      sql_print_error("Failed to allocate memory for ddl log free list");
      DBUG_RETURN(TRUE);
    }
    global_ddl_log.num_entries++;
    used_entry->entry_pos= global_ddl_log.num_entries;
    *write_header= TRUE;
  }
  else
  {
    used_entry= global_ddl_log.first_free;
    global_ddl_log.first_free= used_entry->next_log_entry;
    *write_header= FALSE;
  }
  /*
    Move from free list to used list
  */
  used_entry->next_log_entry= first_used;
  used_entry->prev_log_entry= NULL;
  global_ddl_log.first_used= used_entry;
  if (first_used)
    first_used->prev_log_entry= used_entry;

  *active_entry= used_entry;
  DBUG_RETURN(FALSE);
}


/*
  External interface methods for the DDL log Module
  ---------------------------------------------------
*/

/*
  SYNOPSIS
    write_ddl_log_entry()
    ddl_log_entry         Information about log entry
    out:entry_written     Entry information written into   

  RETURN VALUES
    TRUE                      Error
    FALSE                     Success

  DESCRIPTION
    A careful write of the ddl log is performed to ensure that we can
    handle crashes occurring during CREATE and ALTER TABLE processing.
*/

bool write_ddl_log_entry(DDL_LOG_ENTRY *ddl_log_entry,
                         DDL_LOG_MEMORY_ENTRY **active_entry)
{
  bool error, write_header;
  DBUG_ENTER("write_ddl_log_entry");

  if (init_ddl_log())
  {
    DBUG_RETURN(TRUE);
  }
  global_ddl_log.file_entry_buf[DDL_LOG_ENTRY_TYPE_POS]=
                                    (char)DDL_LOG_ENTRY_CODE;
  global_ddl_log.file_entry_buf[DDL_LOG_ACTION_TYPE_POS]=
                                    (char)ddl_log_entry->action_type;
  global_ddl_log.file_entry_buf[DDL_LOG_PHASE_POS]= 0;
  int4store(&global_ddl_log.file_entry_buf[DDL_LOG_NEXT_ENTRY_POS],
            ddl_log_entry->next_entry);
  DBUG_ASSERT(strlen(ddl_log_entry->name) < FN_LEN);
  strmake(&global_ddl_log.file_entry_buf[DDL_LOG_NAME_POS],
          ddl_log_entry->name, FN_LEN - 1);
  if (ddl_log_entry->action_type == DDL_LOG_RENAME_ACTION ||
      ddl_log_entry->action_type == DDL_LOG_REPLACE_ACTION)
  {
    DBUG_ASSERT(strlen(ddl_log_entry->from_name) < FN_LEN);
    strmake(&global_ddl_log.file_entry_buf[DDL_LOG_NAME_POS + FN_LEN],
          ddl_log_entry->from_name, FN_LEN - 1);
  }
  else
    global_ddl_log.file_entry_buf[DDL_LOG_NAME_POS + FN_LEN]= 0;
  DBUG_ASSERT(strlen(ddl_log_entry->handler_name) < FN_LEN);
  strmake(&global_ddl_log.file_entry_buf[DDL_LOG_NAME_POS + (2*FN_LEN)],
          ddl_log_entry->handler_name, FN_LEN - 1);
  if (get_free_ddl_log_entry(active_entry, &write_header))
  {
    DBUG_RETURN(TRUE);
  }
  error= FALSE;
  if (write_ddl_log_file_entry((*active_entry)->entry_pos))
  {
    error= TRUE;
    sql_print_error("Failed to write entry_no = %u",
                    (*active_entry)->entry_pos);
  }
  if (write_header && !error)
  {
    VOID(sync_ddl_log());
    if (write_ddl_log_header())
      error= TRUE;
  }
  if (error)
    release_ddl_log_memory_entry(*active_entry);
  DBUG_RETURN(error);
}


/*
  Write final entry in the ddl log
  SYNOPSIS
    write_execute_ddl_log_entry()
    first_entry                    First entry in linked list of entries
                                   to execute, if 0 = NULL it means that
                                   the entry is removed and the entries
                                   are put into the free list.
    complete                       Flag indicating we are simply writing
                                   info about that entry has been completed
    in:out:active_entry            Entry to execute, 0 = NULL if the entry
                                   is written first time and needs to be
                                   returned. In this case the entry written
                                   is returned in this parameter
  RETURN VALUES
    TRUE                           Error
    FALSE                          Success

  DESCRIPTION
    This is the last write in the ddl log. The previous log entries have
    already been written but not yet synched to disk.
    We write a couple of log entries that describes action to perform.
    This entries are set-up in a linked list, however only when a first
    execute entry is put as the first entry these will be executed.
    This routine writes this first 
*/ 

bool write_execute_ddl_log_entry(uint first_entry,
                                 bool complete,
                                 DDL_LOG_MEMORY_ENTRY **active_entry)
{
  bool write_header= FALSE;
  char *file_entry_buf= (char*)global_ddl_log.file_entry_buf;
  DBUG_ENTER("write_execute_ddl_log_entry");

  if (init_ddl_log())
  {
    DBUG_RETURN(TRUE);
  }
  if (!complete)
  {
    /*
      We haven't synched the log entries yet, we synch them now before
      writing the execute entry. If complete is true we haven't written
      any log entries before, we are only here to write the execute
      entry to indicate it is done.
    */
    VOID(sync_ddl_log());
    file_entry_buf[DDL_LOG_ENTRY_TYPE_POS]= (char)DDL_LOG_EXECUTE_CODE;
  }
  else
    file_entry_buf[DDL_LOG_ENTRY_TYPE_POS]= (char)DDL_IGNORE_LOG_ENTRY_CODE;
  file_entry_buf[DDL_LOG_ACTION_TYPE_POS]= 0; /* Ignored for execute entries */
  file_entry_buf[DDL_LOG_PHASE_POS]= 0;
  int4store(&file_entry_buf[DDL_LOG_NEXT_ENTRY_POS], first_entry);
  file_entry_buf[DDL_LOG_NAME_POS]= 0;
  file_entry_buf[DDL_LOG_NAME_POS + FN_LEN]= 0;
  file_entry_buf[DDL_LOG_NAME_POS + 2*FN_LEN]= 0;
  if (!(*active_entry))
  {
    if (get_free_ddl_log_entry(active_entry, &write_header))
    {
      DBUG_RETURN(TRUE);
    }
  }
  if (write_ddl_log_file_entry((*active_entry)->entry_pos))
  {
    sql_print_error("Error writing execute entry in ddl log");
    release_ddl_log_memory_entry(*active_entry);
    DBUG_RETURN(TRUE);
  }
  VOID(sync_ddl_log());
  if (write_header)
  {
    if (write_ddl_log_header())
    {
      release_ddl_log_memory_entry(*active_entry);
      DBUG_RETURN(TRUE);
    }
  }
  DBUG_RETURN(FALSE);
}


/*
  For complex rename operations we need to deactivate individual entries.
  SYNOPSIS
    deactivate_ddl_log_entry()
    entry_no                      Entry position of record to change
  RETURN VALUES
    TRUE                         Error
    FALSE                        Success
  DESCRIPTION
    During replace operations where we start with an existing table called
    t1 and a replacement table called t1#temp or something else and where
    we want to delete t1 and rename t1#temp to t1 this is not possible to
    do in a safe manner unless the ddl log is informed of the phases in
    the change.

    Delete actions are 1-phase actions that can be ignored immediately after
    being executed.
    Rename actions from x to y is also a 1-phase action since there is no
    interaction with any other handlers named x and y.
    Replace action where drop y and x -> y happens needs to be a two-phase
    action. Thus the first phase will drop y and the second phase will
    rename x -> y.
*/

bool deactivate_ddl_log_entry(uint entry_no)
{
  char *file_entry_buf= (char*)global_ddl_log.file_entry_buf;
  DBUG_ENTER("deactivate_ddl_log_entry");

  if (!read_ddl_log_file_entry(entry_no))
  {
    if (file_entry_buf[DDL_LOG_ENTRY_TYPE_POS] == DDL_LOG_ENTRY_CODE)
    {
      if (file_entry_buf[DDL_LOG_ACTION_TYPE_POS] == DDL_LOG_DELETE_ACTION ||
          file_entry_buf[DDL_LOG_ACTION_TYPE_POS] == DDL_LOG_RENAME_ACTION ||
          (file_entry_buf[DDL_LOG_ACTION_TYPE_POS] == DDL_LOG_REPLACE_ACTION &&
           file_entry_buf[DDL_LOG_PHASE_POS] == 1))
        file_entry_buf[DDL_LOG_ENTRY_TYPE_POS]= DDL_IGNORE_LOG_ENTRY_CODE;
      else if (file_entry_buf[DDL_LOG_ACTION_TYPE_POS] == DDL_LOG_REPLACE_ACTION)
      {
        DBUG_ASSERT(file_entry_buf[DDL_LOG_PHASE_POS] == 0);
        file_entry_buf[DDL_LOG_PHASE_POS]= 1;
      }
      else
      {
        DBUG_ASSERT(0);
      }
      if (write_ddl_log_file_entry(entry_no))
      {
        sql_print_error("Error in deactivating log entry. Position = %u",
                        entry_no);
        DBUG_RETURN(TRUE);
      }
    }
  }
  else
  {
    sql_print_error("Failed in reading entry before deactivating it");
    DBUG_RETURN(TRUE);
  }
  DBUG_RETURN(FALSE);
}


/*
  Sync ddl log file
  SYNOPSIS
    sync_ddl_log()
  RETURN VALUES
    TRUE                      Error
    FALSE                     Success
*/

bool sync_ddl_log()
{
  bool error= FALSE;
  DBUG_ENTER("sync_ddl_log");

  if ((!global_ddl_log.recovery_phase) &&
      init_ddl_log())
  {
    DBUG_RETURN(TRUE);
  }
  if (my_sync(global_ddl_log.file_id, MYF(0)))
  {
    /* Write to error log */
    sql_print_error("Failed to sync ddl log");
    error= TRUE;
  }
  DBUG_RETURN(error);
}


/*
  Release a log memory entry
  SYNOPSIS
    release_ddl_log_memory_entry()
    log_memory_entry                Log memory entry to release
  RETURN VALUES
    NONE
*/

void release_ddl_log_memory_entry(DDL_LOG_MEMORY_ENTRY *log_entry)
{
  DDL_LOG_MEMORY_ENTRY *first_free= global_ddl_log.first_free;
  DDL_LOG_MEMORY_ENTRY *next_log_entry= log_entry->next_log_entry;
  DDL_LOG_MEMORY_ENTRY *prev_log_entry= log_entry->prev_log_entry;
  DBUG_ENTER("release_ddl_log_memory_entry");

  global_ddl_log.first_free= log_entry;
  log_entry->next_log_entry= first_free;

  if (prev_log_entry)
    prev_log_entry->next_log_entry= next_log_entry;
  else
    global_ddl_log.first_used= next_log_entry;
  if (next_log_entry)
    next_log_entry->prev_log_entry= prev_log_entry;
  DBUG_VOID_RETURN;
}


/*
  Execute one entry in the ddl log. Executing an entry means executing
  a linked list of actions.
  SYNOPSIS
    execute_ddl_log_entry()
    first_entry                Reference to first action in entry
  RETURN VALUES
    TRUE                       Error
    FALSE                      Success
*/

bool execute_ddl_log_entry(THD *thd, uint first_entry)
{
  DDL_LOG_ENTRY ddl_log_entry;
  uint read_entry= first_entry;
  DBUG_ENTER("execute_ddl_log_entry");

  pthread_mutex_lock(&LOCK_gdl);
  do
  {
    if (read_ddl_log_entry(read_entry, &ddl_log_entry))
    {
      /* Write to error log and continue with next log entry */
      sql_print_error("Failed to read entry = %u from ddl log",
                      read_entry);
      break;
    }
    DBUG_ASSERT(ddl_log_entry.entry_type == DDL_LOG_ENTRY_CODE ||
                ddl_log_entry.entry_type == DDL_IGNORE_LOG_ENTRY_CODE);

    if (execute_ddl_log_action(thd, &ddl_log_entry))
    {
      /* Write to error log and continue with next log entry */
      sql_print_error("Failed to execute action for entry = %u from ddl log",
                      read_entry);
      break;
    }
    read_entry= ddl_log_entry.next_entry;
  } while (read_entry);
  pthread_mutex_unlock(&LOCK_gdl);
  DBUG_RETURN(FALSE);
}


/*
  Close the ddl log
  SYNOPSIS
    close_ddl_log()
  RETURN VALUES
    NONE
*/

static void close_ddl_log()
{
  DBUG_ENTER("close_ddl_log");
  if (global_ddl_log.file_id >= 0)
  {
    VOID(my_close(global_ddl_log.file_id, MYF(MY_WME)));
    global_ddl_log.file_id= (File) -1;
  }
  DBUG_VOID_RETURN;
}


/*
  Execute the ddl log at recovery of MySQL Server
  SYNOPSIS
    execute_ddl_log_recovery()
  RETURN VALUES
    NONE
*/

void execute_ddl_log_recovery()
{
  uint num_entries, i;
  THD *thd;
  DDL_LOG_ENTRY ddl_log_entry;
  char file_name[FN_REFLEN];
  DBUG_ENTER("execute_ddl_log_recovery");

  /*
    Initialise global_ddl_log struct
  */
  bzero(global_ddl_log.file_entry_buf, sizeof(global_ddl_log.file_entry_buf));
  global_ddl_log.inited= FALSE;
  global_ddl_log.recovery_phase= TRUE;
  global_ddl_log.io_size= IO_SIZE;
  global_ddl_log.file_id= (File) -1;

  /*
    To be able to run this from boot, we allocate a temporary THD
  */
  if (!(thd=new THD))
    DBUG_VOID_RETURN;
  thd->thread_stack= (char*) &thd;
  thd->store_globals();

  num_entries= read_ddl_log_header();
  for (i= 1; i < num_entries + 1; i++)
  {
    if (read_ddl_log_entry(i, &ddl_log_entry))
    {
      sql_print_error("Failed to read entry no = %u from ddl log",
                       i);
      continue;
    }
    if (ddl_log_entry.entry_type == DDL_LOG_EXECUTE_CODE)
    {
      if (execute_ddl_log_entry(thd, ddl_log_entry.next_entry))
      {
        /* Real unpleasant scenario but we continue anyways.  */
        continue;
      }
    }
  }
  close_ddl_log();
  create_ddl_log_file_name(file_name);
  VOID(my_delete(file_name, MYF(0)));
  global_ddl_log.recovery_phase= FALSE;
  delete thd;
  /* Remember that we don't have a THD */
  my_pthread_setspecific_ptr(THR_THD,  0);
  DBUG_VOID_RETURN;
}


/*
  Release all memory allocated to the ddl log
  SYNOPSIS
    release_ddl_log()
  RETURN VALUES
    NONE
*/

void release_ddl_log()
{
  DDL_LOG_MEMORY_ENTRY *free_list= global_ddl_log.first_free;
  DDL_LOG_MEMORY_ENTRY *used_list= global_ddl_log.first_used;
  DBUG_ENTER("release_ddl_log");

  pthread_mutex_lock(&LOCK_gdl);
  while (used_list)
  {
    DDL_LOG_MEMORY_ENTRY *tmp= used_list->next_log_entry;
    my_free(used_list, MYF(0));
    used_list= tmp;
  }
  while (free_list)
  {
    DDL_LOG_MEMORY_ENTRY *tmp= free_list->next_log_entry;
    my_free(free_list, MYF(0));
    free_list= tmp;
  }
  close_ddl_log();
  global_ddl_log.inited= 0;
  pthread_mutex_unlock(&LOCK_gdl);
  VOID(pthread_mutex_destroy(&LOCK_gdl));
  DBUG_VOID_RETURN;
}


/*
---------------------------------------------------------------------------

  END MODULE DDL log
  --------------------

---------------------------------------------------------------------------
*/


/**
   @brief construct a temporary shadow file name.

   @details Make a shadow file name used by ALTER TABLE to construct the
   modified table (with keeping the original). The modified table is then
   moved back as original table. The name must start with the temp file
   prefix so it gets filtered out by table files listing routines. 
    
   @param[out] buff      buffer to receive the constructed name
   @param      bufflen   size of buff
   @param      lpt       alter table data structure

   @retval     path length
*/

uint build_table_shadow_filename(char *buff, size_t bufflen, 
                                 ALTER_PARTITION_PARAM_TYPE *lpt)
{
  char tmp_name[FN_REFLEN];
  my_snprintf (tmp_name, sizeof (tmp_name), "%s-%s", tmp_file_prefix,
               lpt->table_name);
  return build_table_filename(buff, bufflen, lpt->db, tmp_name, "", FN_IS_TMP);
}


/*
  SYNOPSIS
    mysql_write_frm()
    lpt                    Struct carrying many parameters needed for this
                           method
    flags                  Flags as defined below
      WFRM_INITIAL_WRITE        If set we need to prepare table before
                                creating the frm file
      WFRM_CREATE_HANDLER_FILES If set we need to create the handler file as
                                part of the creation of the frm file
      WFRM_PACK_FRM             If set we should pack the frm file and delete
                                the frm file

  RETURN VALUES
    TRUE                   Error
    FALSE                  Success

  DESCRIPTION
    A support method that creates a new frm file and in this process it
    regenerates the partition data. It works fine also for non-partitioned
    tables since it only handles partitioned data if it exists.
*/

bool mysql_write_frm(ALTER_PARTITION_PARAM_TYPE *lpt, uint flags)
{
  /*
    Prepare table to prepare for writing a new frm file where the
    partitions in add/drop state have temporarily changed their state
    We set tmp_table to avoid get errors on naming of primary key index.
  */
  int error= 0;
  char path[FN_REFLEN+1];
  char shadow_path[FN_REFLEN+1];
  char shadow_frm_name[FN_REFLEN+1];
  char frm_name[FN_REFLEN+1];
  DBUG_ENTER("mysql_write_frm");

  /*
    Build shadow frm file name
  */
  build_table_shadow_filename(shadow_path, sizeof(shadow_path), lpt);
  strxmov(shadow_frm_name, shadow_path, reg_ext, NullS);
  if (flags & WFRM_WRITE_SHADOW)
  {
    if (mysql_prepare_create_table(lpt->thd, lpt->create_info,
                                   lpt->alter_info,
                                   /*tmp_table*/ 1,
                                   &lpt->db_options,
                                   lpt->table->file,
                                   &lpt->key_info_buffer,
                                   &lpt->key_count,
                                   /*select_field_count*/ 0))
    {
      DBUG_RETURN(TRUE);
    }
#ifdef WITH_PARTITION_STORAGE_ENGINE
    {
      partition_info *part_info= lpt->table->part_info;
      char *part_syntax_buf;
      uint syntax_len;

      if (part_info)
      {
        TABLE_SHARE *share= lpt->table->s;
        if (!(part_syntax_buf= generate_partition_syntax(part_info,
                                                         &syntax_len,
                                                         TRUE, TRUE)))
        {
          DBUG_RETURN(TRUE);
        }
        part_info->part_info_string= part_syntax_buf;
        share->partition_info_len= part_info->part_info_len= syntax_len;
        if (share->partition_info_buffer_size < syntax_len + 1)
        {
          share->partition_info_buffer_size= syntax_len+1;
          if (!(share->partition_info=
                  (char*) alloc_root(&share->mem_root, syntax_len+1)))
            DBUG_RETURN(TRUE);

        }
        memcpy((char*) share->partition_info, part_syntax_buf, syntax_len + 1);
      }
    }
#endif
    /* Write shadow frm file */
    lpt->create_info->table_options= lpt->db_options;
    if ((mysql_create_frm(lpt->thd, shadow_frm_name, lpt->db,
                          lpt->table_name, lpt->create_info,
                          lpt->alter_info->create_list, lpt->key_count,
                          lpt->key_info_buffer, lpt->table->file)) ||
         lpt->table->file->create_handler_files(shadow_path, NULL,
                                                CHF_CREATE_FLAG,
                                                lpt->create_info))
    {
      my_delete(shadow_frm_name, MYF(0));
      error= 1;
      goto end;
    }
  }
  if (flags & WFRM_PACK_FRM)
  {
    /*
      We need to pack the frm file and after packing it we delete the
      frm file to ensure it doesn't get used. This is only used for
      handlers that have the main version of the frm file stored in the
      handler.
    */
    uchar *data;
    size_t length;
    if (readfrm(shadow_path, &data, &length) ||
        packfrm(data, length, &lpt->pack_frm_data, &lpt->pack_frm_len))
    {
      my_free(data, MYF(MY_ALLOW_ZERO_PTR));
      my_free(lpt->pack_frm_data, MYF(MY_ALLOW_ZERO_PTR));
      mem_alloc_error(length);
      error= 1;
      goto end;
    }
    error= my_delete(shadow_frm_name, MYF(MY_WME));
  }
  if (flags & WFRM_INSTALL_SHADOW)
  {
#ifdef WITH_PARTITION_STORAGE_ENGINE
    partition_info *part_info= lpt->part_info;
#endif
    /*
      Build frm file name
    */
    build_table_filename(path, sizeof(path), lpt->db,
                         lpt->table_name, "", 0);
    strxmov(frm_name, path, reg_ext, NullS);
    /*
      When we are changing to use new frm file we need to ensure that we
      don't collide with another thread in process to open the frm file.
      We start by deleting the .frm file and possible .par file. Then we
      write to the DDL log that we have completed the delete phase by
      increasing the phase of the log entry. Next step is to rename the
      new .frm file and the new .par file to the real name. After
      completing this we write a new phase to the log entry that will
      deactivate it.
    */
    VOID(pthread_mutex_lock(&LOCK_open));
    if (my_delete(frm_name, MYF(MY_WME)) ||
#ifdef WITH_PARTITION_STORAGE_ENGINE
        lpt->table->file->create_handler_files(path, shadow_path,
                                               CHF_DELETE_FLAG, NULL) ||
        deactivate_ddl_log_entry(part_info->frm_log_entry->entry_pos) ||
        (sync_ddl_log(), FALSE) ||
#endif
#ifdef WITH_PARTITION_STORAGE_ENGINE
        my_rename(shadow_frm_name, frm_name, MYF(MY_WME)) ||
        lpt->table->file->create_handler_files(path, shadow_path,
                                               CHF_RENAME_FLAG, NULL))
#else
        my_rename(shadow_frm_name, frm_name, MYF(MY_WME)))
#endif
    {
      error= 1;
    }
    VOID(pthread_mutex_unlock(&LOCK_open));
#ifdef WITH_PARTITION_STORAGE_ENGINE
    deactivate_ddl_log_entry(part_info->frm_log_entry->entry_pos);
    part_info->frm_log_entry= NULL;
    VOID(sync_ddl_log());
#endif
  }

end:
  DBUG_RETURN(error);
}


/*
  SYNOPSIS
    write_bin_log()
    thd                           Thread object
    clear_error                   is clear_error to be called
    query                         Query to log
    query_length                  Length of query

  RETURN VALUES
    NONE

  DESCRIPTION
    Write the binlog if open, routine used in multiple places in this
    file
*/

void write_bin_log(THD *thd, bool clear_error,
                   char const *query, ulong query_length)
{
  if (mysql_bin_log.is_open())
  {
    if (clear_error)
      thd->clear_error();
    thd->binlog_query(THD::STMT_QUERY_TYPE,
                      query, query_length, FALSE, FALSE);
  }
}


/*
 delete (drop) tables.

  SYNOPSIS
   mysql_rm_table()
   thd			Thread handle
   tables		List of tables to delete
   if_exists		If 1, don't give error if one table doesn't exists

  NOTES
    Will delete all tables that can be deleted and give a compact error
    messages for tables that could not be deleted.
    If a table is in use, we will wait for all users to free the table
    before dropping it

    Wait if global_read_lock (FLUSH TABLES WITH READ LOCK) is set.

  RETURN
    FALSE OK.  In this case ok packet is sent to user
    TRUE  Error

*/

bool mysql_rm_table(THD *thd,TABLE_LIST *tables, my_bool if_exists,
                    my_bool drop_temporary)
{
  bool error= FALSE, need_start_waiters= FALSE;
  DBUG_ENTER("mysql_rm_table");

  /* mark for close and remove all cached entries */

  if (!drop_temporary)
  {
    if ((error= wait_if_global_read_lock(thd, 0, 1)))
    {
      my_error(ER_TABLE_NOT_LOCKED_FOR_WRITE, MYF(0), tables->table_name);
      DBUG_RETURN(TRUE);
    }
    else
      need_start_waiters= TRUE;
  }

  /*
    Acquire LOCK_open after wait_if_global_read_lock(). If we would hold
    LOCK_open during wait_if_global_read_lock(), other threads could not
    close their tables. This would make a pretty deadlock.
  */
  thd->mysys_var->current_mutex= &LOCK_open;
  thd->mysys_var->current_cond= &COND_refresh;
  VOID(pthread_mutex_lock(&LOCK_open));

  error= mysql_rm_table_part2(thd, tables, if_exists, drop_temporary, 0, 0);

  pthread_mutex_unlock(&LOCK_open);

  pthread_mutex_lock(&thd->mysys_var->mutex);
  thd->mysys_var->current_mutex= 0;
  thd->mysys_var->current_cond= 0;
  pthread_mutex_unlock(&thd->mysys_var->mutex);

  if (need_start_waiters)
    start_waiting_global_read_lock(thd);

  if (error)
    DBUG_RETURN(TRUE);
  send_ok(thd);
  DBUG_RETURN(FALSE);
}


/*
 delete (drop) tables.

  SYNOPSIS
    mysql_rm_table_part2_with_lock()
    thd			Thread handle
    tables		List of tables to delete
    if_exists		If 1, don't give error if one table doesn't exists
    dont_log_query	Don't write query to log files. This will also not
                        generate warnings if the handler files doesn't exists

 NOTES
   Works like documented in mysql_rm_table(), but don't check
   global_read_lock and don't send_ok packet to server.

 RETURN
  0	ok
  1	error
*/

int mysql_rm_table_part2_with_lock(THD *thd,
				   TABLE_LIST *tables, bool if_exists,
				   bool drop_temporary, bool dont_log_query)
{
  int error;
  thd->mysys_var->current_mutex= &LOCK_open;
  thd->mysys_var->current_cond= &COND_refresh;
  VOID(pthread_mutex_lock(&LOCK_open));

  error= mysql_rm_table_part2(thd, tables, if_exists, drop_temporary, 1,
			      dont_log_query);

  pthread_mutex_unlock(&LOCK_open);

  pthread_mutex_lock(&thd->mysys_var->mutex);
  thd->mysys_var->current_mutex= 0;
  thd->mysys_var->current_cond= 0;
  pthread_mutex_unlock(&thd->mysys_var->mutex);
  return error;
}


/*
  Execute the drop of a normal or temporary table

  SYNOPSIS
    mysql_rm_table_part2()
    thd			Thread handler
    tables		Tables to drop
    if_exists		If set, don't give an error if table doesn't exists.
			In this case we give an warning of level 'NOTE'
    drop_temporary	Only drop temporary tables
    drop_view		Allow to delete VIEW .frm
    dont_log_query	Don't write query to log files. This will also not
			generate warnings if the handler files doesn't exists  

  TODO:
    When logging to the binary log, we should log
    tmp_tables and transactional tables as separate statements if we
    are in a transaction;  This is needed to get these tables into the
    cached binary log that is only written on COMMIT.

   The current code only writes DROP statements that only uses temporary
   tables to the cache binary log.  This should be ok on most cases, but
   not all.

 RETURN
   0	ok
   1	Error
   -1	Thread was killed
*/

int mysql_rm_table_part2(THD *thd, TABLE_LIST *tables, bool if_exists,
			 bool drop_temporary, bool drop_view,
			 bool dont_log_query)
{
  TABLE_LIST *table;
  char path[FN_REFLEN], *alias;
  uint path_length;
  String wrong_tables;
  int error;
  int non_temp_tables_count= 0;
  bool some_tables_deleted=0, tmp_table_deleted=0, foreign_key_error=0;
  String built_query;
  DBUG_ENTER("mysql_rm_table_part2");

  LINT_INIT(alias);
  LINT_INIT(path_length);
  safe_mutex_assert_owner(&LOCK_open);

  if (thd->current_stmt_binlog_row_based && !dont_log_query)
  {
    built_query.set_charset(system_charset_info);
    if (if_exists)
      built_query.append("DROP TABLE IF EXISTS ");
    else
      built_query.append("DROP TABLE ");
  }
  /*
    If we have the table in the definition cache, we don't have to check the
    .frm file to find if the table is a normal table (not view) and what
    engine to use.
  */

  for (table= tables; table; table= table->next_local)
  {
    TABLE_SHARE *share;
    table->db_type= NULL;
    if ((share= get_cached_table_share(table->db, table->table_name)))
      table->db_type= share->db_type();

    /* Disable drop of enabled log tables */
    if (share && share->log_table &&
        check_if_log_table(table->db_length, table->db,
                           table->table_name_length, table->table_name, 1))
    {
      my_error(ER_BAD_LOG_STATEMENT, MYF(0), "DROP");
      DBUG_RETURN(1);
    }
  }

  if (!drop_temporary && lock_table_names(thd, tables))
    DBUG_RETURN(1);

  /* Don't give warnings for not found errors, as we already generate notes */
  thd->no_warnings_for_error= 1;

  for (table= tables; table; table= table->next_local)
  {
    char *db=table->db;
    handlerton *table_type;
    enum legacy_db_type frm_db_type;

    mysql_ha_flush(thd, table, MYSQL_HA_CLOSE_FINAL, TRUE);
    if (!close_temporary_table(thd, table))
    {
      tmp_table_deleted=1;
      continue;					// removed temporary table
    }

    /*
      If row-based replication is used and the table is not a
      temporary table, we add the table name to the drop statement
      being built.  The string always end in a comma and the comma
      will be chopped off before being written to the binary log.
      */
    if (thd->current_stmt_binlog_row_based && !dont_log_query)
    {
      non_temp_tables_count++;
      /*
        Don't write the database name if it is the current one (or if
        thd->db is NULL).
      */
      built_query.append("`");
      if (thd->db == NULL || strcmp(db,thd->db) != 0)
      {
        built_query.append(db);
        built_query.append("`.`");
      }

      built_query.append(table->table_name);
      built_query.append("`,");
    }

    error=0;
    table_type= table->db_type;
    if (!drop_temporary)
    {
      TABLE *locked_table;
      abort_locked_tables(thd, db, table->table_name);
      remove_table_from_cache(thd, db, table->table_name,
	                      RTFC_WAIT_OTHER_THREAD_FLAG |
			      RTFC_CHECK_KILLED_FLAG);
      /*
        If the table was used in lock tables, remember it so that
        unlock_table_names can free it
      */
      if ((locked_table= drop_locked_tables(thd, db, table->table_name)))
        table->table= locked_table;

      if (thd->killed)
      {
        thd->no_warnings_for_error= 0;
	DBUG_RETURN(-1);
      }
      alias= (lower_case_table_names == 2) ? table->alias : table->table_name;
      /* remove .frm file and engine files */
      path_length= build_table_filename(path, sizeof(path),
                                        db, alias, reg_ext, 0);
    }
    if (drop_temporary ||
        (table_type == NULL &&        
         (access(path, F_OK) &&
          ha_create_table_from_engine(thd, db, alias)) ||
         (!drop_view &&
          mysql_frm_type(thd, path, &frm_db_type) != FRMTYPE_TABLE)))
    {
      // Table was not found on disk and table can't be created from engine
      if (if_exists)
	push_warning_printf(thd, MYSQL_ERROR::WARN_LEVEL_NOTE,
			    ER_BAD_TABLE_ERROR, ER(ER_BAD_TABLE_ERROR),
			    table->table_name);
      else
        error= 1;
    }
    else
    {
      char *end;
      if (table_type == NULL)
      {
	mysql_frm_type(thd, path, &frm_db_type);
        table_type= ha_resolve_by_legacy_type(thd, frm_db_type);
      }
      // Remove extension for delete
      *(end= path + path_length - reg_ext_length)= '\0';
      error= ha_delete_table(thd, table_type, path, db, table->table_name,
                             !dont_log_query);
      if ((error == ENOENT || error == HA_ERR_NO_SUCH_TABLE) && 
	  (if_exists || table_type == NULL))
	error= 0;
      if (error == HA_ERR_ROW_IS_REFERENCED)
      {
	/* the table is referenced by a foreign key constraint */
	foreign_key_error=1;
      }
      if (!error || error == ENOENT || error == HA_ERR_NO_SUCH_TABLE)
      {
        int new_error;
	/* Delete the table definition file */
	strmov(end,reg_ext);
	if (!(new_error=my_delete(path,MYF(MY_WME))))
        {
	  some_tables_deleted=1;
          new_error= Table_triggers_list::drop_all_triggers(thd, db,
                                                            table->table_name);
        }
        error|= new_error;
      }
    }
    if (error)
    {
      if (wrong_tables.length())
	wrong_tables.append(',');
      wrong_tables.append(String(table->table_name,system_charset_info));
    }
  }
  thd->tmp_table_used= tmp_table_deleted;
  error= 0;
  if (wrong_tables.length())
  {
    if (!foreign_key_error)
      my_printf_error(ER_BAD_TABLE_ERROR, ER(ER_BAD_TABLE_ERROR), MYF(0),
                      wrong_tables.c_ptr());
    else
      my_message(ER_ROW_IS_REFERENCED, ER(ER_ROW_IS_REFERENCED), MYF(0));
    error= 1;
  }

  if (some_tables_deleted || tmp_table_deleted || !error)
  {
    query_cache_invalidate3(thd, tables, 0);
    if (!dont_log_query)
    {
      if (!thd->current_stmt_binlog_row_based ||
          non_temp_tables_count > 0 && !tmp_table_deleted)
      {
        /*
          In this case, we are either using statement-based
          replication or using row-based replication but have only
          deleted one or more non-temporary tables (and no temporary
          tables).  In this case, we can write the original query into
          the binary log.
         */
        write_bin_log(thd, !error, thd->query, thd->query_length);
      }
      else if (thd->current_stmt_binlog_row_based &&
               non_temp_tables_count > 0 &&
               tmp_table_deleted)
      {
        /*
          In this case we have deleted both temporary and
          non-temporary tables, so:
          - since we have deleted a non-temporary table we have to
            binlog the statement, but
          - since we have deleted a temporary table we cannot binlog
            the statement (since the table has not been created on the
            slave, this might cause the slave to stop).

          Instead, we write a built statement, only containing the
          non-temporary tables, to the binary log
        */
        built_query.chop();                  // Chop of the last comma
        built_query.append(" /* generated by server */");
        write_bin_log(thd, !error, built_query.ptr(), built_query.length());
      }
      /*
        The remaining cases are:
        - no tables where deleted and
        - only temporary tables where deleted and row-based
          replication is used.
        In both these cases, nothing should be written to the binary
        log.
      */
    }
  }

  if (!drop_temporary)
    unlock_table_names(thd, tables, (TABLE_LIST*) 0);
  thd->no_warnings_for_error= 0;
  DBUG_RETURN(error);
}


/*
  Quickly remove a table.

  SYNOPSIS
    quick_rm_table()
      base                      The handlerton handle.
      db                        The database name.
      table_name                The table name.
      flags                     flags for build_table_filename().

  RETURN
    0           OK
    != 0        Error
*/

bool quick_rm_table(handlerton *base,const char *db,
                    const char *table_name, uint flags)
{
  char path[FN_REFLEN];
  bool error= 0;
  DBUG_ENTER("quick_rm_table");

  uint path_length= build_table_filename(path, sizeof(path),
                                         db, table_name, reg_ext, flags);
  if (my_delete(path,MYF(0)))
    error= 1; /* purecov: inspected */
  path[path_length - reg_ext_length]= '\0'; // Remove reg_ext
  DBUG_RETURN(ha_delete_table(current_thd, base, path, db, table_name, 0) ||
              error);
}

/*
  Sort keys in the following order:
  - PRIMARY KEY
  - UNIQUE keyws where all column are NOT NULL
  - Other UNIQUE keys
  - Normal keys
  - Fulltext keys

  This will make checking for duplicated keys faster and ensure that
  PRIMARY keys are prioritized.
*/

static int sort_keys(KEY *a, KEY *b)
{
  if (a->flags & HA_NOSAME)
  {
    if (!(b->flags & HA_NOSAME))
      return -1;
    if ((a->flags ^ b->flags) & (HA_NULL_PART_KEY | HA_END_SPACE_KEY))
    {
      /* Sort NOT NULL keys before other keys */
      return (a->flags & (HA_NULL_PART_KEY | HA_END_SPACE_KEY)) ? 1 : -1;
    }
    if (a->name == primary_key_name)
      return -1;
    if (b->name == primary_key_name)
      return 1;
  }
  else if (b->flags & HA_NOSAME)
    return 1;					// Prefer b

  if ((a->flags ^ b->flags) & HA_FULLTEXT)
  {
    return (a->flags & HA_FULLTEXT) ? 1 : -1;
  }
  /*
    Prefer original key order.	usable_key_parts contains here
    the original key position.
  */
  return ((a->usable_key_parts < b->usable_key_parts) ? -1 :
	  (a->usable_key_parts > b->usable_key_parts) ? 1 :
	  0);
}

/*
  Check TYPELIB (set or enum) for duplicates

  SYNOPSIS
    check_duplicates_in_interval()
    set_or_name   "SET" or "ENUM" string for warning message
    name	  name of the checked column
    typelib	  list of values for the column
    dup_val_count  returns count of duplicate elements

  DESCRIPTION
    This function prints an warning for each value in list
    which has some duplicates on its right

  RETURN VALUES
    0             ok
    1             Error
*/

bool check_duplicates_in_interval(const char *set_or_name,
                                  const char *name, TYPELIB *typelib,
                                  CHARSET_INFO *cs, unsigned int *dup_val_count)
{
  TYPELIB tmp= *typelib;
  const char **cur_value= typelib->type_names;
  unsigned int *cur_length= typelib->type_lengths;
  *dup_val_count= 0;  
  
  for ( ; tmp.count > 1; cur_value++, cur_length++)
  {
    tmp.type_names++;
    tmp.type_lengths++;
    tmp.count--;
    if (find_type2(&tmp, (const char*)*cur_value, *cur_length, cs))
    {
      if ((current_thd->variables.sql_mode &
         (MODE_STRICT_TRANS_TABLES | MODE_STRICT_ALL_TABLES)))
      {
        my_error(ER_DUPLICATED_VALUE_IN_TYPE, MYF(0),
                 name,*cur_value,set_or_name);
        return 1;
      }
      push_warning_printf(current_thd,MYSQL_ERROR::WARN_LEVEL_NOTE,
			  ER_DUPLICATED_VALUE_IN_TYPE,
			  ER(ER_DUPLICATED_VALUE_IN_TYPE),
			  name,*cur_value,set_or_name);
      (*dup_val_count)++;
    }
  }
  return 0;
}


/*
  Check TYPELIB (set or enum) max and total lengths

  SYNOPSIS
    calculate_interval_lengths()
    cs            charset+collation pair of the interval
    typelib       list of values for the column
    max_length    length of the longest item
    tot_length    sum of the item lengths

  DESCRIPTION
    After this function call:
    - ENUM uses max_length
    - SET uses tot_length.

  RETURN VALUES
    void
*/
void calculate_interval_lengths(CHARSET_INFO *cs, TYPELIB *interval,
                                uint32 *max_length, uint32 *tot_length)
{
  const char **pos;
  uint *len;
  *max_length= *tot_length= 0;
  for (pos= interval->type_names, len= interval->type_lengths;
       *pos ; pos++, len++)
  {
    uint length= cs->cset->numchars(cs, *pos, *pos + *len);
    *tot_length+= length;
    set_if_bigger(*max_length, (uint32)length);
  }
}


/*
  Prepare a create_table instance for packing

  SYNOPSIS
    prepare_create_field()
    sql_field     field to prepare for packing
    blob_columns  count for BLOBs
    timestamps    count for timestamps
    table_flags   table flags

  DESCRIPTION
    This function prepares a Create_field instance.
    Fields such as pack_flag are valid after this call.

  RETURN VALUES
   0	ok
   1	Error
*/

int prepare_create_field(Create_field *sql_field, 
			 uint *blob_columns, 
			 int *timestamps, int *timestamps_with_niladic,
			 longlong table_flags)
{
  unsigned int dup_val_count;
  DBUG_ENTER("prepare_field");

  /*
    This code came from mysql_prepare_create_table.
    Indent preserved to make patching easier
  */
  DBUG_ASSERT(sql_field->charset);

  switch (sql_field->sql_type) {
  case MYSQL_TYPE_BLOB:
  case MYSQL_TYPE_MEDIUM_BLOB:
  case MYSQL_TYPE_TINY_BLOB:
  case MYSQL_TYPE_LONG_BLOB:
    sql_field->pack_flag=FIELDFLAG_BLOB |
      pack_length_to_packflag(sql_field->pack_length -
                              portable_sizeof_char_ptr);
    if (sql_field->charset->state & MY_CS_BINSORT)
      sql_field->pack_flag|=FIELDFLAG_BINARY;
    sql_field->length=8;			// Unireg field length
    sql_field->unireg_check=Field::BLOB_FIELD;
    (*blob_columns)++;
    break;
  case MYSQL_TYPE_GEOMETRY:
#ifdef HAVE_SPATIAL
    if (!(table_flags & HA_CAN_GEOMETRY))
    {
      my_printf_error(ER_CHECK_NOT_IMPLEMENTED, ER(ER_CHECK_NOT_IMPLEMENTED),
                      MYF(0), "GEOMETRY");
      DBUG_RETURN(1);
    }
    sql_field->pack_flag=FIELDFLAG_GEOM |
      pack_length_to_packflag(sql_field->pack_length -
                              portable_sizeof_char_ptr);
    if (sql_field->charset->state & MY_CS_BINSORT)
      sql_field->pack_flag|=FIELDFLAG_BINARY;
    sql_field->length=8;			// Unireg field length
    sql_field->unireg_check=Field::BLOB_FIELD;
    (*blob_columns)++;
    break;
#else
    my_printf_error(ER_FEATURE_DISABLED,ER(ER_FEATURE_DISABLED), MYF(0),
                    sym_group_geom.name, sym_group_geom.needed_define);
    DBUG_RETURN(1);
#endif /*HAVE_SPATIAL*/
  case MYSQL_TYPE_VARCHAR:
#ifndef QQ_ALL_HANDLERS_SUPPORT_VARCHAR
    if (table_flags & HA_NO_VARCHAR)
    {
      /* convert VARCHAR to CHAR because handler is not yet up to date */
      sql_field->sql_type=    MYSQL_TYPE_VAR_STRING;
      sql_field->pack_length= calc_pack_length(sql_field->sql_type,
                                               (uint) sql_field->length);
      if ((sql_field->length / sql_field->charset->mbmaxlen) >
          MAX_FIELD_CHARLENGTH)
      {
        my_printf_error(ER_TOO_BIG_FIELDLENGTH, ER(ER_TOO_BIG_FIELDLENGTH),
                        MYF(0), sql_field->field_name, MAX_FIELD_CHARLENGTH);
        DBUG_RETURN(1);
      }
    }
#endif
    /* fall through */
  case MYSQL_TYPE_STRING:
    sql_field->pack_flag=0;
    if (sql_field->charset->state & MY_CS_BINSORT)
      sql_field->pack_flag|=FIELDFLAG_BINARY;
    break;
  case MYSQL_TYPE_ENUM:
    sql_field->pack_flag=pack_length_to_packflag(sql_field->pack_length) |
      FIELDFLAG_INTERVAL;
    if (sql_field->charset->state & MY_CS_BINSORT)
      sql_field->pack_flag|=FIELDFLAG_BINARY;
    sql_field->unireg_check=Field::INTERVAL_FIELD;
    if (check_duplicates_in_interval("ENUM",sql_field->field_name,
                                     sql_field->interval,
                                     sql_field->charset, &dup_val_count))
      DBUG_RETURN(1);
    break;
  case MYSQL_TYPE_SET:
    sql_field->pack_flag=pack_length_to_packflag(sql_field->pack_length) |
      FIELDFLAG_BITFIELD;
    if (sql_field->charset->state & MY_CS_BINSORT)
      sql_field->pack_flag|=FIELDFLAG_BINARY;
    sql_field->unireg_check=Field::BIT_FIELD;
    if (check_duplicates_in_interval("SET",sql_field->field_name,
                                     sql_field->interval,
                                     sql_field->charset, &dup_val_count))
      DBUG_RETURN(1);
    /* Check that count of unique members is not more then 64 */
    if (sql_field->interval->count -  dup_val_count > sizeof(longlong)*8)
    {
       my_error(ER_TOO_BIG_SET, MYF(0), sql_field->field_name);
       DBUG_RETURN(1);
    }
    break;
  case MYSQL_TYPE_DATE:			// Rest of string types
  case MYSQL_TYPE_NEWDATE:
  case MYSQL_TYPE_TIME:
  case MYSQL_TYPE_DATETIME:
  case MYSQL_TYPE_NULL:
    sql_field->pack_flag=f_settype((uint) sql_field->sql_type);
    break;
  case MYSQL_TYPE_BIT:
    /* 
      We have sql_field->pack_flag already set here, see
      mysql_prepare_create_table().
    */
    break;
  case MYSQL_TYPE_NEWDECIMAL:
    sql_field->pack_flag=(FIELDFLAG_NUMBER |
                          (sql_field->flags & UNSIGNED_FLAG ? 0 :
                           FIELDFLAG_DECIMAL) |
                          (sql_field->flags & ZEROFILL_FLAG ?
                           FIELDFLAG_ZEROFILL : 0) |
                          (sql_field->decimals << FIELDFLAG_DEC_SHIFT));
    break;
  case MYSQL_TYPE_TIMESTAMP:
    /* We should replace old TIMESTAMP fields with their newer analogs */
    if (sql_field->unireg_check == Field::TIMESTAMP_OLD_FIELD)
    {
      if (!*timestamps)
      {
        sql_field->unireg_check= Field::TIMESTAMP_DNUN_FIELD;
        (*timestamps_with_niladic)++;
      }
      else
        sql_field->unireg_check= Field::NONE;
    }
    else if (sql_field->unireg_check != Field::NONE)
      (*timestamps_with_niladic)++;

    (*timestamps)++;
    /* fall-through */
  default:
    sql_field->pack_flag=(FIELDFLAG_NUMBER |
                          (sql_field->flags & UNSIGNED_FLAG ? 0 :
                           FIELDFLAG_DECIMAL) |
                          (sql_field->flags & ZEROFILL_FLAG ?
                           FIELDFLAG_ZEROFILL : 0) |
                          f_settype((uint) sql_field->sql_type) |
                          (sql_field->decimals << FIELDFLAG_DEC_SHIFT));
    break;
  }
  if (!(sql_field->flags & NOT_NULL_FLAG))
    sql_field->pack_flag|= FIELDFLAG_MAYBE_NULL;
  if (sql_field->flags & NO_DEFAULT_VALUE_FLAG)
    sql_field->pack_flag|= FIELDFLAG_NO_DEFAULT;
  DBUG_RETURN(0);
}

/*
  Preparation for table creation

  SYNOPSIS
    mysql_prepare_create_table()
      thd                       Thread object.
      create_info               Create information (like MAX_ROWS).
      alter_info                List of columns and indexes to create
      tmp_table                 If a temporary table is to be created.
      db_options          INOUT Table options (like HA_OPTION_PACK_RECORD).
      file                      The handler for the new table.
      key_info_buffer     OUT   An array of KEY structs for the indexes.
      key_count           OUT   The number of elements in the array.
      select_field_count        The number of fields coming from a select table.

  DESCRIPTION
    Prepares the table and key structures for table creation.

  NOTES
    sets create_info->varchar if the table has a varchar

  RETURN VALUES
    FALSE    OK
    TRUE     error
*/

static bool
mysql_prepare_create_table(THD *thd, HA_CREATE_INFO *create_info,
                           Alter_info *alter_info,
                           bool tmp_table,
                           uint *db_options,
                           handler *file, KEY **key_info_buffer,
                           uint *key_count, int select_field_count)
{
  const char	*key_name;
  Create_field	*sql_field,*dup_field;
  uint		field,null_fields,blob_columns,max_key_length;
  ulong		record_offset= 0;
  KEY		*key_info;
  KEY_PART_INFO *key_part_info;
  int		timestamps= 0, timestamps_with_niladic= 0;
  int		field_no,dup_no;
  int		select_field_pos,auto_increment=0;
  List_iterator<Create_field> it(alter_info->create_list);
  List_iterator<Create_field> it2(alter_info->create_list);
  uint total_uneven_bit_length= 0;
  DBUG_ENTER("mysql_prepare_create_table");

  select_field_pos= alter_info->create_list.elements - select_field_count;
  null_fields=blob_columns=0;
  create_info->varchar= 0;
  max_key_length= file->max_key_length();

  for (field_no=0; (sql_field=it++) ; field_no++)
  {
    CHARSET_INFO *save_cs;

    /*
      Initialize length from its original value (number of characters),
      which was set in the parser. This is necessary if we're
      executing a prepared statement for the second time.
    */
    sql_field->length= sql_field->char_length;
    if (!sql_field->charset)
      sql_field->charset= create_info->default_table_charset;
    /*
      table_charset is set in ALTER TABLE if we want change character set
      for all varchar/char columns.
      But the table charset must not affect the BLOB fields, so don't
      allow to change my_charset_bin to somethig else.
    */
    if (create_info->table_charset && sql_field->charset != &my_charset_bin)
      sql_field->charset= create_info->table_charset;

    save_cs= sql_field->charset;
    if ((sql_field->flags & BINCMP_FLAG) &&
	!(sql_field->charset= get_charset_by_csname(sql_field->charset->csname,
						    MY_CS_BINSORT,MYF(0))))
    {
      char tmp[64];
      strmake(strmake(tmp, save_cs->csname, sizeof(tmp)-4),
              STRING_WITH_LEN("_bin"));
      my_error(ER_UNKNOWN_COLLATION, MYF(0), tmp);
      DBUG_RETURN(TRUE);
    }

    /*
      Convert the default value from client character
      set into the column character set if necessary.
    */
    if (sql_field->def && 
        save_cs != sql_field->def->collation.collation &&
        (sql_field->sql_type == MYSQL_TYPE_VAR_STRING ||
         sql_field->sql_type == MYSQL_TYPE_STRING ||
         sql_field->sql_type == MYSQL_TYPE_SET ||
         sql_field->sql_type == MYSQL_TYPE_ENUM))
    {
      /*
        Starting from 5.1 we work here with a copy of Create_field
        created by the caller, not with the instance that was
        originally created during parsing. It's OK to create
        a temporary item and initialize with it a member of the
        copy -- this item will be thrown away along with the copy
        at the end of execution, and thus not introduce a dangling
        pointer in the parsed tree of a prepared statement or a
        stored procedure statement.
      */
      sql_field->def= sql_field->def->safe_charset_converter(save_cs);

      if (sql_field->def == NULL)
      {
        /* Could not convert */
        my_error(ER_INVALID_DEFAULT, MYF(0), sql_field->field_name);
        DBUG_RETURN(TRUE);
      }
    }

    if (sql_field->sql_type == MYSQL_TYPE_SET ||
        sql_field->sql_type == MYSQL_TYPE_ENUM)
    {
      uint32 dummy;
      CHARSET_INFO *cs= sql_field->charset;
      TYPELIB *interval= sql_field->interval;

      /*
        Create typelib from interval_list, and if necessary
        convert strings from client character set to the
        column character set.
      */
      if (!interval)
      {
        /*
          Create the typelib in runtime memory - we will free the
          occupied memory at the same time when we free this
          sql_field -- at the end of execution.
        */
        interval= sql_field->interval= typelib(thd->mem_root,
                                               sql_field->interval_list);
        List_iterator<String> int_it(sql_field->interval_list);
        String conv, *tmp;
        char comma_buf[2];
        int comma_length= cs->cset->wc_mb(cs, ',', (uchar*) comma_buf,
                                          (uchar*) comma_buf + 
                                          sizeof(comma_buf));
        DBUG_ASSERT(comma_length > 0);
        for (uint i= 0; (tmp= int_it++); i++)
        {
          uint lengthsp;
          if (String::needs_conversion(tmp->length(), tmp->charset(),
                                       cs, &dummy))
          {
            uint cnv_errs;
            conv.copy(tmp->ptr(), tmp->length(), tmp->charset(), cs, &cnv_errs);
            interval->type_names[i]= strmake_root(thd->mem_root, conv.ptr(),
                                                  conv.length());
            interval->type_lengths[i]= conv.length();
          }

          // Strip trailing spaces.
          lengthsp= cs->cset->lengthsp(cs, interval->type_names[i],
                                       interval->type_lengths[i]);
          interval->type_lengths[i]= lengthsp;
          ((uchar *)interval->type_names[i])[lengthsp]= '\0';
          if (sql_field->sql_type == MYSQL_TYPE_SET)
          {
            if (cs->coll->instr(cs, interval->type_names[i], 
                                interval->type_lengths[i], 
                                comma_buf, comma_length, NULL, 0))
            {
              my_error(ER_ILLEGAL_VALUE_FOR_TYPE, MYF(0), "set", tmp->ptr());
              DBUG_RETURN(TRUE);
            }
          }
        }
        sql_field->interval_list.empty(); // Don't need interval_list anymore
      }

      if (sql_field->sql_type == MYSQL_TYPE_SET)
      {
        uint32 field_length;
        if (sql_field->def != NULL)
        {
          char *not_used;
          uint not_used2;
          bool not_found= 0;
          String str, *def= sql_field->def->val_str(&str);
          if (def == NULL) /* SQL "NULL" maps to NULL */
          {
            if ((sql_field->flags & NOT_NULL_FLAG) != 0)
            {
              my_error(ER_INVALID_DEFAULT, MYF(0), sql_field->field_name);
              DBUG_RETURN(TRUE);
            }

            /* else, NULL is an allowed value */
            (void) find_set(interval, NULL, 0,
                            cs, &not_used, &not_used2, &not_found);
          }
          else /* not NULL */
          {
            (void) find_set(interval, def->ptr(), def->length(),
                            cs, &not_used, &not_used2, &not_found);
          }

          if (not_found)
          {
            my_error(ER_INVALID_DEFAULT, MYF(0), sql_field->field_name);
            DBUG_RETURN(TRUE);
          }
        }
        calculate_interval_lengths(cs, interval, &dummy, &field_length);
        sql_field->length= field_length + (interval->count - 1);
      }
      else  /* MYSQL_TYPE_ENUM */
      {
        uint32 field_length;
        DBUG_ASSERT(sql_field->sql_type == MYSQL_TYPE_ENUM);
        if (sql_field->def != NULL)
        {
          String str, *def= sql_field->def->val_str(&str);
          if (def == NULL) /* SQL "NULL" maps to NULL */
          {
            if ((sql_field->flags & NOT_NULL_FLAG) != 0)
            {
              my_error(ER_INVALID_DEFAULT, MYF(0), sql_field->field_name);
              DBUG_RETURN(TRUE);
            }

            /* else, the defaults yield the correct length for NULLs. */
          } 
          else /* not NULL */
          {
            def->length(cs->cset->lengthsp(cs, def->ptr(), def->length()));
            if (find_type2(interval, def->ptr(), def->length(), cs) == 0) /* not found */
            {
              my_error(ER_INVALID_DEFAULT, MYF(0), sql_field->field_name);
              DBUG_RETURN(TRUE);
            }
          }
        }
        calculate_interval_lengths(cs, interval, &field_length, &dummy);
        sql_field->length= field_length;
      }
      set_if_smaller(sql_field->length, MAX_FIELD_WIDTH-1);
    }

    if (sql_field->sql_type == MYSQL_TYPE_BIT)
    { 
      sql_field->pack_flag= FIELDFLAG_NUMBER;
      if (file->ha_table_flags() & HA_CAN_BIT_FIELD)
        total_uneven_bit_length+= sql_field->length & 7;
      else
        sql_field->pack_flag|= FIELDFLAG_TREAT_BIT_AS_CHAR;
    }

    sql_field->create_length_to_internal_length();
    if (prepare_blob_field(thd, sql_field))
      DBUG_RETURN(TRUE);

    if (!(sql_field->flags & NOT_NULL_FLAG))
      null_fields++;

    if (check_column_name(sql_field->field_name))
    {
      my_error(ER_WRONG_COLUMN_NAME, MYF(0), sql_field->field_name);
      DBUG_RETURN(TRUE);
    }

    /* Check if we have used the same field name before */
    for (dup_no=0; (dup_field=it2++) != sql_field; dup_no++)
    {
      if (my_strcasecmp(system_charset_info,
			sql_field->field_name,
			dup_field->field_name) == 0)
      {
	/*
	  If this was a CREATE ... SELECT statement, accept a field
	  redefinition if we are changing a field in the SELECT part
	*/
	if (field_no < select_field_pos || dup_no >= select_field_pos)
	{
	  my_error(ER_DUP_FIELDNAME, MYF(0), sql_field->field_name);
	  DBUG_RETURN(TRUE);
	}
	else
	{
	  /* Field redefined */
	  sql_field->def=		dup_field->def;
	  sql_field->sql_type=		dup_field->sql_type;
	  sql_field->charset=		(dup_field->charset ?
					 dup_field->charset :
					 create_info->default_table_charset);
	  sql_field->length=		dup_field->char_length;
          sql_field->pack_length=	dup_field->pack_length;
          sql_field->key_length=	dup_field->key_length;
	  sql_field->create_length_to_internal_length();
	  sql_field->decimals=		dup_field->decimals;
	  sql_field->unireg_check=	dup_field->unireg_check;
          /* 
            We're making one field from two, the result field will have
            dup_field->flags as flags. If we've incremented null_fields
            because of sql_field->flags, decrement it back.
          */
          if (!(sql_field->flags & NOT_NULL_FLAG))
            null_fields--;
	  sql_field->flags=		dup_field->flags;
          sql_field->interval=          dup_field->interval;
	  it2.remove();			// Remove first (create) definition
	  select_field_pos--;
	  break;
	}
      }
    }
    /* Don't pack rows in old tables if the user has requested this */
    if ((sql_field->flags & BLOB_FLAG) ||
	sql_field->sql_type == MYSQL_TYPE_VARCHAR &&
	create_info->row_type != ROW_TYPE_FIXED)
      (*db_options)|= HA_OPTION_PACK_RECORD;
    it2.rewind();
  }

  /* record_offset will be increased with 'length-of-null-bits' later */
  record_offset= 0;
  null_fields+= total_uneven_bit_length;

  it.rewind();
  while ((sql_field=it++))
  {
    DBUG_ASSERT(sql_field->charset != 0);

    if (prepare_create_field(sql_field, &blob_columns, 
			     &timestamps, &timestamps_with_niladic,
			     file->ha_table_flags()))
      DBUG_RETURN(TRUE);
    if (sql_field->sql_type == MYSQL_TYPE_VARCHAR)
      create_info->varchar= TRUE;
    sql_field->offset= record_offset;
    if (MTYP_TYPENR(sql_field->unireg_check) == Field::NEXT_NUMBER)
      auto_increment++;
    record_offset+= sql_field->pack_length;
  }
  if (timestamps_with_niladic > 1)
  {
    my_message(ER_TOO_MUCH_AUTO_TIMESTAMP_COLS,
               ER(ER_TOO_MUCH_AUTO_TIMESTAMP_COLS), MYF(0));
    DBUG_RETURN(TRUE);
  }
  if (auto_increment > 1)
  {
    my_message(ER_WRONG_AUTO_KEY, ER(ER_WRONG_AUTO_KEY), MYF(0));
    DBUG_RETURN(TRUE);
  }
  if (auto_increment &&
      (file->ha_table_flags() & HA_NO_AUTO_INCREMENT))
  {
    my_message(ER_TABLE_CANT_HANDLE_AUTO_INCREMENT,
               ER(ER_TABLE_CANT_HANDLE_AUTO_INCREMENT), MYF(0));
    DBUG_RETURN(TRUE);
  }

  if (blob_columns && (file->ha_table_flags() & HA_NO_BLOBS))
  {
    my_message(ER_TABLE_CANT_HANDLE_BLOB, ER(ER_TABLE_CANT_HANDLE_BLOB),
               MYF(0));
    DBUG_RETURN(TRUE);
  }

  /* Create keys */

  List_iterator<Key> key_iterator(alter_info->key_list);
  List_iterator<Key> key_iterator2(alter_info->key_list);
  uint key_parts=0, fk_key_count=0;
  bool primary_key=0,unique_key=0;
  Key *key, *key2;
  uint tmp, key_number;
  /* special marker for keys to be ignored */
  static char ignore_key[1];

  /* Calculate number of key segements */
  *key_count= 0;

  while ((key=key_iterator++))
  {
    DBUG_PRINT("info", ("key name: '%s'  type: %d", key->name ? key->name :
                        "(none)" , key->type));
    LEX_STRING key_name_str;
    if (key->type == Key::FOREIGN_KEY)
    {
      fk_key_count++;
      Foreign_key *fk_key= (Foreign_key*) key;
      if (fk_key->ref_columns.elements &&
	  fk_key->ref_columns.elements != fk_key->columns.elements)
      {
        my_error(ER_WRONG_FK_DEF, MYF(0),
                 (fk_key->name ?  fk_key->name : "foreign key without name"),
                 ER(ER_KEY_REF_DO_NOT_MATCH_TABLE_REF));
	DBUG_RETURN(TRUE);
      }
      continue;
    }
    (*key_count)++;
    tmp=file->max_key_parts();
    if (key->columns.elements > tmp)
    {
      my_error(ER_TOO_MANY_KEY_PARTS,MYF(0),tmp);
      DBUG_RETURN(TRUE);
    }
    key_name_str.str= (char*) key->name;
    key_name_str.length= key->name ? strlen(key->name) : 0;
    if (check_string_char_length(&key_name_str, "", NAME_CHAR_LEN,
                                 system_charset_info, 1))
    {
      my_error(ER_TOO_LONG_IDENT, MYF(0), key->name);
      DBUG_RETURN(TRUE);
    }
    key_iterator2.rewind ();
    if (key->type != Key::FOREIGN_KEY)
    {
      while ((key2 = key_iterator2++) != key)
      {
	/*
          foreign_key_prefix(key, key2) returns 0 if key or key2, or both, is
          'generated', and a generated key is a prefix of the other key.
          Then we do not need the generated shorter key.
        */
        if ((key2->type != Key::FOREIGN_KEY &&
             key2->name != ignore_key &&
             !foreign_key_prefix(key, key2)))
        {
          /* TODO: issue warning message */
          /* mark that the generated key should be ignored */
          if (!key2->generated ||
              (key->generated && key->columns.elements <
               key2->columns.elements))
            key->name= ignore_key;
          else
          {
            key2->name= ignore_key;
            key_parts-= key2->columns.elements;
            (*key_count)--;
          }
          break;
        }
      }
    }
    if (key->name != ignore_key)
      key_parts+=key->columns.elements;
    else
      (*key_count)--;
    if (key->name && !tmp_table && (key->type != Key::PRIMARY) &&
	!my_strcasecmp(system_charset_info,key->name,primary_key_name))
    {
      my_error(ER_WRONG_NAME_FOR_INDEX, MYF(0), key->name);
      DBUG_RETURN(TRUE);
    }
  }
  tmp=file->max_keys();
  if (*key_count > tmp)
  {
    my_error(ER_TOO_MANY_KEYS,MYF(0),tmp);
    DBUG_RETURN(TRUE);
  }

  (*key_info_buffer)= key_info= (KEY*) sql_calloc(sizeof(KEY) * (*key_count));
  key_part_info=(KEY_PART_INFO*) sql_calloc(sizeof(KEY_PART_INFO)*key_parts);
  if (!*key_info_buffer || ! key_part_info)
    DBUG_RETURN(TRUE);				// Out of memory

  key_iterator.rewind();
  key_number=0;
  for (; (key=key_iterator++) ; key_number++)
  {
    uint key_length=0;
    Key_part_spec *column;

    if (key->name == ignore_key)
    {
      /* ignore redundant keys */
      do
	key=key_iterator++;
      while (key && key->name == ignore_key);
      if (!key)
	break;
    }

    switch (key->type) {
    case Key::MULTIPLE:
	key_info->flags= 0;
	break;
    case Key::FULLTEXT:
	key_info->flags= HA_FULLTEXT;
	if ((key_info->parser_name= &key->key_create_info.parser_name)->str)
          key_info->flags|= HA_USES_PARSER;
        else
          key_info->parser_name= 0;
	break;
    case Key::SPATIAL:
#ifdef HAVE_SPATIAL
	key_info->flags= HA_SPATIAL;
	break;
#else
	my_error(ER_FEATURE_DISABLED, MYF(0),
                 sym_group_geom.name, sym_group_geom.needed_define);
	DBUG_RETURN(TRUE);
#endif
    case Key::FOREIGN_KEY:
      key_number--;				// Skip this key
      continue;
    default:
      key_info->flags = HA_NOSAME;
      break;
    }
    if (key->generated)
      key_info->flags|= HA_GENERATED_KEY;

    key_info->key_parts=(uint8) key->columns.elements;
    key_info->key_part=key_part_info;
    key_info->usable_key_parts= key_number;
    key_info->algorithm= key->key_create_info.algorithm;

    if (key->type == Key::FULLTEXT)
    {
      if (!(file->ha_table_flags() & HA_CAN_FULLTEXT))
      {
	my_message(ER_TABLE_CANT_HANDLE_FT, ER(ER_TABLE_CANT_HANDLE_FT),
                   MYF(0));
	DBUG_RETURN(TRUE);
      }
    }
    /*
       Make SPATIAL to be RTREE by default
       SPATIAL only on BLOB or at least BINARY, this
       actually should be replaced by special GEOM type
       in near future when new frm file is ready
       checking for proper key parts number:
    */

    /* TODO: Add proper checks if handler supports key_type and algorithm */
    if (key_info->flags & HA_SPATIAL)
    {
      if (!(file->ha_table_flags() & HA_CAN_RTREEKEYS))
      {
        my_message(ER_TABLE_CANT_HANDLE_SPKEYS, ER(ER_TABLE_CANT_HANDLE_SPKEYS),
                   MYF(0));
        DBUG_RETURN(TRUE);
      }
      if (key_info->key_parts != 1)
      {
	my_error(ER_WRONG_ARGUMENTS, MYF(0), "SPATIAL INDEX");
	DBUG_RETURN(TRUE);
      }
    }
    else if (key_info->algorithm == HA_KEY_ALG_RTREE)
    {
#ifdef HAVE_RTREE_KEYS
      if ((key_info->key_parts & 1) == 1)
      {
	my_error(ER_WRONG_ARGUMENTS, MYF(0), "RTREE INDEX");
	DBUG_RETURN(TRUE);
      }
      /* TODO: To be deleted */
      my_error(ER_NOT_SUPPORTED_YET, MYF(0), "RTREE INDEX");
      DBUG_RETURN(TRUE);
#else
      my_error(ER_FEATURE_DISABLED, MYF(0),
               sym_group_rtree.name, sym_group_rtree.needed_define);
      DBUG_RETURN(TRUE);
#endif
    }

    /* Take block size from key part or table part */
    /*
      TODO: Add warning if block size changes. We can't do it here, as
      this may depend on the size of the key
    */
    key_info->block_size= (key->key_create_info.block_size ?
                           key->key_create_info.block_size :
                           create_info->key_block_size);

    if (key_info->block_size)
      key_info->flags|= HA_USES_BLOCK_SIZE;

    List_iterator<Key_part_spec> cols(key->columns), cols2(key->columns);
    CHARSET_INFO *ft_key_charset=0;  // for FULLTEXT
    for (uint column_nr=0 ; (column=cols++) ; column_nr++)
    {
      uint length;
      Key_part_spec *dup_column;

      it.rewind();
      field=0;
      while ((sql_field=it++) &&
	     my_strcasecmp(system_charset_info,
			   column->field_name,
			   sql_field->field_name))
	field++;
      if (!sql_field)
      {
	my_error(ER_KEY_COLUMN_DOES_NOT_EXITS, MYF(0), column->field_name);
	DBUG_RETURN(TRUE);
      }
      while ((dup_column= cols2++) != column)
      {
        if (!my_strcasecmp(system_charset_info,
	     	           column->field_name, dup_column->field_name))
	{
	  my_printf_error(ER_DUP_FIELDNAME,
			  ER(ER_DUP_FIELDNAME),MYF(0),
			  column->field_name);
	  DBUG_RETURN(TRUE);
	}
      }
      cols2.rewind();
      if (key->type == Key::FULLTEXT)
      {
	if ((sql_field->sql_type != MYSQL_TYPE_STRING &&
	     sql_field->sql_type != MYSQL_TYPE_VARCHAR &&
	     !f_is_blob(sql_field->pack_flag)) ||
	    sql_field->charset == &my_charset_bin ||
	    sql_field->charset->mbminlen > 1 || // ucs2 doesn't work yet
	    (ft_key_charset && sql_field->charset != ft_key_charset))
	{
	    my_error(ER_BAD_FT_COLUMN, MYF(0), column->field_name);
	    DBUG_RETURN(-1);
	}
	ft_key_charset=sql_field->charset;
	/*
	  for fulltext keys keyseg length is 1 for blobs (it's ignored in ft
	  code anyway, and 0 (set to column width later) for char's. it has
	  to be correct col width for char's, as char data are not prefixed
	  with length (unlike blobs, where ft code takes data length from a
	  data prefix, ignoring column->length).
	*/
	column->length=test(f_is_blob(sql_field->pack_flag));
      }
      else
      {
	column->length*= sql_field->charset->mbmaxlen;

        if (key->type == Key::SPATIAL && column->length)
        {
          my_error(ER_WRONG_SUB_KEY, MYF(0));
	  DBUG_RETURN(TRUE);
	}

	if (f_is_blob(sql_field->pack_flag) ||
            (f_is_geom(sql_field->pack_flag) && key->type != Key::SPATIAL))
	{
	  if (!(file->ha_table_flags() & HA_CAN_INDEX_BLOBS))
	  {
	    my_error(ER_BLOB_USED_AS_KEY, MYF(0), column->field_name);
	    DBUG_RETURN(TRUE);
	  }
          if (f_is_geom(sql_field->pack_flag) && sql_field->geom_type ==
              Field::GEOM_POINT)
            column->length= 21;
	  if (!column->length)
	  {
	    my_error(ER_BLOB_KEY_WITHOUT_LENGTH, MYF(0), column->field_name);
	    DBUG_RETURN(TRUE);
	  }
	}
#ifdef HAVE_SPATIAL
	if (key->type == Key::SPATIAL)
	{
	  if (!column->length)
	  {
	    /*
              4 is: (Xmin,Xmax,Ymin,Ymax), this is for 2D case
              Lately we'll extend this code to support more dimensions
	    */
	    column->length= 4*sizeof(double);
	  }
	}
#endif
	if (!(sql_field->flags & NOT_NULL_FLAG))
	{
	  if (key->type == Key::PRIMARY)
	  {
	    /* Implicitly set primary key fields to NOT NULL for ISO conf. */
	    sql_field->flags|= NOT_NULL_FLAG;
	    sql_field->pack_flag&= ~FIELDFLAG_MAYBE_NULL;
            null_fields--;
	  }
	  else
          {
            key_info->flags|= HA_NULL_PART_KEY;
            if (!(file->ha_table_flags() & HA_NULL_IN_KEY))
            {
              my_error(ER_NULL_COLUMN_IN_INDEX, MYF(0), column->field_name);
              DBUG_RETURN(TRUE);
            }
            if (key->type == Key::SPATIAL)
            {
              my_message(ER_SPATIAL_CANT_HAVE_NULL,
                         ER(ER_SPATIAL_CANT_HAVE_NULL), MYF(0));
              DBUG_RETURN(TRUE);
            }
          }
	}
	if (MTYP_TYPENR(sql_field->unireg_check) == Field::NEXT_NUMBER)
	{
	  if (column_nr == 0 || (file->ha_table_flags() & HA_AUTO_PART_KEY))
	    auto_increment--;			// Field is used
	}
      }

      key_part_info->fieldnr= field;
      key_part_info->offset=  (uint16) sql_field->offset;
      key_part_info->key_type=sql_field->pack_flag;
      length= sql_field->key_length;

      if (column->length)
      {
	if (f_is_blob(sql_field->pack_flag))
	{
	  if ((length=column->length) > max_key_length ||
	      length > file->max_key_part_length())
	  {
	    length=min(max_key_length, file->max_key_part_length());
	    if (key->type == Key::MULTIPLE)
	    {
	      /* not a critical problem */
	      char warn_buff[MYSQL_ERRMSG_SIZE];
	      my_snprintf(warn_buff, sizeof(warn_buff), ER(ER_TOO_LONG_KEY),
			  length);
	      push_warning(thd, MYSQL_ERROR::WARN_LEVEL_WARN,
			   ER_TOO_LONG_KEY, warn_buff);
	    }
	    else
	    {
	      my_error(ER_TOO_LONG_KEY,MYF(0),length);
	      DBUG_RETURN(TRUE);
	    }
	  }
	}
	else if (!f_is_geom(sql_field->pack_flag) &&
		  (column->length > length ||
                   !Field::type_can_have_key_part (sql_field->sql_type) ||
		   ((f_is_packed(sql_field->pack_flag) ||
		     ((file->ha_table_flags() & HA_NO_PREFIX_CHAR_KEYS) &&
		      (key_info->flags & HA_NOSAME))) &&
		    column->length != length)))
	{
	  my_message(ER_WRONG_SUB_KEY, ER(ER_WRONG_SUB_KEY), MYF(0));
	  DBUG_RETURN(TRUE);
	}
	else if (!(file->ha_table_flags() & HA_NO_PREFIX_CHAR_KEYS))
	  length=column->length;
      }
      else if (length == 0)
      {
	my_error(ER_WRONG_KEY_COLUMN, MYF(0), column->field_name);
	  DBUG_RETURN(TRUE);
      }
      if (length > file->max_key_part_length() && key->type != Key::FULLTEXT)
      {
        length= file->max_key_part_length();
        /* Align key length to multibyte char boundary */
        length-= length % sql_field->charset->mbmaxlen;
	if (key->type == Key::MULTIPLE)
	{
	  /* not a critical problem */
	  char warn_buff[MYSQL_ERRMSG_SIZE];
	  my_snprintf(warn_buff, sizeof(warn_buff), ER(ER_TOO_LONG_KEY),
		      length);
	  push_warning(thd, MYSQL_ERROR::WARN_LEVEL_WARN,
		       ER_TOO_LONG_KEY, warn_buff);
	}
	else
	{
	  my_error(ER_TOO_LONG_KEY,MYF(0),length);
	  DBUG_RETURN(TRUE);
	}
      }
      key_part_info->length=(uint16) length;
      /* Use packed keys for long strings on the first column */
      if (!((*db_options) & HA_OPTION_NO_PACK_KEYS) &&
	  (length >= KEY_DEFAULT_PACK_LENGTH &&
	   (sql_field->sql_type == MYSQL_TYPE_STRING ||
	    sql_field->sql_type == MYSQL_TYPE_VARCHAR ||
	    sql_field->pack_flag & FIELDFLAG_BLOB)))
      {
	if (column_nr == 0 && (sql_field->pack_flag & FIELDFLAG_BLOB) ||
            sql_field->sql_type == MYSQL_TYPE_VARCHAR)
	  key_info->flags|= HA_BINARY_PACK_KEY | HA_VAR_LENGTH_KEY;
	else
	  key_info->flags|= HA_PACK_KEY;
      }
      key_length+=length;
      key_part_info++;

      /* Create the key name based on the first column (if not given) */
      if (column_nr == 0)
      {
	if (key->type == Key::PRIMARY)
	{
	  if (primary_key)
	  {
	    my_message(ER_MULTIPLE_PRI_KEY, ER(ER_MULTIPLE_PRI_KEY),
                       MYF(0));
	    DBUG_RETURN(TRUE);
	  }
	  key_name=primary_key_name;
	  primary_key=1;
	}
	else if (!(key_name = key->name))
	  key_name=make_unique_key_name(sql_field->field_name,
					*key_info_buffer, key_info);
	if (check_if_keyname_exists(key_name, *key_info_buffer, key_info))
	{
	  my_error(ER_DUP_KEYNAME, MYF(0), key_name);
	  DBUG_RETURN(TRUE);
	}
	key_info->name=(char*) key_name;
      }
    }
    if (!key_info->name || check_column_name(key_info->name))
    {
      my_error(ER_WRONG_NAME_FOR_INDEX, MYF(0), key_info->name);
      DBUG_RETURN(TRUE);
    }
    if (!(key_info->flags & HA_NULL_PART_KEY))
      unique_key=1;
    key_info->key_length=(uint16) key_length;
    if (key_length > max_key_length && key->type != Key::FULLTEXT)
    {
      my_error(ER_TOO_LONG_KEY,MYF(0),max_key_length);
      DBUG_RETURN(TRUE);
    }
    key_info++;
  }
  if (!unique_key && !primary_key &&
      (file->ha_table_flags() & HA_REQUIRE_PRIMARY_KEY))
  {
    my_message(ER_REQUIRES_PRIMARY_KEY, ER(ER_REQUIRES_PRIMARY_KEY), MYF(0));
    DBUG_RETURN(TRUE);
  }
  if (auto_increment > 0)
  {
    my_message(ER_WRONG_AUTO_KEY, ER(ER_WRONG_AUTO_KEY), MYF(0));
    DBUG_RETURN(TRUE);
  }
  /* Sort keys in optimized order */
  qsort((uchar*) *key_info_buffer, *key_count, sizeof(KEY),
	(qsort_cmp) sort_keys);
  create_info->null_bits= null_fields;

  DBUG_RETURN(FALSE);
}


/*
  Set table default charset, if not set

  SYNOPSIS
    set_table_default_charset()
    create_info        Table create information

  DESCRIPTION
    If the table character set was not given explicitely,
    let's fetch the database default character set and
    apply it to the table.
*/

static void set_table_default_charset(THD *thd,
				      HA_CREATE_INFO *create_info, char *db)
{
  /*
    If the table character set was not given explicitly,
    let's fetch the database default character set and
    apply it to the table.
  */
  if (!create_info->default_table_charset)
  {
    HA_CREATE_INFO db_info;

    load_db_opt_by_name(thd, db, &db_info);

    create_info->default_table_charset= db_info.default_table_charset;
  }
}


/*
  Extend long VARCHAR fields to blob & prepare field if it's a blob

  SYNOPSIS
    prepare_blob_field()
    sql_field		Field to check

  RETURN
    0	ok
    1	Error (sql_field can't be converted to blob)
        In this case the error is given
*/

static bool prepare_blob_field(THD *thd, Create_field *sql_field)
{
  DBUG_ENTER("prepare_blob_field");

  if (sql_field->length > MAX_FIELD_VARCHARLENGTH &&
      !(sql_field->flags & BLOB_FLAG))
  {
    /* Convert long VARCHAR columns to TEXT or BLOB */
    char warn_buff[MYSQL_ERRMSG_SIZE];

    if (sql_field->def || (thd->variables.sql_mode & (MODE_STRICT_TRANS_TABLES |
                                                      MODE_STRICT_ALL_TABLES)))
    {
      my_error(ER_TOO_BIG_FIELDLENGTH, MYF(0), sql_field->field_name,
               MAX_FIELD_VARCHARLENGTH / sql_field->charset->mbmaxlen);
      DBUG_RETURN(1);
    }
    sql_field->sql_type= MYSQL_TYPE_BLOB;
    sql_field->flags|= BLOB_FLAG;
    sprintf(warn_buff, ER(ER_AUTO_CONVERT), sql_field->field_name,
            (sql_field->charset == &my_charset_bin) ? "VARBINARY" : "VARCHAR",
            (sql_field->charset == &my_charset_bin) ? "BLOB" : "TEXT");
    push_warning(thd, MYSQL_ERROR::WARN_LEVEL_NOTE, ER_AUTO_CONVERT,
                 warn_buff);
  }
    
  if ((sql_field->flags & BLOB_FLAG) && sql_field->length)
  {
    if (sql_field->sql_type == MYSQL_TYPE_BLOB)
    {
      /* The user has given a length to the blob column */
      sql_field->sql_type= get_blob_type_from_length(sql_field->length);
      sql_field->pack_length= calc_pack_length(sql_field->sql_type, 0);
    }
    sql_field->length= 0;
  }
  DBUG_RETURN(0);
}


/*
  Preparation of Create_field for SP function return values.
  Based on code used in the inner loop of mysql_prepare_create_table()
  above.

  SYNOPSIS
    sp_prepare_create_field()
    thd			Thread object
    sql_field		Field to prepare

  DESCRIPTION
    Prepares the field structures for field creation.

*/

void sp_prepare_create_field(THD *thd, Create_field *sql_field)
{
  if (sql_field->sql_type == MYSQL_TYPE_SET ||
      sql_field->sql_type == MYSQL_TYPE_ENUM)
  {
    uint32 field_length, dummy;
    if (sql_field->sql_type == MYSQL_TYPE_SET)
    {
      calculate_interval_lengths(sql_field->charset,
                                 sql_field->interval, &dummy, 
                                 &field_length);
      sql_field->length= field_length + 
                         (sql_field->interval->count - 1);
    }
    else /* MYSQL_TYPE_ENUM */
    {
      calculate_interval_lengths(sql_field->charset,
                                 sql_field->interval,
                                 &field_length, &dummy);
      sql_field->length= field_length;
    }
    set_if_smaller(sql_field->length, MAX_FIELD_WIDTH-1);
  }

  if (sql_field->sql_type == MYSQL_TYPE_BIT)
  {
    sql_field->pack_flag= FIELDFLAG_NUMBER |
                          FIELDFLAG_TREAT_BIT_AS_CHAR;
  }
  sql_field->create_length_to_internal_length();
  DBUG_ASSERT(sql_field->def == 0);
  /* Can't go wrong as sql_field->def is not defined */
  (void) prepare_blob_field(thd, sql_field);
}


/*
  Create a table

  SYNOPSIS
    mysql_create_table_no_lock()
    thd			Thread object
    db			Database
    table_name		Table name
    create_info	        Create information (like MAX_ROWS)
    fields		List of fields to create
    keys		List of keys to create
    internal_tmp_table  Set to 1 if this is an internal temporary table
			(From ALTER TABLE)
    select_field_count

  DESCRIPTION
    If one creates a temporary table, this is automatically opened

    Note that this function assumes that caller already have taken
    name-lock on table being created or used some other way to ensure
    that concurrent operations won't intervene. mysql_create_table()
    is a wrapper that can be used for this.

    no_log is needed for the case of CREATE ... SELECT,
    as the logging will be done later in sql_insert.cc
    select_field_count is also used for CREATE ... SELECT,
    and must be zero for standard create of table.

  RETURN VALUES
    FALSE OK
    TRUE  error
*/

bool mysql_create_table_no_lock(THD *thd,
                                const char *db, const char *table_name,
                                HA_CREATE_INFO *create_info,
                                Alter_info *alter_info,
                                bool internal_tmp_table,
                                uint select_field_count)
{
  char		path[FN_REFLEN];
  uint          path_length;
  const char	*alias;
  uint		db_options, key_count;
  KEY		*key_info_buffer;
  handler	*file;
  bool		error= TRUE;
  DBUG_ENTER("mysql_create_table_no_lock");
  DBUG_PRINT("enter", ("db: '%s'  table: '%s'  tmp: %d",
                       db, table_name, internal_tmp_table));


  /* Check for duplicate fields and check type of table to create */
  if (!alter_info->create_list.elements)
  {
    my_message(ER_TABLE_MUST_HAVE_COLUMNS, ER(ER_TABLE_MUST_HAVE_COLUMNS),
               MYF(0));
    DBUG_RETURN(TRUE);
  }
  if (check_engine(thd, table_name, create_info))
    DBUG_RETURN(TRUE);
  db_options= create_info->table_options;
  if (create_info->row_type == ROW_TYPE_DYNAMIC)
    db_options|=HA_OPTION_PACK_RECORD;
  alias= table_case_name(create_info, table_name);
  if (!(file= get_new_handler((TABLE_SHARE*) 0, thd->mem_root,
                              create_info->db_type)))
  {
    mem_alloc_error(sizeof(handler));
    DBUG_RETURN(TRUE);
  }
#ifdef WITH_PARTITION_STORAGE_ENGINE
  partition_info *part_info= thd->work_part_info;

  if (!part_info && create_info->db_type->partition_flags &&
      (create_info->db_type->partition_flags() & HA_USE_AUTO_PARTITION))
  {
    /*
      Table is not defined as a partitioned table but the engine handles
      all tables as partitioned. The handler will set up the partition info
      object with the default settings.
    */
    thd->work_part_info= part_info= new partition_info();
    if (!part_info)
    {
      mem_alloc_error(sizeof(partition_info));
      DBUG_RETURN(TRUE);
    }
    file->set_auto_partitions(part_info);
    part_info->default_engine_type= create_info->db_type;
    part_info->is_auto_partitioned= TRUE;
  }
  if (part_info)
  {
    /*
      The table has been specified as a partitioned table.
      If this is part of an ALTER TABLE the handler will be the partition
      handler but we need to specify the default handler to use for
      partitions also in the call to check_partition_info. We transport
      this information in the default_db_type variable, it is either
      DB_TYPE_DEFAULT or the engine set in the ALTER TABLE command.

      Check that we don't use foreign keys in the table since it won't
      work even with InnoDB beneath it.
    */
    List_iterator<Key> key_iterator(alter_info->key_list);
    Key *key;
    handlerton *part_engine_type= create_info->db_type;
    char *part_syntax_buf;
    uint syntax_len;
    handlerton *engine_type;
    if (create_info->options & HA_LEX_CREATE_TMP_TABLE)
    {
      my_error(ER_PARTITION_NO_TEMPORARY, MYF(0));
      goto err;
    }
    while ((key= key_iterator++))
    {
      if (key->type == Key::FOREIGN_KEY &&
          !part_info->is_auto_partitioned)
      {
        my_error(ER_CANNOT_ADD_FOREIGN, MYF(0));
        goto err;
      }
    }
    if ((part_engine_type == partition_hton) &&
        part_info->default_engine_type)
    {
      /*
        This only happens at ALTER TABLE.
        default_engine_type was assigned from the engine set in the ALTER
        TABLE command.
      */
      ;
    }
    else
    {
      if (create_info->used_fields & HA_CREATE_USED_ENGINE)
      {
        part_info->default_engine_type= create_info->db_type;
      }
      else
      {
        if (part_info->default_engine_type == NULL)
        {
          part_info->default_engine_type= ha_checktype(thd,
                                          DB_TYPE_DEFAULT, 0, 0);
        }
      }
    }
    DBUG_PRINT("info", ("db_type = %d",
                         ha_legacy_type(part_info->default_engine_type)));
    if (part_info->check_partition_info(thd, &engine_type, file,
                                        create_info, TRUE))
      goto err;
    part_info->default_engine_type= engine_type;

    /*
      We reverse the partitioning parser and generate a standard format
      for syntax stored in frm file.
    */
    if (!(part_syntax_buf= generate_partition_syntax(part_info,
                                                     &syntax_len,
                                                     TRUE, TRUE)))
      goto err;
    part_info->part_info_string= part_syntax_buf;
    part_info->part_info_len= syntax_len;
    if ((!(engine_type->partition_flags &&
           engine_type->partition_flags() & HA_CAN_PARTITION)) ||
        create_info->db_type == partition_hton)
    {
      /*
        The handler assigned to the table cannot handle partitioning.
        Assign the partition handler as the handler of the table.
      */
      DBUG_PRINT("info", ("db_type: %d",
                          ha_legacy_type(create_info->db_type)));
      delete file;
      create_info->db_type= partition_hton;
      if (!(file= get_ha_partition(part_info)))
      {
        DBUG_RETURN(TRUE);
      }
      /*
        If we have default number of partitions or subpartitions we
        might require to set-up the part_info object such that it
        creates a proper .par file. The current part_info object is
        only used to create the frm-file and .par-file.
      */
      if (part_info->use_default_no_partitions &&
          part_info->no_parts &&
          (int)part_info->no_parts !=
          file->get_default_no_partitions(create_info))
      {
        uint i;
        List_iterator<partition_element> part_it(part_info->partitions);
        part_it++;
        DBUG_ASSERT(thd->lex->sql_command != SQLCOM_CREATE_TABLE);
        for (i= 1; i < part_info->partitions.elements; i++)
          (part_it++)->part_state= PART_TO_BE_DROPPED;
      }
      else if (part_info->is_sub_partitioned() &&
               part_info->use_default_no_subpartitions &&
               part_info->no_subparts &&
               (int)part_info->no_subparts !=
                 file->get_default_no_partitions(create_info))
      {
        DBUG_ASSERT(thd->lex->sql_command != SQLCOM_CREATE_TABLE);
        part_info->no_subparts= file->get_default_no_partitions(create_info);
      }
    }
    else if (create_info->db_type != engine_type)
    {
      /*
        We come here when we don't use a partitioned handler.
        Since we use a partitioned table it must be "native partitioned".
        We have switched engine from defaults, most likely only specified
        engines in partition clauses.
      */
      delete file;
      if (!(file= get_new_handler((TABLE_SHARE*) 0, thd->mem_root,
                                  engine_type)))
      {
        mem_alloc_error(sizeof(handler));
        DBUG_RETURN(TRUE);
      }
    }
  }
#endif

  set_table_default_charset(thd, create_info, (char*) db);

  if (mysql_prepare_create_table(thd, create_info, alter_info,
                                 internal_tmp_table,
                                 &db_options, file,
                                 &key_info_buffer, &key_count,
                                 select_field_count))
    goto err;

      /* Check if table exists */
  if (create_info->options & HA_LEX_CREATE_TMP_TABLE)
  {
    path_length= build_tmptable_filename(thd, path, sizeof(path));
    create_info->table_options|=HA_CREATE_DELAY_KEY_WRITE;
  }
  else  
  {
 #ifdef FN_DEVCHAR
    /* check if the table name contains FN_DEVCHAR when defined */
    if (strchr(alias, FN_DEVCHAR))
    {
      my_error(ER_WRONG_TABLE_NAME, MYF(0), alias);
      DBUG_RETURN(TRUE);
    }
#endif
    path_length= build_table_filename(path, sizeof(path), db, alias, reg_ext,
                                      internal_tmp_table ? FN_IS_TMP : 0);
  }

  /* Check if table already exists */
  if ((create_info->options & HA_LEX_CREATE_TMP_TABLE) &&
      find_temporary_table(thd, db, table_name))
  {
    if (create_info->options & HA_LEX_CREATE_IF_NOT_EXISTS)
    {
      create_info->table_existed= 1;		// Mark that table existed
      push_warning_printf(thd, MYSQL_ERROR::WARN_LEVEL_NOTE,
                          ER_TABLE_EXISTS_ERROR, ER(ER_TABLE_EXISTS_ERROR),
                          alias);
      error= 0;
      goto err;
    }
    my_error(ER_TABLE_EXISTS_ERROR, MYF(0), alias);
    goto err;
  }

  VOID(pthread_mutex_lock(&LOCK_open));
  if (!internal_tmp_table && !(create_info->options & HA_LEX_CREATE_TMP_TABLE))
  {
    if (!access(path,F_OK))
    {
      if (create_info->options & HA_LEX_CREATE_IF_NOT_EXISTS)
        goto warn;
      my_error(ER_TABLE_EXISTS_ERROR,MYF(0),table_name);
      goto unlock_and_end;
    }
    /*
      We don't assert here, but check the result, because the table could be
      in the table definition cache and in the same time the .frm could be
      missing from the disk, in case of manual intervention which deletes
      the .frm file. The user has to use FLUSH TABLES; to clear the cache.
      Then she could create the table. This case is pretty obscure and
      therefore we don't introduce a new error message only for it.
    */
    if (get_cached_table_share(db, alias))
    {
      my_error(ER_TABLE_EXISTS_ERROR, MYF(0), table_name);
      goto unlock_and_end;
    }
  }

  /*
    Check that table with given name does not already
    exist in any storage engine. In such a case it should
    be discovered and the error ER_TABLE_EXISTS_ERROR be returned
    unless user specified CREATE TABLE IF EXISTS
    The LOCK_open mutex has been locked to make sure no
    one else is attempting to discover the table. Since
    it's not on disk as a frm file, no one could be using it!
  */
  if (!(create_info->options & HA_LEX_CREATE_TMP_TABLE))
  {
    bool create_if_not_exists =
      create_info->options & HA_LEX_CREATE_IF_NOT_EXISTS;
    int retcode = ha_table_exists_in_engine(thd, db, table_name);
    DBUG_PRINT("info", ("exists_in_engine: %u",retcode));
    switch (retcode)
    {
      case HA_ERR_NO_SUCH_TABLE:
        /* Normal case, no table exists. we can go and create it */
        break;
      case HA_ERR_TABLE_EXIST:
        DBUG_PRINT("info", ("Table existed in handler"));

        if (create_if_not_exists)
          goto warn;
        my_error(ER_TABLE_EXISTS_ERROR,MYF(0),table_name);
        goto unlock_and_end;
        break;
      default:
        DBUG_PRINT("info", ("error: %u from storage engine", retcode));
        my_error(retcode, MYF(0),table_name);
        goto unlock_and_end;
    }
  }

  thd->proc_info="creating table";
  create_info->table_existed= 0;		// Mark that table is created

  if (thd->variables.sql_mode & MODE_NO_DIR_IN_CREATE)
    create_info->data_file_name= create_info->index_file_name= 0;
  create_info->table_options=db_options;

  path[path_length - reg_ext_length]= '\0'; // Remove .frm extension
  if (rea_create_table(thd, path, db, table_name,
                       create_info, alter_info->create_list,
                       key_count, key_info_buffer, file))
    goto unlock_and_end;

  if (create_info->options & HA_LEX_CREATE_TMP_TABLE)
  {
    /* Open table and put in temporary table list */
    if (!(open_temporary_table(thd, path, db, table_name, 1)))
    {
      (void) rm_temporary_table(create_info->db_type, path);
      goto unlock_and_end;
    }
    thd->tmp_table_used= 1;
  }

  /*
    Don't write statement if:
    - It is an internal temporary table,
    - Row-based logging is used and it we are creating a temporary table, or
    - The binary log is not open.
    Otherwise, the statement shall be binlogged.
   */
  if (!internal_tmp_table &&
      (!thd->current_stmt_binlog_row_based ||
       (thd->current_stmt_binlog_row_based &&
        !(create_info->options & HA_LEX_CREATE_TMP_TABLE))))
    write_bin_log(thd, TRUE, thd->query, thd->query_length);
  error= FALSE;
unlock_and_end:
  VOID(pthread_mutex_unlock(&LOCK_open));

err:
  thd->proc_info="After create";
  delete file;
  DBUG_RETURN(error);

warn:
  error= FALSE;
  push_warning_printf(thd, MYSQL_ERROR::WARN_LEVEL_NOTE,
                      ER_TABLE_EXISTS_ERROR, ER(ER_TABLE_EXISTS_ERROR),
                      alias);
  create_info->table_existed= 1;		// Mark that table existed
  goto unlock_and_end;
}


/*
  Database and name-locking aware wrapper for mysql_create_table_no_lock(),
*/

bool mysql_create_table(THD *thd, const char *db, const char *table_name,
                        HA_CREATE_INFO *create_info,
                        Alter_info *alter_info,
                        bool internal_tmp_table,
                        uint select_field_count)
{
  TABLE *name_lock= 0;
  bool result;
  DBUG_ENTER("mysql_create_table");

  /* Wait for any database locks */
  pthread_mutex_lock(&LOCK_lock_db);
  while (!thd->killed &&
         hash_search(&lock_db_cache,(uchar*) db, strlen(db)))
  {
    wait_for_condition(thd, &LOCK_lock_db, &COND_refresh);
    pthread_mutex_lock(&LOCK_lock_db);
  }

  if (thd->killed)
  {
    pthread_mutex_unlock(&LOCK_lock_db);
    DBUG_RETURN(TRUE);
  }
  creating_table++;
  pthread_mutex_unlock(&LOCK_lock_db);

  if (!(create_info->options & HA_LEX_CREATE_TMP_TABLE))
  {
    if (lock_table_name_if_not_cached(thd, db, table_name, &name_lock))
    {
      result= TRUE;
      goto unlock;
    }
    if (!name_lock)
    {
      if (create_info->options & HA_LEX_CREATE_IF_NOT_EXISTS)
      {
        push_warning_printf(thd, MYSQL_ERROR::WARN_LEVEL_NOTE,
                            ER_TABLE_EXISTS_ERROR, ER(ER_TABLE_EXISTS_ERROR),
                            table_name);
        create_info->table_existed= 1;
        result= FALSE;
      }
      else
      {
        my_error(ER_TABLE_EXISTS_ERROR,MYF(0),table_name);
        result= TRUE;
      }
      goto unlock;
    }
  }

  result= mysql_create_table_no_lock(thd, db, table_name, create_info,
                                     alter_info,
                                     internal_tmp_table,
                                     select_field_count);

unlock:
  if (name_lock)
  {
    pthread_mutex_lock(&LOCK_open);
    unlink_open_table(thd, name_lock, FALSE);
    pthread_mutex_unlock(&LOCK_open);
  }
  pthread_mutex_lock(&LOCK_lock_db);
  if (!--creating_table && creating_database)
    pthread_cond_signal(&COND_refresh);
  pthread_mutex_unlock(&LOCK_lock_db);
  DBUG_RETURN(result);
}


/*
** Give the key name after the first field with an optional '_#' after
**/

static bool
check_if_keyname_exists(const char *name, KEY *start, KEY *end)
{
  for (KEY *key=start ; key != end ; key++)
    if (!my_strcasecmp(system_charset_info,name,key->name))
      return 1;
  return 0;
}


static char *
make_unique_key_name(const char *field_name,KEY *start,KEY *end)
{
  char buff[MAX_FIELD_NAME],*buff_end;

  if (!check_if_keyname_exists(field_name,start,end) &&
      my_strcasecmp(system_charset_info,field_name,primary_key_name))
    return (char*) field_name;			// Use fieldname
  buff_end=strmake(buff,field_name, sizeof(buff)-4);

  /*
    Only 3 chars + '\0' left, so need to limit to 2 digit
    This is ok as we can't have more than 100 keys anyway
  */
  for (uint i=2 ; i< 100; i++)
  {
    *buff_end= '_';
    int10_to_str(i, buff_end+1, 10);
    if (!check_if_keyname_exists(buff,start,end))
      return sql_strdup(buff);
  }
  return (char*) "not_specified";		// Should never happen
}


/****************************************************************************
** Alter a table definition
****************************************************************************/


/*
  Rename a table.

  SYNOPSIS
    mysql_rename_table()
      base                      The handlerton handle.
      old_db                    The old database name.
      old_name                  The old table name.
      new_db                    The new database name.
      new_name                  The new table name.
      flags                     flags for build_table_filename().
                                FN_FROM_IS_TMP old_name is temporary.
                                FN_TO_IS_TMP   new_name is temporary.
                                NO_FRM_RENAME  Don't rename the FRM file
                                but only the table in the storage engine.

  RETURN
    FALSE   OK
    TRUE    Error
*/

bool
mysql_rename_table(handlerton *base, const char *old_db,
                   const char *old_name, const char *new_db,
                   const char *new_name, uint flags)
{
  THD *thd= current_thd;
  char from[FN_REFLEN], to[FN_REFLEN], lc_from[FN_REFLEN], lc_to[FN_REFLEN];
  char *from_base= from, *to_base= to;
  char tmp_name[NAME_LEN+1];
  handler *file;
  int error=0;
  DBUG_ENTER("mysql_rename_table");
  DBUG_PRINT("enter", ("old: '%s'.'%s'  new: '%s'.'%s'",
                       old_db, old_name, new_db, new_name));

  file= (base == NULL ? 0 :
         get_new_handler((TABLE_SHARE*) 0, thd->mem_root, base));

  build_table_filename(from, sizeof(from), old_db, old_name, "",
                       flags & FN_FROM_IS_TMP);
  build_table_filename(to, sizeof(to), new_db, new_name, "",
                       flags & FN_TO_IS_TMP);

  /*
    If lower_case_table_names == 2 (case-preserving but case-insensitive
    file system) and the storage is not HA_FILE_BASED, we need to provide
    a lowercase file name, but we leave the .frm in mixed case.
   */
  if (lower_case_table_names == 2 && file &&
      !(file->ha_table_flags() & HA_FILE_BASED))
  {
    strmov(tmp_name, old_name);
    my_casedn_str(files_charset_info, tmp_name);
    build_table_filename(lc_from, sizeof(lc_from), old_db, tmp_name, "",
                         flags & FN_FROM_IS_TMP);
    from_base= lc_from;

    strmov(tmp_name, new_name);
    my_casedn_str(files_charset_info, tmp_name);
    build_table_filename(lc_to, sizeof(lc_to), new_db, tmp_name, "",
                         flags & FN_TO_IS_TMP);
    to_base= lc_to;
  }

  if (!file || !(error=file->rename_table(from_base, to_base)))
  {
    if (!(flags & NO_FRM_RENAME) && rename_file_ext(from,to,reg_ext))
    {
      error=my_errno;
      /* Restore old file name */
      if (file)
        file->rename_table(to_base, from_base);
    }
  }
  delete file;
  if (error == HA_ERR_WRONG_COMMAND)
    my_error(ER_NOT_SUPPORTED_YET, MYF(0), "ALTER TABLE");
  else if (error)
    my_error(ER_ERROR_ON_RENAME, MYF(0), from, to, error);
  DBUG_RETURN(error != 0);
}


/*
  Force all other threads to stop using the table

  SYNOPSIS
    wait_while_table_is_used()
    thd			Thread handler
    table		Table to remove from cache
    function		HA_EXTRA_PREPARE_FOR_DELETE if table is to be deleted
			HA_EXTRA_FORCE_REOPEN if table is not be used
  NOTES
   When returning, the table will be unusable for other threads until
   the table is closed.

  PREREQUISITES
    Lock on LOCK_open
    Win32 clients must also have a WRITE LOCK on the table !
*/

static void wait_while_table_is_used(THD *thd,TABLE *table,
				     enum ha_extra_function function)
{
  DBUG_ENTER("wait_while_table_is_used");
  DBUG_PRINT("enter", ("table: '%s'  share: 0x%lx  db_stat: %u  version: %lu",
                       table->s->table_name.str, (ulong) table->s,
                       table->db_stat, table->s->version));

  VOID(table->file->extra(function));
  /* Mark all tables that are in use as 'old' */
  mysql_lock_abort(thd, table, TRUE);	/* end threads waiting on lock */

  /* Wait until all there are no other threads that has this table open */
  remove_table_from_cache(thd, table->s->db.str,
                          table->s->table_name.str,
                          RTFC_WAIT_OTHER_THREAD_FLAG);
  DBUG_VOID_RETURN;
}

/*
  Close a cached table

  SYNOPSIS
    close_cached_table()
    thd			Thread handler
    table		Table to remove from cache

  NOTES
    Function ends by signaling threads waiting for the table to try to
    reopen the table.

  PREREQUISITES
    Lock on LOCK_open
    Win32 clients must also have a WRITE LOCK on the table !
*/

void close_cached_table(THD *thd, TABLE *table)
{
  DBUG_ENTER("close_cached_table");

  wait_while_table_is_used(thd, table, HA_EXTRA_PREPARE_FOR_DELETE);
  /* Close lock if this is not got with LOCK TABLES */
  if (thd->lock)
  {
    mysql_unlock_tables(thd, thd->lock);
    thd->lock=0;			// Start locked threads
  }
  /* Close all copies of 'table'.  This also frees all LOCK TABLES lock */
  unlink_open_table(thd, table, TRUE);

  /* When lock on LOCK_open is freed other threads can continue */
  broadcast_refresh();
  DBUG_VOID_RETURN;
}

static int send_check_errmsg(THD *thd, TABLE_LIST* table,
			     const char* operator_name, const char* errmsg)

{
  Protocol *protocol= thd->protocol;
  protocol->prepare_for_resend();
  protocol->store(table->alias, system_charset_info);
  protocol->store((char*) operator_name, system_charset_info);
  protocol->store(STRING_WITH_LEN("error"), system_charset_info);
  protocol->store(errmsg, system_charset_info);
  thd->clear_error();
  if (protocol->write())
    return -1;
  return 1;
}


static int prepare_for_restore(THD* thd, TABLE_LIST* table,
			       HA_CHECK_OPT *check_opt)
{
  DBUG_ENTER("prepare_for_restore");

  if (table->table) // do not overwrite existing tables on restore
  {
    DBUG_RETURN(send_check_errmsg(thd, table, "restore",
				  "table exists, will not overwrite on restore"
				  ));
  }
  else
  {
    char* backup_dir= thd->lex->backup_dir;
    char src_path[FN_REFLEN], dst_path[FN_REFLEN], uname[FN_REFLEN];
    char* table_name= table->table_name;
    char* db= table->db;

    VOID(tablename_to_filename(table->table_name, uname, sizeof(uname)));

    if (fn_format_relative_to_data_home(src_path, uname, backup_dir, reg_ext))
      DBUG_RETURN(-1); // protect buffer overflow

    build_table_filename(dst_path, sizeof(dst_path),
                         db, table_name, reg_ext, 0);

    if (lock_and_wait_for_table_name(thd,table))
      DBUG_RETURN(-1);

    if (my_copy(src_path, dst_path, MYF(MY_WME)))
    {
      pthread_mutex_lock(&LOCK_open);
      unlock_table_name(thd, table);
      pthread_mutex_unlock(&LOCK_open);
      DBUG_RETURN(send_check_errmsg(thd, table, "restore",
				    "Failed copying .frm file"));
    }
    if (mysql_truncate(thd, table, 1))
    {
      pthread_mutex_lock(&LOCK_open);
      unlock_table_name(thd, table);
      pthread_mutex_unlock(&LOCK_open);
      DBUG_RETURN(send_check_errmsg(thd, table, "restore",
				    "Failed generating table from .frm file"));
    }
  }

  /*
    Now we should be able to open the partially restored table
    to finish the restore in the handler later on
  */
  pthread_mutex_lock(&LOCK_open);
  if (reopen_name_locked_table(thd, table, TRUE))
  {
    unlock_table_name(thd, table);
    pthread_mutex_unlock(&LOCK_open);
    DBUG_RETURN(send_check_errmsg(thd, table, "restore",
                                  "Failed to open partially restored table"));
  }
  pthread_mutex_unlock(&LOCK_open);
  DBUG_RETURN(0);
}


static int prepare_for_repair(THD *thd, TABLE_LIST *table_list,
			      HA_CHECK_OPT *check_opt)
{
  int error= 0;
  TABLE tmp_table, *table;
  TABLE_SHARE *share;
  char from[FN_REFLEN],tmp[FN_REFLEN+32];
  const char **ext;
  MY_STAT stat_info;
  DBUG_ENTER("prepare_for_repair");

  if (!(check_opt->sql_flags & TT_USEFRM))
    DBUG_RETURN(0);

  if (!(table= table_list->table))		/* if open_ltable failed */
  {
    char key[MAX_DBKEY_LENGTH];
    uint key_length;

    key_length= create_table_def_key(thd, key, table_list, 0);
    pthread_mutex_lock(&LOCK_open);
    if (!(share= (get_table_share(thd, table_list, key, key_length, 0,
                                  &error))))
    {
      pthread_mutex_unlock(&LOCK_open);
      DBUG_RETURN(0);				// Can't open frm file
    }

    if (open_table_from_share(thd, share, "", 0, 0, 0, &tmp_table, FALSE))
    {
      release_table_share(share, RELEASE_NORMAL);
      pthread_mutex_unlock(&LOCK_open);
      DBUG_RETURN(0);                           // Out of memory
    }
    table= &tmp_table;
    pthread_mutex_unlock(&LOCK_open);
  }
  /*
    REPAIR TABLE ... USE_FRM for temporary tables makes little sense.
  */
  if (table->s->tmp_table)
  {
    error= send_check_errmsg(thd, table_list, "repair",
			     "Cannot repair temporary table from .frm file");
    goto end;
  }

  /*
    User gave us USE_FRM which means that the header in the index file is
    trashed.
    In this case we will try to fix the table the following way:
    - Rename the data file to a temporary name
    - Truncate the table
    - Replace the new data file with the old one
    - Run a normal repair using the new index file and the old data file
  */

  /*
    Check if this is a table type that stores index and data separately,
    like ISAM or MyISAM. We assume fixed order of engine file name
    extentions array. First element of engine file name extentions array
    is meta/index file extention. Second element - data file extention. 
  */
  ext= table->file->bas_ext();
  if (!ext[0] || !ext[1])
    goto end;					// No data file

  // Name of data file
  strxmov(from, table->s->normalized_path.str, ext[1], NullS);
  if (!my_stat(from, &stat_info, MYF(0)))
    goto end;				// Can't use USE_FRM flag

  my_snprintf(tmp, sizeof(tmp), "%s-%lx_%lx",
	      from, current_pid, thd->thread_id);

  /* If we could open the table, close it */
  if (table_list->table)
  {
    pthread_mutex_lock(&LOCK_open);
    close_cached_table(thd, table);
    pthread_mutex_unlock(&LOCK_open);
  }
  if (lock_and_wait_for_table_name(thd,table_list))
  {
    error= -1;
    goto end;
  }
  if (my_rename(from, tmp, MYF(MY_WME)))
  {
    pthread_mutex_lock(&LOCK_open);
    unlock_table_name(thd, table_list);
    pthread_mutex_unlock(&LOCK_open);
    error= send_check_errmsg(thd, table_list, "repair",
			     "Failed renaming data file");
    goto end;
  }
  if (mysql_truncate(thd, table_list, 1))
  {
    pthread_mutex_lock(&LOCK_open);
    unlock_table_name(thd, table_list);
    pthread_mutex_unlock(&LOCK_open);
    error= send_check_errmsg(thd, table_list, "repair",
			     "Failed generating table from .frm file");
    goto end;
  }
  if (my_rename(tmp, from, MYF(MY_WME)))
  {
    pthread_mutex_lock(&LOCK_open);
    unlock_table_name(thd, table_list);
    pthread_mutex_unlock(&LOCK_open);
    error= send_check_errmsg(thd, table_list, "repair",
			     "Failed restoring .MYD file");
    goto end;
  }

  /*
    Now we should be able to open the partially repaired table
    to finish the repair in the handler later on.
  */
  pthread_mutex_lock(&LOCK_open);
  if (reopen_name_locked_table(thd, table_list, TRUE))
  {
    unlock_table_name(thd, table_list);
    pthread_mutex_unlock(&LOCK_open);
    error= send_check_errmsg(thd, table_list, "repair",
                             "Failed to open partially repaired table");
    goto end;
  }
  pthread_mutex_unlock(&LOCK_open);

end:
  if (table == &tmp_table)
  {
    pthread_mutex_lock(&LOCK_open);
    closefrm(table, 1);				// Free allocated memory
    pthread_mutex_unlock(&LOCK_open);
  }
  DBUG_RETURN(error);
}



/*
  RETURN VALUES
    FALSE Message sent to net (admin operation went ok)
    TRUE  Message should be sent by caller 
          (admin operation or network communication failed)
*/
static bool mysql_admin_table(THD* thd, TABLE_LIST* tables,
                              HA_CHECK_OPT* check_opt,
                              const char *operator_name,
                              thr_lock_type lock_type,
                              bool open_for_modify,
                              bool no_warnings_for_error,
                              uint extra_open_options,
                              int (*prepare_func)(THD *, TABLE_LIST *,
                                                  HA_CHECK_OPT *),
                              int (handler::*operator_func)(THD *,
                                                            HA_CHECK_OPT *),
                              int (view_operator_func)(THD *, TABLE_LIST*))
{
  TABLE_LIST *table;
  SELECT_LEX *select= &thd->lex->select_lex;
  List<Item> field_list;
  Item *item;
  Protocol *protocol= thd->protocol;
  LEX *lex= thd->lex;
  int result_code, disable_logs= 0;
  DBUG_ENTER("mysql_admin_table");

  if (end_active_trans(thd))
    DBUG_RETURN(1);
  field_list.push_back(item = new Item_empty_string("Table", NAME_CHAR_LEN*2));
  item->maybe_null = 1;
  field_list.push_back(item = new Item_empty_string("Op", 10));
  item->maybe_null = 1;
  field_list.push_back(item = new Item_empty_string("Msg_type", 10));
  item->maybe_null = 1;
  field_list.push_back(item = new Item_empty_string("Msg_text", 255));
  item->maybe_null = 1;
  if (protocol->send_fields(&field_list,
                            Protocol::SEND_NUM_ROWS | Protocol::SEND_EOF))
    DBUG_RETURN(TRUE);

  mysql_ha_flush(thd, tables, MYSQL_HA_CLOSE_FINAL, FALSE);
  for (table= tables; table; table= table->next_local)
  {
    char table_name[NAME_LEN*2+2];
    char* db = table->db;
    bool fatal_error=0;

    strxmov(table_name, db, ".", table->table_name, NullS);
    thd->open_options|= extra_open_options;
    table->lock_type= lock_type;
    /* open only one table from local list of command */
    {
      TABLE_LIST *save_next_global, *save_next_local;
      save_next_global= table->next_global;
      table->next_global= 0;
      save_next_local= table->next_local;
      table->next_local= 0;
      select->table_list.first= (uchar*)table;
      /*
        Time zone tables and SP tables can be add to lex->query_tables list,
        so it have to be prepared.
        TODO: Investigate if we can put extra tables into argument instead of
        using lex->query_tables
      */
      lex->query_tables= table;
      lex->query_tables_last= &table->next_global;
      lex->query_tables_own_last= 0;
      thd->no_warnings_for_error= no_warnings_for_error;
      if (view_operator_func == NULL)
        table->required_type=FRMTYPE_TABLE;

      /*
        If we want to perform an admin operation on the log table
        (E.g. rename) and lock_type >= TL_READ_NO_INSERT disable
        log tables
      */

      if (check_if_log_table(table->db_length, table->db,
                             table->table_name_length,
                             table->table_name, 1) &&
          lock_type >= TL_READ_NO_INSERT)
      {
        disable_logs= 1;
        logger.lock();
        logger.tmp_close_log_tables(thd);
      }

      open_and_lock_tables(thd, table);
      thd->no_warnings_for_error= 0;
      table->next_global= save_next_global;
      table->next_local= save_next_local;
      thd->open_options&= ~extra_open_options;
    }
    if (prepare_func)
    {
      switch ((*prepare_func)(thd, table, check_opt)) {
      case  1:           // error, message written to net
        ha_autocommit_or_rollback(thd, 1);
        close_thread_tables(thd);
        continue;
      case -1:           // error, message could be written to net
        goto err;
      default:           // should be 0 otherwise
        ;
      }
    }

    /*
      CHECK TABLE command is only command where VIEW allowed here and this
      command use only temporary teble method for VIEWs resolving => there
      can't be VIEW tree substitition of join view => if opening table
      succeed then table->table will have real TABLE pointer as value (in
      case of join view substitution table->table can be 0, but here it is
      impossible)
    */
    if (!table->table)
    {
      if (!thd->warn_list.elements)
        push_warning(thd, MYSQL_ERROR::WARN_LEVEL_ERROR,
                     ER_CHECK_NO_SUCH_TABLE, ER(ER_CHECK_NO_SUCH_TABLE));
      /* if it was a view will check md5 sum */
      if (table->view &&
          view_checksum(thd, table) == HA_ADMIN_WRONG_CHECKSUM)
        push_warning(thd, MYSQL_ERROR::WARN_LEVEL_ERROR,
                     ER_VIEW_CHECKSUM, ER(ER_VIEW_CHECKSUM));
      result_code= HA_ADMIN_CORRUPT;
      goto send_result;
    }

    if (table->view)
    {
      result_code= (*view_operator_func)(thd, table);
      goto send_result;
    }

    if ((table->table->db_stat & HA_READ_ONLY) && open_for_modify)
    {
      char buff[FN_REFLEN + MYSQL_ERRMSG_SIZE];
      uint length;
      protocol->prepare_for_resend();
      protocol->store(table_name, system_charset_info);
      protocol->store(operator_name, system_charset_info);
      protocol->store(STRING_WITH_LEN("error"), system_charset_info);
      length= my_snprintf(buff, sizeof(buff), ER(ER_OPEN_AS_READONLY),
                          table_name);
      protocol->store(buff, length, system_charset_info);
      ha_autocommit_or_rollback(thd, 0);
      close_thread_tables(thd);
      lex->reset_query_tables_list(FALSE);
      table->table=0;				// For query cache
      if (protocol->write())
	goto err;
      continue;
    }

    /* Close all instances of the table to allow repair to rename files */
    if (lock_type == TL_WRITE && table->table->s->version &&
        !table->table->s->log_table)
    {
      pthread_mutex_lock(&LOCK_open);
      const char *old_message=thd->enter_cond(&COND_refresh, &LOCK_open,
					      "Waiting to get writelock");
      mysql_lock_abort(thd,table->table, TRUE);
      remove_table_from_cache(thd, table->table->s->db.str,
                              table->table->s->table_name.str,
                              RTFC_WAIT_OTHER_THREAD_FLAG |
                              RTFC_CHECK_KILLED_FLAG);
      thd->exit_cond(old_message);
      if (thd->killed)
	goto err;
      /* Flush entries in the query cache involving this table. */
      query_cache_invalidate3(thd, table->table, 0);
      open_for_modify= 0;
    }

    if (table->table->s->crashed && operator_func == &handler::ha_check)
    {
      protocol->prepare_for_resend();
      protocol->store(table_name, system_charset_info);
      protocol->store(operator_name, system_charset_info);
      protocol->store(STRING_WITH_LEN("warning"), system_charset_info);
      protocol->store(STRING_WITH_LEN("Table is marked as crashed"),
                      system_charset_info);
      if (protocol->write())
        goto err;
    }

    if (operator_func == &handler::ha_repair)
    {
      if ((table->table->file->check_old_types() == HA_ADMIN_NEEDS_ALTER) ||
          (table->table->file->ha_check_for_upgrade(check_opt) ==
           HA_ADMIN_NEEDS_ALTER))
      {
        my_bool save_no_send_ok= thd->net.no_send_ok;
        ha_autocommit_or_rollback(thd, 1);
        close_thread_tables(thd);
        tmp_disable_binlog(thd); // binlogging is done by caller if wanted
        thd->net.no_send_ok= TRUE;
        result_code= mysql_recreate_table(thd, table);
        thd->net.no_send_ok= save_no_send_ok;
        reenable_binlog(thd);
        goto send_result;
      }

    }

    result_code = (table->table->file->*operator_func)(thd, check_opt);

send_result:

    lex->cleanup_after_one_table_open();
    thd->clear_error();  // these errors shouldn't get client
    {
      List_iterator_fast<MYSQL_ERROR> it(thd->warn_list);
      MYSQL_ERROR *err;
      while ((err= it++))
      {
        protocol->prepare_for_resend();
        protocol->store(table_name, system_charset_info);
        protocol->store((char*) operator_name, system_charset_info);
        protocol->store(warning_level_names[err->level].str,
                        warning_level_names[err->level].length,
                        system_charset_info);
        protocol->store(err->msg, system_charset_info);
        if (protocol->write())
          goto err;
      }
      mysql_reset_errors(thd, true);
    }
    protocol->prepare_for_resend();
    protocol->store(table_name, system_charset_info);
    protocol->store(operator_name, system_charset_info);

send_result_message:

    DBUG_PRINT("info", ("result_code: %d", result_code));
    switch (result_code) {
    case HA_ADMIN_NOT_IMPLEMENTED:
      {
	char buf[ERRMSGSIZE+20];
	uint length=my_snprintf(buf, ERRMSGSIZE,
				ER(ER_CHECK_NOT_IMPLEMENTED), operator_name);
	protocol->store(STRING_WITH_LEN("note"), system_charset_info);
	protocol->store(buf, length, system_charset_info);
      }
      break;

    case HA_ADMIN_NOT_BASE_TABLE:
      {
        char buf[ERRMSGSIZE+20];
        uint length= my_snprintf(buf, ERRMSGSIZE,
                                 ER(ER_BAD_TABLE_ERROR), table_name);
        protocol->store(STRING_WITH_LEN("note"), system_charset_info);
        protocol->store(buf, length, system_charset_info);
      }
      break;

    case HA_ADMIN_OK:
      protocol->store(STRING_WITH_LEN("status"), system_charset_info);
      protocol->store(STRING_WITH_LEN("OK"), system_charset_info);
      break;

    case HA_ADMIN_FAILED:
      protocol->store(STRING_WITH_LEN("status"), system_charset_info);
      protocol->store(STRING_WITH_LEN("Operation failed"),
                      system_charset_info);
      break;

    case HA_ADMIN_REJECT:
      protocol->store(STRING_WITH_LEN("status"), system_charset_info);
      protocol->store(STRING_WITH_LEN("Operation need committed state"),
                      system_charset_info);
      open_for_modify= FALSE;
      break;

    case HA_ADMIN_ALREADY_DONE:
      protocol->store(STRING_WITH_LEN("status"), system_charset_info);
      protocol->store(STRING_WITH_LEN("Table is already up to date"),
                      system_charset_info);
      break;

    case HA_ADMIN_CORRUPT:
      protocol->store(STRING_WITH_LEN("error"), system_charset_info);
      protocol->store(STRING_WITH_LEN("Corrupt"), system_charset_info);
      fatal_error=1;
      break;

    case HA_ADMIN_INVALID:
      protocol->store(STRING_WITH_LEN("error"), system_charset_info);
      protocol->store(STRING_WITH_LEN("Invalid argument"),
                      system_charset_info);
      break;

    case HA_ADMIN_TRY_ALTER:
    {
      my_bool save_no_send_ok= thd->net.no_send_ok;
      /*
        This is currently used only by InnoDB. ha_innobase::optimize() answers
        "try with alter", so here we close the table, do an ALTER TABLE,
        reopen the table and do ha_innobase::analyze() on it.
      */
      ha_autocommit_or_rollback(thd, 0);
      close_thread_tables(thd);
      TABLE_LIST *save_next_local= table->next_local,
                 *save_next_global= table->next_global;
      table->next_local= table->next_global= 0;
      tmp_disable_binlog(thd); // binlogging is done by caller if wanted
      thd->net.no_send_ok= TRUE;
      result_code= mysql_recreate_table(thd, table);
      thd->net.no_send_ok= save_no_send_ok;
      reenable_binlog(thd);
      ha_autocommit_or_rollback(thd, 0);
      close_thread_tables(thd);
      if (!result_code) // recreation went ok
      {
        if ((table->table= open_ltable(thd, table, lock_type)) &&
            ((result_code= table->table->file->analyze(thd, check_opt)) > 0))
          result_code= 0; // analyze went ok
      }
      if (result_code) // either mysql_recreate_table or analyze failed
      {
        const char *err_msg;
        if ((err_msg= thd->net.last_error))
        {
          if (!thd->vio_ok())
          {
            sql_print_error(err_msg);
          }
          else
          {
            /* Hijack the row already in-progress. */
            protocol->store(STRING_WITH_LEN("error"), system_charset_info);
            protocol->store(err_msg, system_charset_info);
            (void)protocol->write();
            /* Start off another row for HA_ADMIN_FAILED */
            protocol->prepare_for_resend();
            protocol->store(table_name, system_charset_info);
            protocol->store(operator_name, system_charset_info);
          }
        }
      }
      result_code= result_code ? HA_ADMIN_FAILED : HA_ADMIN_OK;
      table->next_local= save_next_local;
      table->next_global= save_next_global;
      goto send_result_message;
    }
    case HA_ADMIN_WRONG_CHECKSUM:
    {
      protocol->store(STRING_WITH_LEN("note"), system_charset_info);
      protocol->store(ER(ER_VIEW_CHECKSUM), strlen(ER(ER_VIEW_CHECKSUM)),
                      system_charset_info);
      break;
    }

    case HA_ADMIN_NEEDS_UPGRADE:
    case HA_ADMIN_NEEDS_ALTER:
    {
      char buf[ERRMSGSIZE];
      uint length;

      protocol->store(STRING_WITH_LEN("error"), system_charset_info);
      length=my_snprintf(buf, ERRMSGSIZE, ER(ER_TABLE_NEEDS_UPGRADE), table->table_name);
      protocol->store(buf, length, system_charset_info);
      fatal_error=1;
      break;
    }

    default:				// Probably HA_ADMIN_INTERNAL_ERROR
      {
        char buf[ERRMSGSIZE+20];
        uint length=my_snprintf(buf, ERRMSGSIZE,
                                "Unknown - internal error %d during operation",
                                result_code);
        protocol->store(STRING_WITH_LEN("error"), system_charset_info);
        protocol->store(buf, length, system_charset_info);
        fatal_error=1;
        break;
      }
    }
    if (table->table)
    {
      /* in the below check we do not refresh the log tables */
      if (fatal_error)
        table->table->s->version=0;               // Force close of table
      else if (open_for_modify && !table->table->s->log_table)
      {
        if (table->table->s->tmp_table)
          table->table->file->info(HA_STATUS_CONST);
        else
        {
          pthread_mutex_lock(&LOCK_open);
          remove_table_from_cache(thd, table->table->s->db.str,
                                  table->table->s->table_name.str, RTFC_NO_FLAG);
          pthread_mutex_unlock(&LOCK_open);
        }
        /* May be something modified consequently we have to invalidate cache */
        query_cache_invalidate3(thd, table->table, 0);
      }
    }
    ha_autocommit_or_rollback(thd, 0);
    close_thread_tables(thd);
    table->table=0;				// For query cache
    if (protocol->write())
      goto err;
  }

  send_eof(thd);
  if (disable_logs)
  {
    if (logger.reopen_log_tables())
      my_error(ER_CANT_ACTIVATE_LOG, MYF(0));
    logger.unlock();
  }
  DBUG_RETURN(FALSE);

 err:
  ha_autocommit_or_rollback(thd, 1);
  close_thread_tables(thd);			// Shouldn't be needed
  /* enable logging back if needed */
  if (disable_logs)
  {
    if (logger.reopen_log_tables())
      my_error(ER_CANT_ACTIVATE_LOG, MYF(0));
    logger.unlock();
  }
  if (table)
    table->table=0;
  DBUG_RETURN(TRUE);
}


bool mysql_backup_table(THD* thd, TABLE_LIST* table_list)
{
  DBUG_ENTER("mysql_backup_table");
  WARN_DEPRECATED(thd, "5.2", "BACKUP TABLE",
                  "MySQL Administrator (mysqldump, mysql)");
  DBUG_RETURN(mysql_admin_table(thd, table_list, 0,
				"backup", TL_READ, 0, 0, 0, 0,
				&handler::backup, 0));
}


bool mysql_restore_table(THD* thd, TABLE_LIST* table_list)
{
  DBUG_ENTER("mysql_restore_table");
  WARN_DEPRECATED(thd, "5.2", "RESTORE TABLE",
                  "MySQL Administrator (mysqldump, mysql)");
  DBUG_RETURN(mysql_admin_table(thd, table_list, 0,
				"restore", TL_WRITE, 1, 1, 0,
				&prepare_for_restore,
				&handler::restore, 0));
}


bool mysql_repair_table(THD* thd, TABLE_LIST* tables, HA_CHECK_OPT* check_opt)
{
  DBUG_ENTER("mysql_repair_table");
  DBUG_RETURN(mysql_admin_table(thd, tables, check_opt,
				"repair", TL_WRITE, 1,
                                test(check_opt->sql_flags & TT_USEFRM),
                                HA_OPEN_FOR_REPAIR,
				&prepare_for_repair,
				&handler::ha_repair, 0));
}


bool mysql_optimize_table(THD* thd, TABLE_LIST* tables, HA_CHECK_OPT* check_opt)
{
  DBUG_ENTER("mysql_optimize_table");
  DBUG_RETURN(mysql_admin_table(thd, tables, check_opt,
				"optimize", TL_WRITE, 1,0,0,0,
				&handler::optimize, 0));
}


/*
  Assigned specified indexes for a table into key cache

  SYNOPSIS
    mysql_assign_to_keycache()
    thd		Thread object
    tables	Table list (one table only)

  RETURN VALUES
   FALSE ok
   TRUE  error
*/

bool mysql_assign_to_keycache(THD* thd, TABLE_LIST* tables,
			     LEX_STRING *key_cache_name)
{
  HA_CHECK_OPT check_opt;
  KEY_CACHE *key_cache;
  DBUG_ENTER("mysql_assign_to_keycache");

  check_opt.init();
  pthread_mutex_lock(&LOCK_global_system_variables);
  if (!(key_cache= get_key_cache(key_cache_name)))
  {
    pthread_mutex_unlock(&LOCK_global_system_variables);
    my_error(ER_UNKNOWN_KEY_CACHE, MYF(0), key_cache_name->str);
    DBUG_RETURN(TRUE);
  }
  pthread_mutex_unlock(&LOCK_global_system_variables);
  check_opt.key_cache= key_cache;
  DBUG_RETURN(mysql_admin_table(thd, tables, &check_opt,
				"assign_to_keycache", TL_READ_NO_INSERT, 0, 0,
				0, 0, &handler::assign_to_keycache, 0));
}


/*
  Reassign all tables assigned to a key cache to another key cache

  SYNOPSIS
    reassign_keycache_tables()
    thd		Thread object
    src_cache	Reference to the key cache to clean up
    dest_cache	New key cache

  NOTES
    This is called when one sets a key cache size to zero, in which
    case we have to move the tables associated to this key cache to
    the "default" one.

    One has to ensure that one never calls this function while
    some other thread is changing the key cache. This is assured by
    the caller setting src_cache->in_init before calling this function.

    We don't delete the old key cache as there may still be pointers pointing
    to it for a while after this function returns.

 RETURN VALUES
    0	  ok
*/

int reassign_keycache_tables(THD *thd, KEY_CACHE *src_cache,
			     KEY_CACHE *dst_cache)
{
  DBUG_ENTER("reassign_keycache_tables");

  DBUG_ASSERT(src_cache != dst_cache);
  DBUG_ASSERT(src_cache->in_init);
  src_cache->param_buff_size= 0;		// Free key cache
  ha_resize_key_cache(src_cache);
  ha_change_key_cache(src_cache, dst_cache);
  DBUG_RETURN(0);
}


/*
  Preload specified indexes for a table into key cache

  SYNOPSIS
    mysql_preload_keys()
    thd		Thread object
    tables	Table list (one table only)

  RETURN VALUES
    FALSE ok
    TRUE  error
*/

bool mysql_preload_keys(THD* thd, TABLE_LIST* tables)
{
  DBUG_ENTER("mysql_preload_keys");
  /*
    We cannot allow concurrent inserts. The storage engine reads
    directly from the index file, bypassing the cache. It could read
    outdated information if parallel inserts into cache blocks happen.
  */
  DBUG_RETURN(mysql_admin_table(thd, tables, 0,
				"preload_keys", TL_READ_NO_INSERT, 0, 0, 0, 0,
				&handler::preload_keys, 0));
}


/*
  Create a table identical to the specified table

  SYNOPSIS
    mysql_create_like_table()
    thd		Thread object
    table       Table list element for target table
    src_table   Table list element for source table
    create_info Create info

  RETURN VALUES
    FALSE OK
    TRUE  error
*/

bool mysql_create_like_table(THD* thd, TABLE_LIST* table, TABLE_LIST* src_table,
                             HA_CREATE_INFO *create_info)
{
  TABLE *name_lock= 0;
  char src_path[FN_REFLEN], dst_path[FN_REFLEN];
  uint dst_path_length;
  char *db= table->db;
  char *table_name= table->table_name;
  int  err;
  bool res= TRUE;
  uint not_used;
#ifdef WITH_PARTITION_STORAGE_ENGINE
  char tmp_path[FN_REFLEN];
#endif
  char ts_name[FN_LEN];
  DBUG_ENTER("mysql_create_like_table");


  /* CREATE TABLE ... LIKE is not allowed for views. */
  src_table->required_type= FRMTYPE_TABLE;

  /*
    By opening source table we guarantee that it exists and no concurrent
    DDL operation will mess with it. Later we also take an exclusive
    name-lock on target table name, which makes copying of .frm file,
    call to ha_create_table() and binlogging atomic against concurrent DML
    and DDL operations on target table. Thus by holding both these "locks"
    we ensure that our statement is properly isolated from all concurrent
    operations which matter.
  */
  if (open_tables(thd, &src_table, &not_used, 0))
    DBUG_RETURN(TRUE);

  /*
    For bug#25875, Newly created table through CREATE TABLE .. LIKE
                   has no ndb_dd attributes;
    Add something to get possible tablespace info from src table,
    it can get valid tablespace name only for disk-base ndb table
  */
  if ((src_table->table->file->get_tablespace_name(thd, ts_name, FN_LEN)))
  {
    create_info->tablespace= ts_name;
    create_info->storage_media= HA_SM_DISK;
  }

  strxmov(src_path, src_table->table->s->path.str, reg_ext, NullS);

  DBUG_EXECUTE_IF("sleep_create_like_before_check_if_exists", my_sleep(6000000););

  /*
    Check that destination tables does not exist. Note that its name
    was already checked when it was added to the table list.
  */
  if (create_info->options & HA_LEX_CREATE_TMP_TABLE)
  {
    if (find_temporary_table(thd, db, table_name))
      goto table_exists;
    dst_path_length= build_tmptable_filename(thd, dst_path, sizeof(dst_path));
    create_info->table_options|= HA_CREATE_DELAY_KEY_WRITE;
  }
  else
  {
    if (lock_table_name_if_not_cached(thd, db, table_name, &name_lock))
      goto err;
    if (!name_lock)
      goto table_exists;
    dst_path_length= build_table_filename(dst_path, sizeof(dst_path),
                                          db, table_name, reg_ext, 0);
    if (!access(dst_path, F_OK))
      goto table_exists;
  }

  DBUG_EXECUTE_IF("sleep_create_like_before_copy", my_sleep(6000000););

  /*
    Create a new table by copying from source table

    Altough exclusive name-lock on target table protects us from concurrent
    DML and DDL operations on it we still want to wrap .FRM creation and call
    to ha_create_table() in critical section protected by LOCK_open in order
    to provide minimal atomicity against operations which disregard name-locks,
    like I_S implementation, for example. This is a temporary and should not
    be copied. Instead we should fix our code to always honor name-locks.

    Also some engines (e.g. NDB cluster) require that LOCK_open should be held
    during the call to ha_create_table(). See bug #28614 for more info.
  */
  VOID(pthread_mutex_lock(&LOCK_open));
  if (my_copy(src_path, dst_path, MYF(MY_DONT_OVERWRITE_FILE)))
  {
    if (my_errno == ENOENT)
      my_error(ER_BAD_DB_ERROR,MYF(0),db);
    else
      my_error(ER_CANT_CREATE_FILE,MYF(0),dst_path,my_errno);
    VOID(pthread_mutex_unlock(&LOCK_open));
    goto err;
  }

  /*
    As mysql_truncate don't work on a new table at this stage of
    creation, instead create the table directly (for both normal
    and temporary tables).
  */
#ifdef WITH_PARTITION_STORAGE_ENGINE
  /*
    For partitioned tables we need to copy the .par file as well since
    it is used in open_table_def to even be able to create a new handler.
    There is no way to find out here if the original table is a
    partitioned table so we copy the file and ignore any errors.
  */
  fn_format(tmp_path, dst_path, reg_ext, ".par", MYF(MY_REPLACE_EXT));
  strmov(dst_path, tmp_path);
  fn_format(tmp_path, src_path, reg_ext, ".par", MYF(MY_REPLACE_EXT));
  strmov(src_path, tmp_path);
  my_copy(src_path, dst_path, MYF(MY_DONT_OVERWRITE_FILE));
#endif

  DBUG_EXECUTE_IF("sleep_create_like_before_ha_create", my_sleep(6000000););

  dst_path[dst_path_length - reg_ext_length]= '\0';  // Remove .frm
  err= ha_create_table(thd, dst_path, db, table_name, create_info, 1);
  VOID(pthread_mutex_unlock(&LOCK_open));
  if (create_info->options & HA_LEX_CREATE_TMP_TABLE)
  {
    if (err || !open_temporary_table(thd, dst_path, db, table_name, 1))
    {
      (void) rm_temporary_table(create_info->db_type,
				dst_path); /* purecov: inspected */
      goto err;     /* purecov: inspected */
    }
  }
  else if (err)
  {
    (void) quick_rm_table(create_info->db_type, db,
			  table_name, 0); /* purecov: inspected */
    goto err;	    /* purecov: inspected */
  }

  DBUG_EXECUTE_IF("sleep_create_like_before_binlogging", my_sleep(6000000););

  /*
    We have to write the query before we unlock the tables.
  */
  if (thd->current_stmt_binlog_row_based)
  {
    /*
       Since temporary tables are not replicated under row-based
       replication, CREATE TABLE ... LIKE ... needs special
       treatement.  We have four cases to consider, according to the
       following decision table:

           ==== ========= ========= ==============================
           Case    Target    Source Write to binary log
           ==== ========= ========= ==============================
           1       normal    normal Original statement
           2       normal temporary Generated statement
           3    temporary    normal Nothing
           4    temporary temporary Nothing
           ==== ========= ========= ==============================
    */
    if (!(create_info->options & HA_LEX_CREATE_TMP_TABLE))
    {
      if (src_table->table->s->tmp_table)               // Case 2
      {
        char buf[2048];
        String query(buf, sizeof(buf), system_charset_info);
        query.length(0);  // Have to zero it since constructor doesn't

        /*
          Here we open the destination table, on which we already have
          name-lock. This is needed for store_create_info() to work.
          The table will be closed by unlink_open_table() at the end
          of this function.
        */
        table->table= name_lock;
        VOID(pthread_mutex_lock(&LOCK_open));
        if (reopen_name_locked_table(thd, table, FALSE))
        {
          VOID(pthread_mutex_unlock(&LOCK_open));
          goto err;
        }
        VOID(pthread_mutex_unlock(&LOCK_open));

        IF_DBUG(int result=) store_create_info(thd, table, &query,
                                               create_info);

        DBUG_ASSERT(result == 0); // store_create_info() always return 0
        write_bin_log(thd, TRUE, query.ptr(), query.length());
      }
      else                                      // Case 1
        write_bin_log(thd, TRUE, thd->query, thd->query_length);
    }
    /*
      Case 3 and 4 does nothing under RBR
    */
  }
  else
    write_bin_log(thd, TRUE, thd->query, thd->query_length);

  res= FALSE;
  goto err;

table_exists:
  if (create_info->options & HA_LEX_CREATE_IF_NOT_EXISTS)
  {
    char warn_buff[MYSQL_ERRMSG_SIZE];
    my_snprintf(warn_buff, sizeof(warn_buff),
		ER(ER_TABLE_EXISTS_ERROR), table_name);
    push_warning(thd, MYSQL_ERROR::WARN_LEVEL_NOTE,
		 ER_TABLE_EXISTS_ERROR,warn_buff);
    res= FALSE;
  }
  else
    my_error(ER_TABLE_EXISTS_ERROR, MYF(0), table_name);

err:
  if (name_lock)
  {
    pthread_mutex_lock(&LOCK_open);
    unlink_open_table(thd, name_lock, FALSE);
    pthread_mutex_unlock(&LOCK_open);
  }
  DBUG_RETURN(res);
}


bool mysql_analyze_table(THD* thd, TABLE_LIST* tables, HA_CHECK_OPT* check_opt)
{
  thr_lock_type lock_type = TL_READ_NO_INSERT;

  DBUG_ENTER("mysql_analyze_table");
  DBUG_RETURN(mysql_admin_table(thd, tables, check_opt,
				"analyze", lock_type, 1, 0, 0, 0,
				&handler::analyze, 0));
}


bool mysql_check_table(THD* thd, TABLE_LIST* tables,HA_CHECK_OPT* check_opt)
{
  thr_lock_type lock_type = TL_READ_NO_INSERT;

  DBUG_ENTER("mysql_check_table");
  DBUG_RETURN(mysql_admin_table(thd, tables, check_opt,
				"check", lock_type,
				0, 0, HA_OPEN_FOR_REPAIR, 0,
				&handler::ha_check, &view_checksum));
}


/* table_list should contain just one table */
static int
mysql_discard_or_import_tablespace(THD *thd,
                                   TABLE_LIST *table_list,
                                   enum tablespace_op_type tablespace_op)
{
  TABLE *table;
  my_bool discard;
  int error;
  DBUG_ENTER("mysql_discard_or_import_tablespace");

  /*
    Note that DISCARD/IMPORT TABLESPACE always is the only operation in an
    ALTER TABLE
  */

  thd->proc_info="discard_or_import_tablespace";

  discard= test(tablespace_op == DISCARD_TABLESPACE);

 /*
   We set this flag so that ha_innobase::open and ::external_lock() do
   not complain when we lock the table
 */
  thd->tablespace_op= TRUE;
  if (!(table=open_ltable(thd,table_list,TL_WRITE)))
  {
    thd->tablespace_op=FALSE;
    DBUG_RETURN(-1);
  }

  error=table->file->discard_or_import_tablespace(discard);

  thd->proc_info="end";

  if (error)
    goto err;

  /*
    The 0 in the call below means 'not in a transaction', which means
    immediate invalidation; that is probably what we wish here
  */
  query_cache_invalidate3(thd, table_list, 0);

  /* The ALTER TABLE is always in its own transaction */
  error = ha_commit_stmt(thd);
  if (ha_commit(thd))
    error=1;
  if (error)
    goto err;
  write_bin_log(thd, FALSE, thd->query, thd->query_length);

err:
  ha_autocommit_or_rollback(thd, error);
  close_thread_tables(thd);
  thd->tablespace_op=FALSE;
  
  if (error == 0)
  {
    send_ok(thd);
    DBUG_RETURN(0);
  }

  table->file->print_error(error, MYF(0));
    
  DBUG_RETURN(-1);
}


/*
  SYNOPSIS
    compare_tables()
      table                     The original table.
      alter_info                Alter options, fields and keys for the new
                                table.
      create_info               Create options for the new table.
      order_num                 Number of order list elements.
      need_copy_table     OUT   Result of the comparison. Undefined if error.
                                Otherwise is one of:
                                ALTER_TABLE_METADATA_ONLY  No copy needed
                                ALTER_TABLE_DATA_CHANGED   Data changes,
                                                           copy needed
                                ALTER_TABLE_INDEX_CHANGED  Index changes,
                                                           copy might be needed
      key_info_buffer     OUT   An array of KEY structs for new indexes
      index_drop_buffer   OUT   An array of offsets into table->key_info.
      index_drop_count    OUT   The number of elements in the array.
      index_add_buffer    OUT   An array of offsets into key_info_buffer.
      index_add_count     OUT   The number of elements in the array.

  DESCRIPTION
    'table' (first argument) contains information of the original
    table, which includes all corresponding parts that the new
    table has in arguments create_list, key_list and create_info.

    By comparing the changes between the original and new table
    we can determine how much it has changed after ALTER TABLE
    and whether we need to make a copy of the table, or just change
    the .frm file.

    If there are no data changes, but index changes, 'index_drop_buffer'
    and/or 'index_add_buffer' are populated with offsets into
    table->key_info or key_info_buffer respectively for the indexes
    that need to be dropped and/or (re-)created.

  RETURN VALUES
    TRUE   error
    FALSE  success
*/

static
bool
compare_tables(TABLE *table,
               Alter_info *alter_info,
               HA_CREATE_INFO *create_info,
               uint order_num,
               enum_alter_table_change_level *need_copy_table,
               KEY **key_info_buffer,
               uint **index_drop_buffer, uint *index_drop_count,
               uint **index_add_buffer, uint *index_add_count)
{
  Field **f_ptr, *field;
  uint changes= 0, tmp;
  uint key_count;
  List_iterator_fast<Create_field> new_field_it(alter_info->create_list);
  Create_field *new_field;
  KEY_PART_INFO *key_part;
  KEY_PART_INFO *end;
  /*
    Remember if the new definition has new VARCHAR column;
    create_info->varchar will be reset in mysql_prepare_create_table.
  */
  bool varchar= create_info->varchar;
  DBUG_ENTER("compare_tables");

  {
    THD *thd= table->in_use;
    /*
      Create a copy of alter_info.
      To compare the new and old table definitions, we need to "prepare"
      the new definition - transform it from parser output to a format
      that describes the final table layout (all column defaults are
      initialized, duplicate columns are removed). This is done by
      mysql_prepare_create_table.  Unfortunately,
      mysql_prepare_create_table performs its transformations
      "in-place", that is, modifies the argument.  Since we would
      like to keep compare_tables() idempotent (not altering any
      of the arguments) we create a copy of alter_info here and
      pass it to mysql_prepare_create_table, then use the result
      to evaluate possibility of fast ALTER TABLE, and then
      destroy the copy.
    */
    Alter_info tmp_alter_info(*alter_info, thd->mem_root);
    uint db_options= 0; /* not used */
    /* Create the prepared information. */
    if (mysql_prepare_create_table(thd, create_info,
                                   &tmp_alter_info,
                                   (table->s->tmp_table != NO_TMP_TABLE),
                                   &db_options,
                                   table->file, key_info_buffer,
                                   &key_count, 0))
      DBUG_RETURN(1);
    /* Allocate result buffers. */
    if (! (*index_drop_buffer=
           (uint*) thd->alloc(sizeof(uint) * table->s->keys)) ||
        ! (*index_add_buffer=
           (uint*) thd->alloc(sizeof(uint) * tmp_alter_info.key_list.elements)))
      DBUG_RETURN(1);
  }
  /*
    Some very basic checks. If number of fields changes, or the
    handler, we need to run full ALTER TABLE. In the future
    new fields can be added and old dropped without copy, but
    not yet.

    Test also that engine was not given during ALTER TABLE, or
    we are force to run regular alter table (copy).
    E.g. ALTER TABLE tbl_name ENGINE=MyISAM.

    For the following ones we also want to run regular alter table:
    ALTER TABLE tbl_name ORDER BY ..
    ALTER TABLE tbl_name CONVERT TO CHARACTER SET ..

    At the moment we can't handle altering temporary tables without a copy.
    We also test if OPTIMIZE TABLE was given and was mapped to alter table.
    In that case we always do full copy.

    There was a bug prior to mysql-4.0.25. Number of null fields was
    calculated incorrectly. As a result frm and data files gets out of
    sync after fast alter table. There is no way to determine by which
    mysql version (in 4.0 and 4.1 branches) table was created, thus we
    disable fast alter table for all tables created by mysql versions
    prior to 5.0 branch.
    See BUG#6236.
  */
  if (table->s->fields != alter_info->create_list.elements ||
      table->s->db_type() != create_info->db_type ||
      table->s->tmp_table ||
      create_info->used_fields & HA_CREATE_USED_ENGINE ||
      create_info->used_fields & HA_CREATE_USED_CHARSET ||
      create_info->used_fields & HA_CREATE_USED_DEFAULT_CHARSET ||
      (alter_info->flags & (ALTER_RECREATE | ALTER_FOREIGN_KEY)) ||
      order_num ||
      !table->s->mysql_version ||
      (table->s->frm_version < FRM_VER_TRUE_VARCHAR && varchar))
  {
    *need_copy_table= ALTER_TABLE_DATA_CHANGED;
    DBUG_RETURN(0);
  }

  /*
    Go through fields and check if the original ones are compatible
    with new table.
  */
  for (f_ptr= table->field, new_field= new_field_it++;
       (field= *f_ptr); f_ptr++, new_field= new_field_it++)
  {
    /* Make sure we have at least the default charset in use. */
    if (!new_field->charset)
      new_field->charset= create_info->default_table_charset;

    /* Check that NULL behavior is same for old and new fields */
    if ((new_field->flags & NOT_NULL_FLAG) !=
	(uint) (field->flags & NOT_NULL_FLAG))
    {
      *need_copy_table= ALTER_TABLE_DATA_CHANGED;
      DBUG_RETURN(0);
    }

    /* Don't pack rows in old tables if the user has requested this. */
    if (create_info->row_type == ROW_TYPE_DYNAMIC ||
	(new_field->flags & BLOB_FLAG) ||
	new_field->sql_type == MYSQL_TYPE_VARCHAR &&
	create_info->row_type != ROW_TYPE_FIXED)
      create_info->table_options|= HA_OPTION_PACK_RECORD;

    /* Check if field was renamed */
    field->flags&= ~FIELD_IS_RENAMED;
    if (my_strcasecmp(system_charset_info,
		      field->field_name,
		      new_field->field_name))
      field->flags|= FIELD_IS_RENAMED;      

    /* Evaluate changes bitmap and send to check_if_incompatible_data() */
    if (!(tmp= field->is_equal(new_field)))
    {
      *need_copy_table= ALTER_TABLE_DATA_CHANGED;
      DBUG_RETURN(0);
    }
    // Clear indexed marker
    field->flags&= ~FIELD_IN_ADD_INDEX;
    changes|= tmp;
  }

  /*
    Go through keys and check if the original ones are compatible
    with new table.
  */
  KEY *table_key;
  KEY *table_key_end= table->key_info + table->s->keys;
  KEY *new_key;
  KEY *new_key_end= *key_info_buffer + key_count;

  DBUG_PRINT("info", ("index count old: %d  new: %d",
                      table->s->keys, key_count));
  /*
    Step through all keys of the old table and search matching new keys.
  */
  *index_drop_count= 0;
  *index_add_count= 0;
  for (table_key= table->key_info; table_key < table_key_end; table_key++)
  {
    KEY_PART_INFO *table_part;
    KEY_PART_INFO *table_part_end= table_key->key_part + table_key->key_parts;
    KEY_PART_INFO *new_part;

    /* Search a new key with the same name. */
    for (new_key= *key_info_buffer; new_key < new_key_end; new_key++)
    {
      if (! strcmp(table_key->name, new_key->name))
        break;
    }
    if (new_key >= new_key_end)
    {
      /* Key not found. Add the offset of the key to the drop buffer. */
      (*index_drop_buffer)[(*index_drop_count)++]= table_key - table->key_info;
      DBUG_PRINT("info", ("index dropped: '%s'", table_key->name));
      continue;
    }

    /* Check that the key types are compatible between old and new tables. */
    if ((table_key->algorithm != new_key->algorithm) ||
	((table_key->flags & HA_KEYFLAG_MASK) !=
         (new_key->flags & HA_KEYFLAG_MASK)) ||
        (table_key->key_parts != new_key->key_parts))
      goto index_changed;

    /*
      Check that the key parts remain compatible between the old and
      new tables.
    */
    for (table_part= table_key->key_part, new_part= new_key->key_part;
         table_part < table_part_end;
         table_part++, new_part++)
    {
      /*
	Key definition has changed if we are using a different field or
	if the used key part length is different. We know that the fields
        did not change. Comparing field numbers is sufficient.
      */
      if ((table_part->length != new_part->length) ||
          (table_part->fieldnr - 1 != new_part->fieldnr))
	goto index_changed;
    }
    continue;

  index_changed:
    /* Key modified. Add the offset of the key to both buffers. */
    (*index_drop_buffer)[(*index_drop_count)++]= table_key - table->key_info;
    (*index_add_buffer)[(*index_add_count)++]= new_key - *key_info_buffer;
    key_part= new_key->key_part;
    end= key_part + new_key->key_parts;
    for(; key_part != end; key_part++)
    {
      // Mark field to be part of new key 
      field= table->field[key_part->fieldnr];
      field->flags|= FIELD_IN_ADD_INDEX;
    }
    DBUG_PRINT("info", ("index changed: '%s'", table_key->name));
  }
  /*end of for (; table_key < table_key_end;) */

  /*
    Step through all keys of the new table and find matching old keys.
  */
  for (new_key= *key_info_buffer; new_key < new_key_end; new_key++)
  {
    /* Search an old key with the same name. */
    for (table_key= table->key_info; table_key < table_key_end; table_key++)
    {
      if (! strcmp(table_key->name, new_key->name))
        break;
    }
    if (table_key >= table_key_end)
    {
      /* Key not found. Add the offset of the key to the add buffer. */
      (*index_add_buffer)[(*index_add_count)++]= new_key - *key_info_buffer;
      key_part= new_key->key_part;
      end= key_part + new_key->key_parts;
      for(; key_part != end; key_part++)
      {
        // Mark field to be part of new key 
        field= table->field[key_part->fieldnr];
        field->flags|= FIELD_IN_ADD_INDEX;
      }
      DBUG_PRINT("info", ("index added: '%s'", new_key->name));
    }
  }

  /* Check if changes are compatible with current handler without a copy */
  if (table->file->check_if_incompatible_data(create_info, changes))
  {
    *need_copy_table= ALTER_TABLE_DATA_CHANGED;
    DBUG_RETURN(0);
  }

  if (*index_drop_count || *index_add_count)
  {
    *need_copy_table= ALTER_TABLE_INDEX_CHANGED;
    DBUG_RETURN(0);
  }

  *need_copy_table= ALTER_TABLE_METADATA_ONLY; // Tables are compatible
  DBUG_RETURN(0);
}


/*
  Manages enabling/disabling of indexes for ALTER TABLE

  SYNOPSIS
    alter_table_manage_keys()
      table                  Target table
      indexes_were_disabled  Whether the indexes of the from table
                             were disabled
      keys_onoff             ENABLE | DISABLE | LEAVE_AS_IS

  RETURN VALUES
    FALSE  OK
    TRUE   Error
*/

static
bool alter_table_manage_keys(TABLE *table, int indexes_were_disabled,
                             enum enum_enable_or_disable keys_onoff)
{
  int error= 0;
  DBUG_ENTER("alter_table_manage_keys");
  DBUG_PRINT("enter", ("table=%p were_disabled=%d on_off=%d",
             table, indexes_were_disabled, keys_onoff));

  switch (keys_onoff) {
  case ENABLE:
    error= table->file->enable_indexes(HA_KEY_SWITCH_NONUNIQ_SAVE);
    break;
  case LEAVE_AS_IS:
    if (!indexes_were_disabled)
      break;
    /* fall-through: disabled indexes */
  case DISABLE:
    error= table->file->disable_indexes(HA_KEY_SWITCH_NONUNIQ_SAVE);
  }

  if (error == HA_ERR_WRONG_COMMAND)
  {
    push_warning_printf(current_thd, MYSQL_ERROR::WARN_LEVEL_NOTE,
                        ER_ILLEGAL_HA, ER(ER_ILLEGAL_HA), table->s->table_name);
    error= 0;
  } else if (error)
    table->file->print_error(error, MYF(0));

  DBUG_RETURN(error);
}


/**
  Prepare column and key definitions for CREATE TABLE in ALTER TABLE.

  This function transforms parse output of ALTER TABLE - lists of
  columns and keys to add, drop or modify into, essentially,
  CREATE TABLE definition - a list of columns and keys of the new
  table. While doing so, it also performs some (bug not all)
  semantic checks.

  This function is invoked when we know that we're going to
  perform ALTER TABLE via a temporary table -- i.e. fast ALTER TABLE
  is not possible, perhaps because the ALTER statement contains
  instructions that require change in table data, not only in
  table definition or indexes.

  @param[in,out]  thd         thread handle. Used as a memory pool
                              and source of environment information.
  @param[in]      table       the source table, open and locked
                              Used as an interface to the storage engine
                              to acquire additional information about
                              the original table.
  @param[in,out]  create_info A blob with CREATE/ALTER TABLE
                              parameters
  @param[in,out]  alter_info  Another blob with ALTER/CREATE parameters.
                              Originally create_info was used only in
                              CREATE TABLE and alter_info only in ALTER TABLE.
                              But since ALTER might end-up doing CREATE,
                              this distinction is gone and we just carry
                              around two structures.

  @return
    Fills various create_info members based on information retrieved
    from the storage engine.
    Sets create_info->varchar if the table has a VARCHAR column.
    Prepares alter_info->create_list and alter_info->key_list with
    columns and keys of the new table.
  @retval TRUE   error, out of memory or a semantical error in ALTER
                 TABLE instructions
  @retval FALSE  success
*/

static bool
mysql_prepare_alter_table(THD *thd, TABLE *table,
                          HA_CREATE_INFO *create_info,
                          Alter_info *alter_info)
{
  /* New column definitions are added here */
  List<Create_field> new_create_list;
  /* New key definitions are added here */
  List<Key> new_key_list;
  List_iterator<Alter_drop> drop_it(alter_info->drop_list);
  List_iterator<Create_field> def_it(alter_info->create_list);
  List_iterator<Alter_column> alter_it(alter_info->alter_list);
  List_iterator<Key> key_it(alter_info->key_list);
  List_iterator<Create_field> find_it(new_create_list);
  List_iterator<Create_field> field_it(new_create_list);
  List<Key_part_spec> key_parts;
  uint db_create_options= (table->s->db_create_options
                           & ~(HA_OPTION_PACK_RECORD));
  uint used_fields= create_info->used_fields;
  KEY *key_info=table->key_info;
  bool rc= TRUE;

  DBUG_ENTER("mysql_prepare_alter_table");

  create_info->varchar= FALSE;
  /* Let new create options override the old ones */
  if (!(used_fields & HA_CREATE_USED_MIN_ROWS))
    create_info->min_rows= table->s->min_rows;
  if (!(used_fields & HA_CREATE_USED_MAX_ROWS))
    create_info->max_rows= table->s->max_rows;
  if (!(used_fields & HA_CREATE_USED_AVG_ROW_LENGTH))
    create_info->avg_row_length= table->s->avg_row_length;
  if (!(used_fields & HA_CREATE_USED_DEFAULT_CHARSET))
    create_info->default_table_charset= table->s->table_charset;
  if (!(used_fields & HA_CREATE_USED_AUTO) && table->found_next_number_field)
  {
    /* Table has an autoincrement, copy value to new table */
    table->file->info(HA_STATUS_AUTO);
    create_info->auto_increment_value= table->file->stats.auto_increment_value;
  }
  if (!(used_fields & HA_CREATE_USED_KEY_BLOCK_SIZE))
    create_info->key_block_size= table->s->key_block_size;

  if (!create_info->tablespace && create_info->storage_media != HA_SM_MEMORY)
  {
    char *tablespace= static_cast<char *>(thd->alloc(FN_LEN));
    /*
       Regular alter table of disk stored table (no tablespace/storage change)
       Copy tablespace name
    */
    if (tablespace &&
        (table->file->get_tablespace_name(thd, tablespace, FN_LEN)))
      create_info->tablespace= tablespace;
  }
  restore_record(table, s->default_values);     // Empty record for DEFAULT
  Create_field *def;

  /*
    First collect all fields from table which isn't in drop_list
  */
  Field **f_ptr,*field;
  for (f_ptr=table->field ; (field= *f_ptr) ; f_ptr++)
  {
    if (field->type() == MYSQL_TYPE_STRING)
      create_info->varchar= TRUE;
    /* Check if field should be dropped */
    Alter_drop *drop;
    drop_it.rewind();
    while ((drop=drop_it++))
    {
      if (drop->type == Alter_drop::COLUMN &&
	  !my_strcasecmp(system_charset_info,field->field_name, drop->name))
      {
	/* Reset auto_increment value if it was dropped */
	if (MTYP_TYPENR(field->unireg_check) == Field::NEXT_NUMBER &&
	    !(used_fields & HA_CREATE_USED_AUTO))
	{
	  create_info->auto_increment_value=0;
	  create_info->used_fields|=HA_CREATE_USED_AUTO;
	}
	break;
      }
    }
    if (drop)
    {
      drop_it.remove();
      continue;
    }
    /* Check if field is changed */
    def_it.rewind();
    while ((def=def_it++))
    {
      if (def->change &&
	  !my_strcasecmp(system_charset_info,field->field_name, def->change))
	break;
    }
    if (def)
    {						// Field is changed
      def->field=field;
      if (!def->after)
      {
	new_create_list.push_back(def);
	def_it.remove();
      }
    }
    else
    {
      /*
        This field was not dropped and not changed, add it to the list
        for the new table.
      */
      def= new Create_field(field, field);
      new_create_list.push_back(def);
      alter_it.rewind();			// Change default if ALTER
      Alter_column *alter;
      while ((alter=alter_it++))
      {
	if (!my_strcasecmp(system_charset_info,field->field_name, alter->name))
	  break;
      }
      if (alter)
      {
	if (def->sql_type == MYSQL_TYPE_BLOB)
	{
	  my_error(ER_BLOB_CANT_HAVE_DEFAULT, MYF(0), def->change);
          goto err;
	}
	if ((def->def=alter->def))              // Use new default
          def->flags&= ~NO_DEFAULT_VALUE_FLAG;
        else
          def->flags|= NO_DEFAULT_VALUE_FLAG;
	alter_it.remove();
      }
    }
  }
  def_it.rewind();
  while ((def=def_it++))			// Add new columns
  {
    if (def->change && ! def->field)
    {
      my_error(ER_BAD_FIELD_ERROR, MYF(0), def->change, table->s->table_name);
      goto err;
    }
    /*
      Check that the DATE/DATETIME not null field we are going to add is
      either has a default value or the '0000-00-00' is allowed by the
      set sql mode.
      If the '0000-00-00' value isn't allowed then raise the error_if_not_empty
      flag to allow ALTER TABLE only if the table to be altered is empty.
    */
    if ((def->sql_type == MYSQL_TYPE_DATE ||
         def->sql_type == MYSQL_TYPE_NEWDATE ||
         def->sql_type == MYSQL_TYPE_DATETIME) &&
         !alter_info->datetime_field &&
         !(~def->flags & (NO_DEFAULT_VALUE_FLAG | NOT_NULL_FLAG)) &&
         thd->variables.sql_mode & MODE_NO_ZERO_DATE)
    {
        alter_info->datetime_field= def;
        alter_info->error_if_not_empty= TRUE;
    }
    if (!def->after)
      new_create_list.push_back(def);
    else if (def->after == first_keyword)
      new_create_list.push_front(def);
    else
    {
      Create_field *find;
      find_it.rewind();
      while ((find=find_it++))			// Add new columns
      {
	if (!my_strcasecmp(system_charset_info,def->after, find->field_name))
	  break;
      }
      if (!find)
      {
	my_error(ER_BAD_FIELD_ERROR, MYF(0), def->after, table->s->table_name);
        goto err;
      }
      find_it.after(def);			// Put element after this
      alter_info->change_level= ALTER_TABLE_DATA_CHANGED;
    }
  }
  if (alter_info->alter_list.elements)
  {
    my_error(ER_BAD_FIELD_ERROR, MYF(0),
             alter_info->alter_list.head()->name, table->s->table_name);
    goto err;
  }
  if (!new_create_list.elements)
  {
    my_message(ER_CANT_REMOVE_ALL_FIELDS, ER(ER_CANT_REMOVE_ALL_FIELDS),
               MYF(0));
    goto err;
  }

  /*
    Collect all keys which isn't in drop list. Add only those
    for which some fields exists.
  */

  for (uint i=0 ; i < table->s->keys ; i++,key_info++)
  {
    char *key_name= key_info->name;
    Alter_drop *drop;
    drop_it.rewind();
    while ((drop=drop_it++))
    {
      if (drop->type == Alter_drop::KEY &&
	  !my_strcasecmp(system_charset_info,key_name, drop->name))
	break;
    }
    if (drop)
    {
      drop_it.remove();
      continue;
    }

    KEY_PART_INFO *key_part= key_info->key_part;
    key_parts.empty();
    for (uint j=0 ; j < key_info->key_parts ; j++,key_part++)
    {
      if (!key_part->field)
	continue;				// Wrong field (from UNIREG)
      const char *key_part_name=key_part->field->field_name;
      Create_field *cfield;
      field_it.rewind();
      while ((cfield=field_it++))
      {
	if (cfield->change)
	{
	  if (!my_strcasecmp(system_charset_info, key_part_name,
			     cfield->change))
	    break;
	}
	else if (!my_strcasecmp(system_charset_info,
				key_part_name, cfield->field_name))
	  break;
      }
      if (!cfield)
	continue;				// Field is removed
      uint key_part_length=key_part->length;
      if (cfield->field)			// Not new field
      {
        /*
          If the field can't have only a part used in a key according to its
          new type, or should not be used partially according to its
          previous type, or the field length is less than the key part
          length, unset the key part length.

          We also unset the key part length if it is the same as the
          old field's length, so the whole new field will be used.

          BLOBs may have cfield->length == 0, which is why we test it before
          checking whether cfield->length < key_part_length (in chars).
         */
        if (!Field::type_can_have_key_part(cfield->field->type()) ||
            !Field::type_can_have_key_part(cfield->sql_type) ||
            /* spatial keys can't have sub-key length */
            (key_info->flags & HA_SPATIAL) ||
            (cfield->field->field_length == key_part_length &&
             !f_is_blob(key_part->key_type)) ||
	    (cfield->length && (cfield->length < key_part_length /
                                key_part->field->charset()->mbmaxlen)))
	  key_part_length= 0;			// Use whole field
      }
      key_part_length /= key_part->field->charset()->mbmaxlen;
      key_parts.push_back(new Key_part_spec(cfield->field_name,
					    key_part_length));
    }
    if (key_parts.elements)
    {
      KEY_CREATE_INFO key_create_info;
      Key *key;
      enum Key::Keytype key_type;
      bzero((char*) &key_create_info, sizeof(key_create_info));

      key_create_info.algorithm= key_info->algorithm;
      if (key_info->flags & HA_USES_BLOCK_SIZE)
        key_create_info.block_size= key_info->block_size;
      if (key_info->flags & HA_USES_PARSER)
        key_create_info.parser_name= *key_info->parser_name;

      if (key_info->flags & HA_SPATIAL)
        key_type= Key::SPATIAL;
      else if (key_info->flags & HA_NOSAME)
      {
        if (! my_strcasecmp(system_charset_info, key_name, primary_key_name))
          key_type= Key::PRIMARY;
        else
          key_type= Key::UNIQUE;
      }
      else if (key_info->flags & HA_FULLTEXT)
        key_type= Key::FULLTEXT;
      else
        key_type= Key::MULTIPLE;

      key= new Key(key_type, key_name,
                   &key_create_info,
                   test(key_info->flags & HA_GENERATED_KEY),
                   key_parts);
      new_key_list.push_back(key);
    }
  }
  {
    Key *key;
    while ((key=key_it++))			// Add new keys
    {
      if (key->type != Key::FOREIGN_KEY)
        new_key_list.push_back(key);
      if (key->name &&
	  !my_strcasecmp(system_charset_info,key->name,primary_key_name))
      {
	my_error(ER_WRONG_NAME_FOR_INDEX, MYF(0), key->name);
        goto err;
      }
    }
  }

  if (alter_info->drop_list.elements)
  {
    my_error(ER_CANT_DROP_FIELD_OR_KEY, MYF(0),
             alter_info->drop_list.head()->name);
    goto err;
  }
  if (alter_info->alter_list.elements)
  {
    my_error(ER_CANT_DROP_FIELD_OR_KEY, MYF(0),
             alter_info->alter_list.head()->name);
    goto err;
  }

  if (!create_info->comment.str)
  {
    create_info->comment.str= table->s->comment.str;
    create_info->comment.length= table->s->comment.length;
  }

  table->file->update_create_info(create_info);
  if ((create_info->table_options &
       (HA_OPTION_PACK_KEYS | HA_OPTION_NO_PACK_KEYS)) ||
      (used_fields & HA_CREATE_USED_PACK_KEYS))
    db_create_options&= ~(HA_OPTION_PACK_KEYS | HA_OPTION_NO_PACK_KEYS);
  if (create_info->table_options &
      (HA_OPTION_CHECKSUM | HA_OPTION_NO_CHECKSUM))
    db_create_options&= ~(HA_OPTION_CHECKSUM | HA_OPTION_NO_CHECKSUM);
  if (create_info->table_options &
      (HA_OPTION_DELAY_KEY_WRITE | HA_OPTION_NO_DELAY_KEY_WRITE))
    db_create_options&= ~(HA_OPTION_DELAY_KEY_WRITE |
			  HA_OPTION_NO_DELAY_KEY_WRITE);
  create_info->table_options|= db_create_options;

  if (table->s->tmp_table)
    create_info->options|=HA_LEX_CREATE_TMP_TABLE;

  rc= FALSE;
  alter_info->create_list.swap(new_create_list);
  alter_info->key_list.swap(new_key_list);
err:
  DBUG_RETURN(rc);
}


/*
  Alter table

  SYNOPSIS
    mysql_alter_table()
      thd              Thread handle
      new_db           If there is a RENAME clause
      new_name         If there is a RENAME clause
      create_info      Information from the parsing phase about new
                       table properties.
      table_list       The table to change.
      alter_info       Lists of fields, keys to be changed, added
                       or dropped.
      order_num        How many ORDER BY fields has been specified.
      order            List of fields to ORDER BY.
      ignore           Whether we have ALTER IGNORE TABLE

  DESCRIPTION
    This is a veery long function and is everything but the kitchen sink :)
    It is used to alter a table and not only by ALTER TABLE but also
    CREATE|DROP INDEX are mapped on this function.

    When the ALTER TABLE statement just does a RENAME or ENABLE|DISABLE KEYS,
    or both, then this function short cuts its operation by renaming
    the table and/or enabling/disabling the keys. In this case, the FRM is
    not changed, directly by mysql_alter_table. However, if there is a
    RENAME + change of a field, or an index, the short cut is not used.
    See how `create_list` is used to generate the new FRM regarding the
    structure of the fields. The same is done for the indices of the table.

    Important is the fact, that this function tries to do as little work as
    possible, by finding out whether a intermediate table is needed to copy
    data into and when finishing the altering to use it as the original table.
    For this reason the function compare_tables() is called, which decides
    based on all kind of data how similar are the new and the original
    tables.

  RETURN VALUES
    FALSE  OK
    TRUE   Error
*/

bool mysql_alter_table(THD *thd,char *new_db, char *new_name,
                       HA_CREATE_INFO *create_info,
                       TABLE_LIST *table_list,
                       Alter_info *alter_info,
                       uint order_num, ORDER *order, bool ignore)
{
  TABLE *table, *new_table= 0, *name_lock= 0;
  int error= 0;
  char tmp_name[80],old_name[32],new_name_buff[FN_REFLEN];
  char new_alias_buff[FN_REFLEN], *table_name, *db, *new_alias, *alias;
  char index_file[FN_REFLEN], data_file[FN_REFLEN];
  char path[FN_REFLEN];
  char reg_path[FN_REFLEN+1];
  ha_rows copied,deleted;
  handlerton *old_db_type, *new_db_type, *save_old_db_type;
  legacy_db_type table_type;
  frm_type_enum frm_type;
  enum_alter_table_change_level need_copy_table= ALTER_TABLE_METADATA_ONLY;
#ifdef WITH_PARTITION_STORAGE_ENGINE
  uint fast_alter_partition= 0;
  bool partition_changed= FALSE;
#endif
  bool need_lock_for_indexes= TRUE;
  KEY  *key_info_buffer;
  uint index_drop_count;
  uint *index_drop_buffer;
  uint index_add_count;
  uint *index_add_buffer;
  bool committed= 0;
  DBUG_ENTER("mysql_alter_table");

  LINT_INIT(index_add_count);
  LINT_INIT(index_drop_count);
  LINT_INIT(index_add_buffer);
  LINT_INIT(index_drop_buffer);

  /*
    Check if we attempt to alter mysql.slow_log or
    mysql.general_log table and return an error if
    it is the case.
    TODO: this design is obsolete and will be removed.
  */
  if (table_list && table_list->db && table_list->table_name)
  {
    int table_kind= 0;

    table_kind= check_if_log_table(table_list->db_length, table_list->db,
                                   table_list->table_name_length,
                                   table_list->table_name, 0);

    if (table_kind)
    {
      /* Disable alter of enabled log tables */
      if (logger.is_log_table_enabled(table_kind))
      {
        my_error(ER_BAD_LOG_STATEMENT, MYF(0), "ALTER");
        DBUG_RETURN(TRUE);
      }

      /* Disable alter of log tables to unsupported engine */
      if ((create_info->used_fields & HA_CREATE_USED_ENGINE) &&
          (!create_info->db_type || /* unknown engine */
           !(create_info->db_type->flags & HTON_SUPPORT_LOG_TABLES)))
      {
        my_error(ER_UNSUPORTED_LOG_ENGINE, MYF(0));
        DBUG_RETURN(TRUE);
      }

#ifdef WITH_PARTITION_STORAGE_ENGINE
      if (alter_info->flags & ALTER_PARTITION)
      {
	my_error(ER_WRONG_USAGE, MYF(0), "PARTITION", "log table");
        DBUG_RETURN(TRUE);
      }
#endif
    }
  }

  /*
    Assign variables table_name, new_name, db, new_db, path, reg_path
    to simplify further comparisions: we want to see if it's a RENAME
    later just by comparing the pointers, avoiding the need for strcmp.
  */
  thd->proc_info="init";
  table_name=table_list->table_name;
  alias= (lower_case_table_names == 2) ? table_list->alias : table_name;
  db=table_list->db;
  if (!new_db || !my_strcasecmp(table_alias_charset, new_db, db))
    new_db= db;
  build_table_filename(reg_path, sizeof(reg_path), db, table_name, reg_ext, 0);
  build_table_filename(path, sizeof(path), db, table_name, "", 0);


  mysql_ha_flush(thd, table_list, MYSQL_HA_CLOSE_FINAL, FALSE);

  /* DISCARD/IMPORT TABLESPACE is always alone in an ALTER TABLE */
  if (alter_info->tablespace_op != NO_TABLESPACE_OP)
    /* Conditionally writes to binlog. */
    DBUG_RETURN(mysql_discard_or_import_tablespace(thd,table_list,
						   alter_info->tablespace_op));
  strxnmov(new_name_buff, sizeof (new_name_buff) - 1, mysql_data_home, "/", db, 
           "/", table_name, reg_ext, NullS);
  (void) unpack_filename(new_name_buff, new_name_buff);
  /*
    If this is just a rename of a view, short cut to the
    following scenario: 1) lock LOCK_open 2) do a RENAME
    2) unlock LOCK_open.
    This is a copy-paste added to make sure
    ALTER (sic:) TABLE .. RENAME works for views. ALTER VIEW is handled
    as an independent branch in mysql_execute_command. The need
    for a copy-paste arose because the main code flow of ALTER TABLE
    ... RENAME tries to use open_ltable, which does not work for views
    (open_ltable was never modified to merge table lists of child tables
    into the main table list, like open_tables does).
    This code is wrong and will be removed, please do not copy.
  */
  frm_type= mysql_frm_type(thd, new_name_buff, &table_type);
  /* Rename a view */
  /* Sic: there is a race here */
  if (frm_type == FRMTYPE_VIEW && !(alter_info->flags & ~ALTER_RENAME))
  {
    /*
      Avoid problems with a rename on a table that we have locked or
      if the user is trying to to do this in a transcation context
    */

    if (thd->locked_tables || thd->active_transaction())
    {
      my_message(ER_LOCK_OR_ACTIVE_TRANSACTION,
                 ER(ER_LOCK_OR_ACTIVE_TRANSACTION), MYF(0));
      DBUG_RETURN(TRUE);
    }

    if (wait_if_global_read_lock(thd,0,1))
      DBUG_RETURN(TRUE);
    VOID(pthread_mutex_lock(&LOCK_open));
    if (lock_table_names(thd, table_list))
    {
      error= 1;
      goto view_err;
    }
    
    if (!do_rename(thd, table_list, new_db, new_name, new_name, 1))
    {
      if (mysql_bin_log.is_open())
      {
        thd->clear_error();
        Query_log_event qinfo(thd, thd->query, thd->query_length, 0, FALSE);
        mysql_bin_log.write(&qinfo);
      }
      send_ok(thd);
    }

    unlock_table_names(thd, table_list, (TABLE_LIST*) 0);

view_err:
    pthread_mutex_unlock(&LOCK_open);
    start_waiting_global_read_lock(thd);
    DBUG_RETURN(error);
  }
  if (!(table=open_ltable(thd,table_list,TL_WRITE_ALLOW_READ)))
    DBUG_RETURN(TRUE);
  table->use_all_columns();

  /* Check that we are not trying to rename to an existing table */
  if (new_name)
  {
    DBUG_PRINT("info", ("new_db.new_name: '%s'.'%s'", new_db, new_name));
    strmov(new_name_buff,new_name);
    strmov(new_alias= new_alias_buff, new_name);
    if (lower_case_table_names)
    {
      if (lower_case_table_names != 2)
      {
	my_casedn_str(files_charset_info, new_name_buff);
	new_alias= new_name;			// Create lower case table name
      }
      my_casedn_str(files_charset_info, new_name);
    }
    if (new_db == db &&
	!my_strcasecmp(table_alias_charset, new_name_buff, table_name))
    {
      /*
	Source and destination table names are equal: make later check
	easier.
      */
      new_alias= new_name= table_name;
    }
    else
    {
      if (table->s->tmp_table != NO_TMP_TABLE)
      {
	if (find_temporary_table(thd,new_db,new_name_buff))
	{
	  my_error(ER_TABLE_EXISTS_ERROR, MYF(0), new_name_buff);
	  DBUG_RETURN(TRUE);
	}
      }
      else
      {
        if (lock_table_name_if_not_cached(thd, new_db, new_name, &name_lock))
          DBUG_RETURN(TRUE);
        if (!name_lock)
        {
	  my_error(ER_TABLE_EXISTS_ERROR, MYF(0), new_alias);
	  DBUG_RETURN(TRUE);
        }

        build_table_filename(new_name_buff, sizeof(new_name_buff),
                             new_db, new_name_buff, reg_ext, 0);
        if (!access(new_name_buff, F_OK))
	{
	  /* Table will be closed in do_command() */
	  my_error(ER_TABLE_EXISTS_ERROR, MYF(0), new_alias);
          goto err;
	}
      }
    }
  }
  else
  {
    new_alias= (lower_case_table_names == 2) ? alias : table_name;
    new_name= table_name;
  }

  old_db_type= table->s->db_type();
  if (!create_info->db_type)
  {
#ifdef WITH_PARTITION_STORAGE_ENGINE
    if (table->part_info &&
        create_info->used_fields & HA_CREATE_USED_ENGINE)
    {
      /*
        This case happens when the user specified
        ENGINE = x where x is a non-existing storage engine
        We set create_info->db_type to default_engine_type
        to ensure we don't change underlying engine type
        due to a erroneously given engine name.
      */
      create_info->db_type= table->part_info->default_engine_type;
    }
    else
#endif
      create_info->db_type= old_db_type;
  }

  if (check_engine(thd, new_name, create_info))
    goto err;
  new_db_type= create_info->db_type;

  if (new_db_type != old_db_type &&
      !table->file->can_switch_engines())
  {
    my_error(ER_ROW_IS_REFERENCED, MYF(0));
    goto err;
  }

  if (create_info->row_type == ROW_TYPE_NOT_USED)
    create_info->row_type= table->s->row_type;

  DBUG_PRINT("info", ("old type: %s  new type: %s",
             ha_resolve_storage_engine_name(old_db_type),
             ha_resolve_storage_engine_name(new_db_type)));
  if (ha_check_storage_engine_flag(old_db_type, HTON_ALTER_NOT_SUPPORTED) ||
      ha_check_storage_engine_flag(new_db_type, HTON_ALTER_NOT_SUPPORTED))
  {
    DBUG_PRINT("info", ("doesn't support alter"));
    my_error(ER_ILLEGAL_HA, MYF(0), table_name);
    goto err;
  }
  
  thd->proc_info="setup";
  if (!(alter_info->flags & ~(ALTER_RENAME | ALTER_KEYS_ONOFF)) &&
      !table->s->tmp_table) // no need to touch frm
  {
    switch (alter_info->keys_onoff) {
    case LEAVE_AS_IS:
      break;
    case ENABLE:
      /*
        wait_while_table_is_used() ensures that table being altered is
        opened only by this thread and that TABLE::TABLE_SHARE::version
        of TABLE object corresponding to this table is 0.
        The latter guarantees that no DML statement will open this table
        until ALTER TABLE finishes (i.e. until close_thread_tables())
        while the fact that the table is still open gives us protection
        from concurrent DDL statements.
      */
      VOID(pthread_mutex_lock(&LOCK_open));
      wait_while_table_is_used(thd, table, HA_EXTRA_FORCE_REOPEN);
      VOID(pthread_mutex_unlock(&LOCK_open));
      DBUG_EXECUTE_IF("sleep_alter_enable_indexes", my_sleep(6000000););
      error= table->file->enable_indexes(HA_KEY_SWITCH_NONUNIQ_SAVE);
      /* COND_refresh will be signaled in close_thread_tables() */
      break;
    case DISABLE:
      VOID(pthread_mutex_lock(&LOCK_open));
      wait_while_table_is_used(thd, table, HA_EXTRA_FORCE_REOPEN);
      VOID(pthread_mutex_unlock(&LOCK_open));
      error=table->file->disable_indexes(HA_KEY_SWITCH_NONUNIQ_SAVE);
      /* COND_refresh will be signaled in close_thread_tables() */
      break;
    default:
      DBUG_ASSERT(FALSE);
      error= 0;
      break;
    }
    if (error == HA_ERR_WRONG_COMMAND)
    {
      error= 0;
      push_warning_printf(thd, MYSQL_ERROR::WARN_LEVEL_NOTE,
			  ER_ILLEGAL_HA, ER(ER_ILLEGAL_HA),
			  table->alias);
    }

    VOID(pthread_mutex_lock(&LOCK_open));
    /*
      Unlike to the above case close_cached_table() below will remove ALL
      instances of TABLE from table cache (it will also remove table lock
      held by this thread). So to make actual table renaming and writing
      to binlog atomic we have to put them into the same critical section
      protected by LOCK_open mutex. This also removes gap for races between
      access() and mysql_rename_table() calls.
    */

    if (!error && (new_name != table_name || new_db != db))
    {
      thd->proc_info="rename";
      /*
        Then do a 'simple' rename of the table. First we need to close all
        instances of 'source' table.
      */
      close_cached_table(thd, table);
      /*
        Then, we want check once again that target table does not exist.
        Actually the order of these two steps does not matter since
        earlier we took name-lock on the target table, so we do them
        in this particular order only to be consistent with 5.0, in which
        we don't take this name-lock and where this order really matters.
        TODO: Investigate if we need this access() check at all.
      */
      if (!access(new_name_buff,F_OK))
      {
	my_error(ER_TABLE_EXISTS_ERROR, MYF(0), new_name);
	error= -1;
      }
      else
      {
	*fn_ext(new_name)=0;
	if (mysql_rename_table(old_db_type,db,table_name,new_db,new_alias, 0))
	  error= -1;
        else if (Table_triggers_list::change_table_name(thd, db, table_name,
                                                        new_db, new_alias))
        {
          VOID(mysql_rename_table(old_db_type, new_db, new_alias, db,
                                  table_name, 0));
          error= -1;
        }
      }
    }

    if (error == HA_ERR_WRONG_COMMAND)
    {
      error= 0;
      push_warning_printf(thd, MYSQL_ERROR::WARN_LEVEL_NOTE,
			  ER_ILLEGAL_HA, ER(ER_ILLEGAL_HA),
			  table->alias);
    }

    if (!error)
    {
      write_bin_log(thd, TRUE, thd->query, thd->query_length);
      send_ok(thd);
    }
    else if (error > 0)
    {
      table->file->print_error(error, MYF(0));
      error= -1;
    }
    if (name_lock)
      unlink_open_table(thd, name_lock, FALSE);
    VOID(pthread_mutex_unlock(&LOCK_open));
    table_list->table= NULL;                    // For query cache
    query_cache_invalidate3(thd, table_list, 0);
    DBUG_RETURN(error);
  }

  /* We have to do full alter table. */

#ifdef WITH_PARTITION_STORAGE_ENGINE
  if (prep_alter_part_table(thd, table, alter_info, create_info, old_db_type,
                            &partition_changed, &fast_alter_partition))
    goto err;
#endif
  /*
    If the old table had partitions and we are doing ALTER TABLE ...
    engine= <new_engine>, the new table must preserve the original
    partitioning. That means that the new engine is still the
    partitioning engine, not the engine specified in the parser.
    This is discovered  in prep_alter_part_table, which in such case
    updates create_info->db_type.
    Now we need to update the stack copy of create_info->db_type,
    as otherwise we won't be able to correctly move the files of the
    temporary table to the result table files.
  */
  new_db_type= create_info->db_type;

  if (mysql_prepare_alter_table(thd, table, create_info, alter_info))
    goto err;
  
  need_copy_table= alter_info->change_level;

  set_table_default_charset(thd, create_info, db);

  if (thd->variables.old_alter_table
      || (table->s->db_type() != create_info->db_type)
#ifdef WITH_PARTITION_STORAGE_ENGINE
      || partition_changed
#endif
     )
    need_copy_table= ALTER_TABLE_DATA_CHANGED;
  else
  {
    enum_alter_table_change_level need_copy_table_res;
    /* Check how much the tables differ. */
    if (compare_tables(table, alter_info,
                       create_info, order_num,
                       &need_copy_table_res,
                       &key_info_buffer,
                       &index_drop_buffer, &index_drop_count,
                       &index_add_buffer, &index_add_count))
      goto err;
   
    if (need_copy_table == ALTER_TABLE_METADATA_ONLY)
      need_copy_table= need_copy_table_res;
  }

  /*
    If there are index changes only, try to do them online. "Index
    changes only" means also that the handler for the table does not
    change. The table is open and locked. The handler can be accessed.
  */
  if (need_copy_table == ALTER_TABLE_INDEX_CHANGED)
  {
    int   pk_changed= 0;
    ulong alter_flags= 0;
    ulong needed_online_flags= 0;
    ulong needed_fast_flags= 0;
    KEY   *key;
    uint  *idx_p;
    uint  *idx_end_p;

    if (table->s->db_type()->alter_table_flags)
      alter_flags= table->s->db_type()->alter_table_flags(alter_info->flags);
    DBUG_PRINT("info", ("alter_flags: %lu", alter_flags));
    /* Check dropped indexes. */
    for (idx_p= index_drop_buffer, idx_end_p= idx_p + index_drop_count;
         idx_p < idx_end_p;
         idx_p++)
    {
      key= table->key_info + *idx_p;
      DBUG_PRINT("info", ("index dropped: '%s'", key->name));
      if (key->flags & HA_NOSAME)
      {
        /* Unique key. Check for "PRIMARY". */
        if (! my_strcasecmp(system_charset_info,
                            key->name, primary_key_name))
        {
          /* Primary key. */
          needed_online_flags|=  HA_ONLINE_DROP_PK_INDEX;
          needed_fast_flags|= HA_ONLINE_DROP_PK_INDEX_NO_WRITES;
          pk_changed++;
        }
        else
        {
          /* Non-primary unique key. */
          needed_online_flags|=  HA_ONLINE_DROP_UNIQUE_INDEX;
          needed_fast_flags|= HA_ONLINE_DROP_UNIQUE_INDEX_NO_WRITES;
        }
      }
      else
      {
        /* Non-unique key. */
        needed_online_flags|=  HA_ONLINE_DROP_INDEX;
        needed_fast_flags|= HA_ONLINE_DROP_INDEX_NO_WRITES;
      }
    }

    /* Check added indexes. */
    for (idx_p= index_add_buffer, idx_end_p= idx_p + index_add_count;
         idx_p < idx_end_p;
         idx_p++)
    {
      key= key_info_buffer + *idx_p;
      DBUG_PRINT("info", ("index added: '%s'", key->name));
      if (key->flags & HA_NOSAME)
      {
        /* Unique key. Check for "PRIMARY". */
        if (! my_strcasecmp(system_charset_info,
                            key->name, primary_key_name))
        {
          /* Primary key. */
          needed_online_flags|=  HA_ONLINE_ADD_PK_INDEX;
          needed_fast_flags|= HA_ONLINE_ADD_PK_INDEX_NO_WRITES;
          pk_changed++;
        }
        else
        {
          /* Non-primary unique key. */
          needed_online_flags|=  HA_ONLINE_ADD_UNIQUE_INDEX;
          needed_fast_flags|= HA_ONLINE_ADD_UNIQUE_INDEX_NO_WRITES;
        }
      }
      else
      {
        /* Non-unique key. */
        needed_online_flags|=  HA_ONLINE_ADD_INDEX;
        needed_fast_flags|= HA_ONLINE_ADD_INDEX_NO_WRITES;
      }
    }

    /*
      Online or fast add/drop index is possible only if
      the primary key is not added and dropped in the same statement.
      Otherwise we have to recreate the table.
      need_copy_table is no-zero at this place.
    */
    if ( pk_changed < 2 )
    {
      if ((alter_flags & needed_online_flags) == needed_online_flags)
      {
        /* All required online flags are present. */
        need_copy_table= ALTER_TABLE_METADATA_ONLY;
        need_lock_for_indexes= FALSE;
      }
      else if ((alter_flags & needed_fast_flags) == needed_fast_flags)
      {
        /* All required fast flags are present. */
        need_copy_table= ALTER_TABLE_METADATA_ONLY;
      }
    }
    DBUG_PRINT("info", ("need_copy_table: %u  need_lock: %d",
                        need_copy_table, need_lock_for_indexes));
  }

  /*
    better have a negative test here, instead of positive, like
    alter_info->flags & ALTER_ADD_COLUMN|ALTER_ADD_INDEX|...
    so that ALTER TABLE won't break when somebody will add new flag
  */
  if (need_copy_table == ALTER_TABLE_METADATA_ONLY)
    create_info->frm_only= 1;

#ifdef WITH_PARTITION_STORAGE_ENGINE
  if (fast_alter_partition)
  {
    DBUG_ASSERT(!name_lock);
    DBUG_RETURN(fast_alter_partition_table(thd, table, alter_info,
                                           create_info, table_list,
                                           db, table_name,
                                           fast_alter_partition));
  }
#endif

  my_snprintf(tmp_name, sizeof(tmp_name), "%s-%lx_%lx", tmp_file_prefix,
	      current_pid, thd->thread_id);
  /* Safety fix for innodb */
  if (lower_case_table_names)
    my_casedn_str(files_charset_info, tmp_name);

  /*
    Handling of symlinked tables:
    If no rename:
      Create new data file and index file on the same disk as the
      old data and index files.
      Copy data.
      Rename new data file over old data file and new index file over
      old index file.
      Symlinks are not changed.

   If rename:
      Create new data file and index file on the same disk as the
      old data and index files.  Create also symlinks to point at
      the new tables.
      Copy data.
      At end, rename intermediate tables, and symlinks to intermediate
      table, to final table name.
      Remove old table and old symlinks

    If rename is made to another database:
      Create new tables in new database.
      Copy data.
      Remove old table and symlinks.
  */
  if (!strcmp(db, new_db))		// Ignore symlink if db changed
  {
    if (create_info->index_file_name)
    {
      /* Fix index_file_name to have 'tmp_name' as basename */
      strmov(index_file, tmp_name);
      create_info->index_file_name=fn_same(index_file,
					   create_info->index_file_name,
					   1);
    }
    if (create_info->data_file_name)
    {
      /* Fix data_file_name to have 'tmp_name' as basename */
      strmov(data_file, tmp_name);
      create_info->data_file_name=fn_same(data_file,
					  create_info->data_file_name,
					  1);
    }
  }
  else
    create_info->data_file_name=create_info->index_file_name=0;

  /*
    Create a table with a temporary name.
    With create_info->frm_only == 1 this creates a .frm file only.
    We don't log the statement, it will be logged later.
  */
  tmp_disable_binlog(thd);
  error= mysql_create_table_no_lock(thd, new_db, tmp_name,
                                    create_info,
                                    alter_info,
                                    1, 0);
  reenable_binlog(thd);
  if (error)
    goto err;

  /* Open the table if we need to copy the data. */
  if (need_copy_table != ALTER_TABLE_METADATA_ONLY)
  {
    if (table->s->tmp_table)
    {
      TABLE_LIST tbl;
      bzero((void*) &tbl, sizeof(tbl));
      tbl.db= new_db;
      tbl.table_name= tbl.alias= tmp_name;
      /* Table is in thd->temporary_tables */
      new_table= open_table(thd, &tbl, thd->mem_root, (bool*) 0,
                            MYSQL_LOCK_IGNORE_FLUSH);
    }
    else
    {
      char path[FN_REFLEN];
      /* table is a normal table: Create temporary table in same directory */
      build_table_filename(path, sizeof(path), new_db, tmp_name, "",
                           FN_IS_TMP);
      /* Open our intermediate table */
      new_table=open_temporary_table(thd, path, new_db, tmp_name,0);
    }
    if (!new_table)
      goto err1;
  }

  /* Copy the data if necessary. */
  thd->count_cuted_fields= CHECK_FIELD_WARN;	// calc cuted fields
  thd->cuted_fields=0L;
  thd->proc_info="copy to tmp table";
  copied=deleted=0;
  if (new_table && !(new_table->file->ha_table_flags() & HA_NO_COPY_ON_ALTER))
  {
    /* We don't want update TIMESTAMP fields during ALTER TABLE. */
    new_table->timestamp_field_type= TIMESTAMP_NO_AUTO_SET;
    new_table->next_number_field=new_table->found_next_number_field;
    error= copy_data_between_tables(table, new_table,
                                    alter_info->create_list, ignore,
                                    order_num, order, &copied, &deleted,
                                    alter_info->keys_onoff,
                                    alter_info->error_if_not_empty);
  }
  else
  {
    VOID(pthread_mutex_lock(&LOCK_open));
    wait_while_table_is_used(thd, table, HA_EXTRA_FORCE_REOPEN);
<<<<<<< HEAD
    table->file->ha_external_lock(thd, F_WRLCK);
    alter_table_manage_keys(table, table->file->indexes_are_disabled(),
                            alter_info->keys_onoff);
    table->file->ha_external_lock(thd, F_UNLCK);
    VOID(pthread_mutex_unlock(&LOCK_open));
=======
    VOID(pthread_mutex_unlock(&LOCK_open));
    alter_table_manage_keys(table, table->file->indexes_are_disabled(),
                            alter_info->keys_onoff);
>>>>>>> d1210318
    error= ha_commit_stmt(thd);
    if (ha_commit(thd))
      error= 1;
  }
  thd->count_cuted_fields= CHECK_FIELD_IGNORE;

  /* If we did not need to copy, we might still need to add/drop indexes. */
  if (! new_table)
  {
    uint          *key_numbers;
    uint          *keyno_p;
    KEY           *key_info;
    KEY           *key;
    uint          *idx_p;
    uint          *idx_end_p;
    KEY_PART_INFO *key_part;
    KEY_PART_INFO *part_end;
    DBUG_PRINT("info", ("No new_table, checking add/drop index"));

    table->file->prepare_for_alter();
    if (index_add_count)
    {
      /* The add_index() method takes an array of KEY structs. */
      key_info= (KEY*) thd->alloc(sizeof(KEY) * index_add_count);
      key= key_info;
      for (idx_p= index_add_buffer, idx_end_p= idx_p + index_add_count;
           idx_p < idx_end_p;
           idx_p++, key++)
      {
        /* Copy the KEY struct. */
        *key= key_info_buffer[*idx_p];
        /* Fix the key parts. */
        part_end= key->key_part + key->key_parts;
        for (key_part= key->key_part; key_part < part_end; key_part++)
          key_part->field= table->field[key_part->fieldnr];
      }
      /* Add the indexes. */
      if ((error= table->file->add_index(table, key_info, index_add_count)))
      {
        /*
          Exchange the key_info for the error message. If we exchange
          key number by key name in the message later, we need correct info.
        */
        KEY *save_key_info= table->key_info;
        table->key_info= key_info;
        table->file->print_error(error, MYF(0));
        table->key_info= save_key_info;
        goto err1;
      }
    }
    /*end of if (index_add_count)*/

    if (index_drop_count)
    {
      /* The prepare_drop_index() method takes an array of key numbers. */
      key_numbers= (uint*) thd->alloc(sizeof(uint) * index_drop_count);
      keyno_p= key_numbers;
      /* Get the number of each key. */
      for (idx_p= index_drop_buffer, idx_end_p= idx_p + index_drop_count;
           idx_p < idx_end_p;
           idx_p++, keyno_p++)
        *keyno_p= *idx_p;
      /*
        Tell the handler to prepare for drop indexes.
        This re-numbers the indexes to get rid of gaps.
      */
      if ((error= table->file->prepare_drop_index(table, key_numbers,
                                                  index_drop_count)))
      {
        table->file->print_error(error, MYF(0));
        goto err1;
      }

      /* Tell the handler to finally drop the indexes. */
      if ((error= table->file->final_drop_index(table)))
      {
        table->file->print_error(error, MYF(0));
        goto err1;
      }
    }
    /*end of if (index_drop_count)*/

    /*
      The final .frm file is already created as a temporary file
      and will be renamed to the original table name later.
    */

    /* Need to commit before a table is unlocked (NDB requirement). */
    DBUG_PRINT("info", ("Committing before unlocking table"));
    if (ha_commit_stmt(thd) || ha_commit(thd))
      goto err1;
    committed= 1;
  }
  /*end of if (! new_table) for add/drop index*/

  if (table->s->tmp_table != NO_TMP_TABLE)
  {
    /* We changed a temporary table */
    if (error)
      goto err1;
    /* Close lock if this is a transactional table */
    if (thd->lock)
    {
      mysql_unlock_tables(thd, thd->lock);
      thd->lock=0;
    }
    /* Remove link to old table and rename the new one */
    close_temporary_table(thd, table, 1, 1);
    /* Should pass the 'new_name' as we store table name in the cache */
    if (rename_temporary_table(thd, new_table, new_db, new_name))
      goto err1;
    /* We don't replicate alter table statement on temporary tables */
    if (!thd->current_stmt_binlog_row_based)
      write_bin_log(thd, TRUE, thd->query, thd->query_length);
    goto end_temporary;
  }

  if (new_table)
  {
    /* Close the intermediate table that will be the new table */
    intern_close_table(new_table);
    my_free(new_table,MYF(0));
  }
  VOID(pthread_mutex_lock(&LOCK_open));
  if (error)
  {
    VOID(quick_rm_table(new_db_type, new_db, tmp_name, FN_IS_TMP));
    VOID(pthread_mutex_unlock(&LOCK_open));
    goto err;
  }

  /*
    Data is copied. Now we:
    1) Wait until all other threads close old version of table.
    2) Close instances of table open by this thread and replace them
       with exclusive name-locks.
    3) Rename the old table to a temp name, rename the new one to the
       old name.
    4) If we are under LOCK TABLES and don't do ALTER TABLE ... RENAME
       we reopen new version of table.
    5) Write statement to the binary log.
    6) If we are under LOCK TABLES and do ALTER TABLE ... RENAME we
       remove name-locks from list of open tables and table cache.
    7) If we are not not under LOCK TABLES we rely on close_thread_tables()
       call to remove name-locks from table cache and list of open table.
  */

  thd->proc_info="rename result table";
  my_snprintf(old_name, sizeof(old_name), "%s2-%lx-%lx", tmp_file_prefix,
	      current_pid, thd->thread_id);
  if (lower_case_table_names)
    my_casedn_str(files_charset_info, old_name);

  wait_while_table_is_used(thd, table, HA_EXTRA_PREPARE_FOR_DELETE);
  close_data_files_and_morph_locks(thd, db, table_name);

  error=0;
  save_old_db_type= old_db_type;

  /*
    This leads to the storage engine (SE) not being notified for renames in
    mysql_rename_table(), because we just juggle with the FRM and nothing
    more. If we have an intermediate table, then we notify the SE that
    it should become the actual table. Later, we will recycle the old table.
    However, in case of ALTER TABLE RENAME there might be no intermediate
    table. This is when the old and new tables are compatible, according to
    compare_table(). Then, we need one additional call to
    mysql_rename_table() with flag NO_FRM_RENAME, which does nothing else but
    actual rename in the SE and the FRM is not touched. Note that, if the
    table is renamed and the SE is also changed, then an intermediate table
    is created and the additional call will not take place.
  */
  if (need_copy_table == ALTER_TABLE_METADATA_ONLY)
  {
    DBUG_ASSERT(new_db_type == old_db_type);
    /* This type cannot happen in regular ALTER. */
    new_db_type= old_db_type= NULL;
  }
  if (mysql_rename_table(old_db_type, db, table_name, db, old_name,
                         FN_TO_IS_TMP))
  {
    error=1;
    VOID(quick_rm_table(new_db_type, new_db, tmp_name, FN_IS_TMP));
  }
  else if (mysql_rename_table(new_db_type, new_db, tmp_name, new_db,
                              new_alias, FN_FROM_IS_TMP) ||
           (new_name != table_name || new_db != db) && // we also do rename
           (need_copy_table != ALTER_TABLE_METADATA_ONLY ||
            mysql_rename_table(save_old_db_type, db, table_name, new_db,
                               new_alias, NO_FRM_RENAME)) &&
           Table_triggers_list::change_table_name(thd, db, table_name,
                                                  new_db, new_alias))
  {
    /* Try to get everything back. */
    error=1;
    VOID(quick_rm_table(new_db_type,new_db,new_alias, 0));
    VOID(quick_rm_table(new_db_type, new_db, tmp_name, FN_IS_TMP));
    VOID(mysql_rename_table(old_db_type, db, old_name, db, alias,
                            FN_FROM_IS_TMP));
  }

  if (error)
  {
    /* This shouldn't happen. But let us play it safe. */
    goto err_with_placeholders;
  }

  if (need_copy_table == ALTER_TABLE_METADATA_ONLY)
  {
    /*
      Now we have to inform handler that new .FRM file is in place.
      To do this we need to obtain a handler object for it.
    */
    TABLE *t_table;
    if (new_name != table_name || new_db != db)
    {
      table_list->alias= new_name;
      table_list->table_name= new_name;
      table_list->table_name_length= strlen(new_name);
      table_list->db= new_db;
      table_list->db_length= strlen(new_db);
      table_list->table= name_lock;
      if (reopen_name_locked_table(thd, table_list, FALSE))
        goto err_with_placeholders;
      t_table= table_list->table;
    }
    else
    {
      if (reopen_table(table))
        goto err_with_placeholders;
      t_table= table;
    }
    /* Tell the handler that a new frm file is in place. */
    if (t_table->file->create_handler_files(path, NULL, CHF_INDEX_FLAG,
                                            create_info))
      goto err_with_placeholders;
    if (thd->locked_tables && new_name == table_name && new_db == db)
    {
      /*
        We are going to reopen table down on the road, so we have to restore
        state of the TABLE object which we used for obtaining of handler
        object to make it suitable for reopening.
      */
      DBUG_ASSERT(t_table == table);
      table->open_placeholder= 1;
      close_handle_and_leave_table_as_lock(table);
    }
  }

  VOID(quick_rm_table(old_db_type, db, old_name, FN_IS_TMP));

  if (thd->locked_tables && new_name == table_name && new_db == db)
  {
    thd->in_lock_tables= 1;
    error= reopen_tables(thd, 1, 0);
    thd->in_lock_tables= 0;
    if (error)
      goto err_with_placeholders;
  }
  VOID(pthread_mutex_unlock(&LOCK_open));

  thd->proc_info="end";

  DBUG_EXECUTE_IF("sleep_alter_before_main_binlog", my_sleep(6000000););

  ha_binlog_log_query(thd, create_info->db_type, LOGCOM_ALTER_TABLE,
                      thd->query, thd->query_length,
                      db, table_name);

  DBUG_ASSERT(!(mysql_bin_log.is_open() &&
                thd->current_stmt_binlog_row_based &&
                (create_info->options & HA_LEX_CREATE_TMP_TABLE)));
  write_bin_log(thd, TRUE, thd->query, thd->query_length);

  if (ha_check_storage_engine_flag(old_db_type, HTON_FLUSH_AFTER_RENAME))
  {
    /*
      For the alter table to be properly flushed to the logs, we
      have to open the new table.  If not, we get a problem on server
      shutdown.
    */
    char path[FN_REFLEN];
    TABLE *t_table;
    build_table_filename(path, sizeof(path), new_db, table_name, "", 0);
    t_table= open_temporary_table(thd, path, new_db, tmp_name, 0);
    if (t_table)
    {
      intern_close_table(t_table);
      my_free(t_table, MYF(0));
    }
    else
      sql_print_warning("Could not open table %s.%s after rename\n",
                        new_db,table_name);
    ha_flush_logs(old_db_type);
  }
  table_list->table=0;				// For query cache
  query_cache_invalidate3(thd, table_list, 0);

  if (thd->locked_tables && (new_name != table_name || new_db != db))
  {
    /*
      If are we under LOCK TABLES and did ALTER TABLE with RENAME we need
      to remove placeholders for the old table and for the target table
      from the list of open tables and table cache. If we are not under
      LOCK TABLES we can rely on close_thread_tables() doing this job.
    */
    pthread_mutex_lock(&LOCK_open);
    unlink_open_table(thd, table, FALSE);
    unlink_open_table(thd, name_lock, FALSE);
    pthread_mutex_unlock(&LOCK_open);
  }

end_temporary:
  my_snprintf(tmp_name, sizeof(tmp_name), ER(ER_INSERT_INFO),
	      (ulong) (copied + deleted), (ulong) deleted,
	      (ulong) thd->cuted_fields);
  send_ok(thd, copied + deleted, 0L, tmp_name);
  thd->some_tables_deleted=0;
  DBUG_RETURN(FALSE);

err1:
  if (new_table)
  {
    /* close_temporary_table() frees the new_table pointer. */
    close_temporary_table(thd, new_table, 1, 1);
  }
  else
    VOID(quick_rm_table(new_db_type, new_db, tmp_name, FN_IS_TMP));

err:
  /*
    No default value was provided for a DATE/DATETIME field, the
    current sql_mode doesn't allow the '0000-00-00' value and
    the table to be altered isn't empty.
    Report error here.
  */
  if (alter_info->error_if_not_empty && thd->row_count)
  {
    const char *f_val= 0;
    enum enum_mysql_timestamp_type t_type= MYSQL_TIMESTAMP_DATE;
    switch (alter_info->datetime_field->sql_type)
    {
      case MYSQL_TYPE_DATE:
      case MYSQL_TYPE_NEWDATE:
        f_val= "0000-00-00";
        t_type= MYSQL_TIMESTAMP_DATE;
        break;
      case MYSQL_TYPE_DATETIME:
        f_val= "0000-00-00 00:00:00";
        t_type= MYSQL_TIMESTAMP_DATETIME;
        break;
      default:
        /* Shouldn't get here. */
        DBUG_ASSERT(0);
    }
    bool save_abort_on_warning= thd->abort_on_warning;
    thd->abort_on_warning= TRUE;
    make_truncated_value_warning(thd, MYSQL_ERROR::WARN_LEVEL_ERROR,
                                 f_val, strlength(f_val), t_type,
                                 alter_info->datetime_field->field_name);
    thd->abort_on_warning= save_abort_on_warning;
  }
  if (name_lock)
  {
    pthread_mutex_lock(&LOCK_open);
    unlink_open_table(thd, name_lock, FALSE);
    pthread_mutex_unlock(&LOCK_open);
  }
  DBUG_RETURN(TRUE);

err_with_placeholders:
  /*
    An error happened while we were holding exclusive name-lock on table
    being altered. To be safe under LOCK TABLES we should remove placeholders
    from list of open tables list and table cache.
  */
  unlink_open_table(thd, table, FALSE);
  if (name_lock)
    unlink_open_table(thd, name_lock, FALSE);
  VOID(pthread_mutex_unlock(&LOCK_open));
  DBUG_RETURN(TRUE);
}
/* mysql_alter_table */

static int
copy_data_between_tables(TABLE *from,TABLE *to,
			 List<Create_field> &create,
                         bool ignore,
			 uint order_num, ORDER *order,
			 ha_rows *copied,
			 ha_rows *deleted,
                         enum enum_enable_or_disable keys_onoff,
                         bool error_if_not_empty)
{
  int error;
  Copy_field *copy,*copy_end;
  ulong found_count,delete_count;
  THD *thd= current_thd;
  uint length= 0;
  SORT_FIELD *sortorder;
  READ_RECORD info;
  TABLE_LIST   tables;
  List<Item>   fields;
  List<Item>   all_fields;
  ha_rows examined_rows;
  bool auto_increment_field_copied= 0;
  ulong save_sql_mode;
  ulonglong prev_insert_id;
  DBUG_ENTER("copy_data_between_tables");

  /*
    Turn off recovery logging since rollback of an alter table is to
    delete the new table so there is no need to log the changes to it.
    
    This needs to be done before external_lock
  */
  error= ha_enable_transaction(thd, FALSE);
  if (error)
    DBUG_RETURN(-1);
  
  if (!(copy= new Copy_field[to->s->fields]))
    DBUG_RETURN(-1);				/* purecov: inspected */

  if (to->file->ha_external_lock(thd, F_WRLCK))
    DBUG_RETURN(-1);

  /* We need external lock before we can disable/enable keys */
  alter_table_manage_keys(to, from->file->indexes_are_disabled(), keys_onoff);

  /* We can abort alter table for any table type */
  thd->no_trans_update.stmt= FALSE;
  thd->abort_on_warning= !ignore && test(thd->variables.sql_mode &
                                         (MODE_STRICT_TRANS_TABLES |
                                          MODE_STRICT_ALL_TABLES));

  from->file->info(HA_STATUS_VARIABLE);
  to->file->ha_start_bulk_insert(from->file->stats.records);

  save_sql_mode= thd->variables.sql_mode;

  List_iterator<Create_field> it(create);
  Create_field *def;
  copy_end=copy;
  for (Field **ptr=to->field ; *ptr ; ptr++)
  {
    def=it++;
    if (def->field)
    {
      if (*ptr == to->next_number_field)
      {
        auto_increment_field_copied= TRUE;
        /*
          If we are going to copy contents of one auto_increment column to
          another auto_increment column it is sensible to preserve zeroes.
          This condition also covers case when we are don't actually alter
          auto_increment column.
        */
        if (def->field == from->found_next_number_field)
          thd->variables.sql_mode|= MODE_NO_AUTO_VALUE_ON_ZERO;
      }
      (copy_end++)->set(*ptr,def->field,0);
    }

  }

  found_count=delete_count=0;

  if (order)
  {
    from->sort.io_cache=(IO_CACHE*) my_malloc(sizeof(IO_CACHE),
					      MYF(MY_FAE | MY_ZEROFILL));
    bzero((char*) &tables,sizeof(tables));
    tables.table= from;
    tables.alias= tables.table_name= from->s->table_name.str;
    tables.db=    from->s->db.str;
    error=1;

    if (thd->lex->select_lex.setup_ref_array(thd, order_num) ||
	setup_order(thd, thd->lex->select_lex.ref_pointer_array,
		    &tables, fields, all_fields, order) ||
	!(sortorder=make_unireg_sortorder(order, &length, NULL)) ||
	(from->sort.found_records = filesort(thd, from, sortorder, length,
					     (SQL_SELECT *) 0, HA_POS_ERROR, 1,
					     &examined_rows)) ==
	HA_POS_ERROR)
      goto err;
  };

  /* Tell handler that we have values for all columns in the to table */
  to->use_all_columns();
  init_read_record(&info, thd, from, (SQL_SELECT *) 0, 1,1);
  if (ignore)
    to->file->extra(HA_EXTRA_IGNORE_DUP_KEY);
  thd->row_count= 0;
  restore_record(to, s->default_values);        // Create empty record
  while (!(error=info.read_record(&info)))
  {
    if (thd->killed)
    {
      thd->send_kill_message();
      error= 1;
      break;
    }
    thd->row_count++;
    /* Return error if source table isn't empty. */
    if (error_if_not_empty)
    {
      error= 1;
      break;
    }
    if (to->next_number_field)
    {
      if (auto_increment_field_copied)
        to->auto_increment_field_not_null= TRUE;
      else
        to->next_number_field->reset();
    }
    
    for (Copy_field *copy_ptr=copy ; copy_ptr != copy_end ; copy_ptr++)
    {
      copy_ptr->do_copy(copy_ptr);
    }
    prev_insert_id= to->file->next_insert_id;
    error=to->file->write_row(to->record[0]);
    to->auto_increment_field_not_null= FALSE;
    if (error)
    {
      if (!ignore ||
          to->file->is_fatal_error(error, HA_CHECK_DUP))
      {
         if (!to->file->is_fatal_error(error, HA_CHECK_DUP))
         {
           uint key_nr= to->file->get_dup_key(error);
           if ((int) key_nr >= 0)
           {
             const char *err_msg= ER(ER_DUP_ENTRY_WITH_KEY_NAME);
             if (key_nr == 0 &&
                 (to->key_info[0].key_part[0].field->flags &
                  AUTO_INCREMENT_FLAG))
               err_msg= ER(ER_DUP_ENTRY_AUTOINCREMENT_CASE);
             to->file->print_keydup_error(key_nr, err_msg);
             break;
           }
         }

	to->file->print_error(error,MYF(0));
	break;
      }
      to->file->restore_auto_increment(prev_insert_id);
      delete_count++;
    }
    else
      found_count++;
  }
  end_read_record(&info);
  free_io_cache(from);
  delete [] copy;				// This is never 0

  if (to->file->ha_end_bulk_insert() && error <= 0)
  {
    to->file->print_error(my_errno,MYF(0));
    error=1;
  }
  to->file->extra(HA_EXTRA_NO_IGNORE_DUP_KEY);

  if (ha_enable_transaction(thd, TRUE))
  {
    error= 1;
    goto err;
  }
  
  /*
    Ensure that the new table is saved properly to disk so that we
    can do a rename
  */
  if (ha_commit_stmt(thd))
    error=1;
  if (ha_commit(thd))
    error=1;

 err:
  thd->variables.sql_mode= save_sql_mode;
  thd->abort_on_warning= 0;
  free_io_cache(from);
  *copied= found_count;
  *deleted=delete_count;
  to->file->ha_release_auto_increment();
  if (to->file->ha_external_lock(thd,F_UNLCK))
    error=1;
  DBUG_RETURN(error > 0 ? -1 : 0);
}


/*
  Recreates tables by calling mysql_alter_table().

  SYNOPSIS
    mysql_recreate_table()
    thd			Thread handler
    tables		Tables to recreate

 RETURN
    Like mysql_alter_table().
*/
bool mysql_recreate_table(THD *thd, TABLE_LIST *table_list)
{
  HA_CREATE_INFO create_info;
  Alter_info alter_info;

  DBUG_ENTER("mysql_recreate_table");

  bzero((char*) &create_info, sizeof(create_info));
  create_info.db_type= 0;
  create_info.row_type=ROW_TYPE_NOT_USED;
  create_info.default_table_charset=default_charset_info;
  /* Force alter table to recreate table */
  alter_info.flags= (ALTER_CHANGE_COLUMN | ALTER_RECREATE);
  DBUG_RETURN(mysql_alter_table(thd, NullS, NullS, &create_info,
                                table_list, &alter_info, 0,
                                (ORDER *) 0, 0));
}


bool mysql_checksum_table(THD *thd, TABLE_LIST *tables,
                          HA_CHECK_OPT *check_opt)
{
  TABLE_LIST *table;
  List<Item> field_list;
  Item *item;
  Protocol *protocol= thd->protocol;
  DBUG_ENTER("mysql_checksum_table");

  field_list.push_back(item = new Item_empty_string("Table", NAME_LEN*2));
  item->maybe_null= 1;
  field_list.push_back(item= new Item_int("Checksum", (longlong) 1,
                                          MY_INT64_NUM_DECIMAL_DIGITS));
  item->maybe_null= 1;
  if (protocol->send_fields(&field_list,
                            Protocol::SEND_NUM_ROWS | Protocol::SEND_EOF))
    DBUG_RETURN(TRUE);

  for (table= tables; table; table= table->next_local)
  {
    char table_name[NAME_LEN*2+2];
    TABLE *t;

    strxmov(table_name, table->db ,".", table->table_name, NullS);

    t= table->table= open_ltable(thd, table, TL_READ);
    thd->clear_error();			// these errors shouldn't get client

    protocol->prepare_for_resend();
    protocol->store(table_name, system_charset_info);

    if (!t)
    {
      /* Table didn't exist */
      protocol->store_null();
      thd->clear_error();
    }
    else
    {
      if (t->file->ha_table_flags() & HA_HAS_CHECKSUM &&
	  !(check_opt->flags & T_EXTEND))
	protocol->store((ulonglong)t->file->checksum());
      else if (!(t->file->ha_table_flags() & HA_HAS_CHECKSUM) &&
	       (check_opt->flags & T_QUICK))
	protocol->store_null();
      else
      {
	/* calculating table's checksum */
	ha_checksum crc= 0;
        uchar null_mask=256 -  (1 << t->s->last_null_bit_pos);

        t->use_all_columns();

	if (t->file->ha_rnd_init(1))
	  protocol->store_null();
	else
	{
	  for (;;)
	  {
	    ha_checksum row_crc= 0;
            int error= t->file->rnd_next(t->record[0]);
            if (unlikely(error))
            {
              if (error == HA_ERR_RECORD_DELETED)
                continue;
              break;
            }
	    if (t->s->null_bytes)
            {
              /* fix undefined null bits */
              t->record[0][t->s->null_bytes-1] |= null_mask;
              if (!(t->s->db_create_options & HA_OPTION_PACK_RECORD))
                t->record[0][0] |= 1;

	      row_crc= my_checksum(row_crc, t->record[0], t->s->null_bytes);
            }

	    for (uint i= 0; i < t->s->fields; i++ )
	    {
	      Field *f= t->field[i];
	      if ((f->type() == MYSQL_TYPE_BLOB) ||
                  (f->type() == MYSQL_TYPE_VARCHAR))
	      {
		String tmp;
		f->val_str(&tmp);
		row_crc= my_checksum(row_crc, (uchar*) tmp.ptr(), tmp.length());
	      }
	      else
		row_crc= my_checksum(row_crc, f->ptr,
				     f->pack_length());
	    }

	    crc+= row_crc;
	  }
	  protocol->store((ulonglong)crc);
          t->file->ha_rnd_end();
	}
      }
      thd->clear_error();
      close_thread_tables(thd);
      table->table=0;				// For query cache
    }
    if (protocol->write())
      goto err;
  }

  send_eof(thd);
  DBUG_RETURN(FALSE);

 err:
  close_thread_tables(thd);			// Shouldn't be needed
  if (table)
    table->table=0;
  DBUG_RETURN(TRUE);
}

static bool check_engine(THD *thd, const char *table_name,
                         HA_CREATE_INFO *create_info)
{
  handlerton **new_engine= &create_info->db_type;
  handlerton *req_engine= *new_engine;
  bool no_substitution=
        test(thd->variables.sql_mode & MODE_NO_ENGINE_SUBSTITUTION);
  if (!(*new_engine= ha_checktype(thd, ha_legacy_type(req_engine),
                                  no_substitution, 1)))
    return TRUE;

  if (req_engine && req_engine != *new_engine)
  {
    push_warning_printf(thd, MYSQL_ERROR::WARN_LEVEL_NOTE,
                       ER_WARN_USING_OTHER_HANDLER,
                       ER(ER_WARN_USING_OTHER_HANDLER),
                       ha_resolve_storage_engine_name(*new_engine),
                       table_name);
  }
  if (create_info->options & HA_LEX_CREATE_TMP_TABLE &&
      ha_check_storage_engine_flag(*new_engine, HTON_TEMPORARY_NOT_SUPPORTED))
  {
    if (create_info->used_fields & HA_CREATE_USED_ENGINE)
    {
      my_error(ER_ILLEGAL_HA_CREATE_OPTION, MYF(0),
               ha_resolve_storage_engine_name(*new_engine), "TEMPORARY");
      *new_engine= 0;
      return TRUE;
    }
    *new_engine= myisam_hton;
  }
  return FALSE;
}<|MERGE_RESOLUTION|>--- conflicted
+++ resolved
@@ -6372,17 +6372,9 @@
   {
     VOID(pthread_mutex_lock(&LOCK_open));
     wait_while_table_is_used(thd, table, HA_EXTRA_FORCE_REOPEN);
-<<<<<<< HEAD
-    table->file->ha_external_lock(thd, F_WRLCK);
-    alter_table_manage_keys(table, table->file->indexes_are_disabled(),
-                            alter_info->keys_onoff);
-    table->file->ha_external_lock(thd, F_UNLCK);
-    VOID(pthread_mutex_unlock(&LOCK_open));
-=======
     VOID(pthread_mutex_unlock(&LOCK_open));
     alter_table_manage_keys(table, table->file->indexes_are_disabled(),
                             alter_info->keys_onoff);
->>>>>>> d1210318
     error= ha_commit_stmt(thd);
     if (ha_commit(thd))
       error= 1;
