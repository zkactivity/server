#!/usr/bin/perl
# -*- cperl -*-

#
##############################################################################
#
#  mysql-test-run.pl
#
#  Tool used for executing a suite of .test file
#
#  See the "MySQL Test framework manual" for more information
#  http://dev.mysql.com/doc/mysqltest/en/index.html
#
#  Please keep the test framework tools identical in all versions!
#
##############################################################################
#
# Coding style directions for this perl script
#
#   - To make this Perl script easy to alter even for those that not
#     code Perl that often, keeep the coding style as close as possible to
#     the C/C++ MySQL coding standard.
#
#   - All lists of arguments to send to commands are Perl lists/arrays,
#     not strings we append args to. Within reason, most string
#     concatenation for arguments should be avoided.
#
#   - Functions defined in the main program are not to be prefixed,
#     functions in "library files" are to be prefixed with "mtr_" (for
#     Mysql-Test-Run). There are some exceptions, code that fits best in
#     the main program, but are put into separate files to avoid
#     clutter, may be without prefix.
#
#   - All stat/opendir/-f/ is to be kept in collect_test_cases(). It
#     will create a struct that the rest of the program can use to get
#     the information. This separates the "find information" from the
#     "do the work" and makes the program more easy to maintain.
#
#   - The rule when it comes to the logic of this program is
#
#       command_line_setup() - is to handle the logic between flags
#       collect_test_cases() - is to do its best to select what tests
#                              to run, dig out options, if needs restart etc.
#       run_testcase()       - is to run a single testcase, and follow the
#                              logic set in both above. No, or rare file
#                              system operations. If a test seems complex,
#                              it should probably not be here.
#
# A nice way to trace the execution of this script while debugging
# is to use the Devel::Trace package found at
# "http://www.plover.com/~mjd/perl/Trace/" and run this script like
# "perl -d:Trace mysql-test-run.pl"
#

$Devel::Trace::TRACE= 0;       # Don't trace boring init stuff

#require 5.6.1;
use File::Path;
use File::Basename;
use File::Copy;
use Cwd;
use Getopt::Long;
use Sys::Hostname;
use IO::Socket;
use IO::Socket::INET;
use Data::Dumper;
use strict;
use warnings;

select(STDOUT);
$| = 1; # Automatically flush STDOUT

our $glob_win32_perl=  ($^O eq "MSWin32"); # ActiveState Win32 Perl
our $glob_cygwin_perl= ($^O eq "cygwin");  # Cygwin Perl
our $glob_win32=       ($glob_win32_perl or $glob_cygwin_perl);
our $glob_netware=     ($^O eq "NetWare"); # NetWare

require "lib/mtr_cases.pl";
require "lib/mtr_im.pl";
require "lib/mtr_process.pl";
require "lib/mtr_timer.pl";
require "lib/mtr_io.pl";
require "lib/mtr_gcov.pl";
require "lib/mtr_gprof.pl";
require "lib/mtr_report.pl";
require "lib/mtr_diff.pl";
require "lib/mtr_match.pl";
require "lib/mtr_misc.pl";
require "lib/mtr_stress.pl";
require "lib/mtr_unique.pl";

$Devel::Trace::TRACE= 1;

##############################################################################
#
#  Default settings
#
##############################################################################

# Misc global variables
our $mysql_version_id;
our $glob_mysql_test_dir=         undef;
our $glob_mysql_bench_dir=        undef;
our $glob_hostname=               undef;
our $glob_scriptname=             undef;
our $glob_timers=                 undef;
our $glob_use_running_ndbcluster= 0;
our $glob_use_running_ndbcluster_slave= 0;
our $glob_use_embedded_server=    0;
our @glob_test_mode;

our $glob_basedir;

our $path_charsetsdir;
our $path_client_bindir;
our $path_language;
our $path_timefile;
our $path_snapshot;
our $path_mysqltest_log;
our $path_current_test_log;
our $path_my_basedir;

our $opt_vardir;                 # A path but set directly on cmd line
our $path_vardir_trace;          # unix formatted opt_vardir for trace files
our $opt_tmpdir;                 # A path but set directly on cmd line

# Visual Studio produces executables in different sub-directories based on the
# configuration used to build them.  To make life easier, an environment
# variable or command-line option may be specified to control which set of
# executables will be used by the test suite.
our $opt_vs_config = $ENV{'MTR_VS_CONFIG'};

our $default_vardir;

our $opt_usage;
our $opt_suite;

our $opt_script_debug= 0;  # Script debugging, enable with --script-debug
our $opt_verbose= 0;  # Verbose output, enable with --verbose

our $exe_master_mysqld;
our $exe_mysql;
our $exe_mysqladmin;
our $exe_mysql_upgrade;
our $exe_mysqlbinlog;
our $exe_mysql_client_test;
our $exe_mysqld;
our $exe_mysqlcheck;
our $exe_mysqldump;
our $exe_mysqlslap;
our $exe_mysqlimport;
our $exe_mysqlshow;
our $exe_mysql_fix_system_tables;
our $file_mysql_fix_privilege_tables;
our $exe_mysqltest;
our $exe_ndbd;
our $exe_ndb_mgmd;
our $exe_slave_mysqld;
our $exe_im;
our $exe_my_print_defaults;
our $exe_perror;
our $lib_udf_example;
our $exe_libtool;

our $opt_bench= 0;
our $opt_small_bench= 0;
our $opt_big_test= 0;

our @opt_extra_mysqld_opt;

our $opt_compress;
our $opt_ssl;
our $opt_skip_ssl;
our $opt_ssl_supported;
our $opt_ps_protocol;
our $opt_sp_protocol;
our $opt_cursor_protocol;
our $opt_view_protocol;

our $opt_debug;
our $opt_do_test;
our @opt_cases;                  # The test cases names in argv
our $opt_embedded_server;

our $opt_extern= 0;
our $opt_socket;

our $opt_fast;
our $opt_force;
our $opt_reorder= 0;
our $opt_enable_disabled;
our $opt_mem= $ENV{'MTR_MEM'};

our $opt_gcov;
our $opt_gcov_err;
our $opt_gcov_msg;

our $glob_debugger= 0;
our $opt_gdb;
our $opt_client_gdb;
our $opt_ddd;
our $opt_client_ddd;
our $opt_manual_gdb;
our $opt_manual_ddd;
our $opt_manual_debug;
our $opt_mtr_build_thread=0;
our $opt_debugger;
our $opt_client_debugger;

our $opt_gprof;
our $opt_gprof_dir;
our $opt_gprof_master;
our $opt_gprof_slave;

our $master;
our $slave;
our $clusters;

our $instance_manager;

our $opt_master_myport;
our $opt_slave_myport;
our $im_port;
our $im_mysqld1_port;
our $im_mysqld2_port;
our $opt_ndbcluster_port;
our $opt_ndbconnectstring;
our $opt_ndbcluster_port_slave;
our $opt_ndbconnectstring_slave;

our $opt_record;
my $opt_report_features;
our $opt_check_testcases;

our $opt_skip;
our $opt_skip_rpl;
our $max_slave_num= 0;
our $use_innodb;
our $opt_skip_test;
our $opt_skip_im;

our $opt_sleep;

our $opt_testcase_timeout;
our $opt_suite_timeout;
my  $default_testcase_timeout=     15; # 15 min max
my  $default_suite_timeout=       180; # 3 hours max

our $opt_start_and_exit;
our $opt_start_dirty;
our $opt_start_from;

our $opt_strace_client;

our $opt_timer= 1;

our $opt_user;

our $opt_valgrind= 0;
our $opt_valgrind_mysqld= 0;
our $opt_valgrind_mysqltest= 0;
our $default_valgrind_options= "--show-reachable=yes";
our $opt_valgrind_options;
our $opt_valgrind_path;
our $opt_callgrind;

our $opt_stress=               "";
our $opt_stress_suite=     "main";
our $opt_stress_mode=    "random";
our $opt_stress_threads=        5;
our $opt_stress_test_count=     0;
our $opt_stress_loop_count=     0;
our $opt_stress_test_duration=  0;
our $opt_stress_init_file=     "";
our $opt_stress_test_file=     "";

our $opt_wait_for_master;
our $opt_wait_for_slave;

our $opt_warnings;

our $opt_udiff;

our $opt_skip_ndbcluster= 0;
our $opt_skip_ndbcluster_slave= 0;
our $opt_with_ndbcluster= 0;
our $opt_with_ndbcluster_only= 0;
our $glob_ndbcluster_supported= 0;
our $opt_ndb_extra_test= 0;
our $opt_skip_master_binlog= 0;
our $opt_skip_slave_binlog= 0;

our $exe_ndb_mgm;
our $exe_ndb_waiter;
our $path_ndb_tools_dir;
our $path_ndb_examples_dir;
our $exe_ndb_example;
our $path_ndb_testrun_log;

our @data_dir_lst;

our $used_binlog_format;
our $debug_compiled_binaries;
our $glob_tot_real_time= 0;

our %mysqld_variables;

my $source_dist= 0;


######################################################################
#
#  Function declarations
#
######################################################################

sub main ();
sub initial_setup ();
sub command_line_setup ();
<<<<<<< HEAD
sub set_mtr_build_thread_ports($);
sub datadir_setup ();
=======
sub datadir_list_setup ();
>>>>>>> 542e2d70
sub executable_setup ();
sub environment_setup ();
sub kill_running_servers ();
sub remove_stale_vardir ();
sub setup_vardir ();
sub check_ssl_support ($);
sub check_running_as_root();
sub check_ndbcluster_support ($);
sub rm_ndbcluster_tables ($);
sub ndbcluster_start_install ($);
sub ndbcluster_start ($$);
sub ndbcluster_wait_started ($$);
sub mysqld_wait_started($);
sub run_benchmarks ($);
sub initialize_servers ();
sub mysql_install_db ();
sub install_db ($$);
sub copy_install_db ($$);
sub run_testcase ($);
sub run_testcase_stop_servers ($$$);
sub run_testcase_start_servers ($);
sub run_testcase_check_skip_test($);
sub report_failure_and_restart ($);
sub do_before_start_master ($);
sub do_before_start_slave ($);
sub ndbd_start ($$$);
sub ndb_mgmd_start ($);
sub mysqld_start ($$$);
sub mysqld_arguments ($$$$$);
sub stop_all_servers ();
sub run_mysqltest ($);
sub usage ($);

######################################################################
#
#  Main program
#
######################################################################

main();

sub main () {

  command_line_setup();

  check_ndbcluster_support(\%mysqld_variables);
  check_ssl_support(\%mysqld_variables);
  check_debug_support(\%mysqld_variables);

  executable_setup();

  environment_setup();
  signal_setup();

  if ( $opt_gcov )
  {
    gcov_prepare();
  }

  if ( $opt_gprof )
  {
    gprof_prepare();
  }

  if ( $opt_bench )
  {
    initialize_servers();
    run_benchmarks(shift);      # Shift what? Extra arguments?!
  }
  elsif ( $opt_stress )
  {
    initialize_servers();
    run_stress_test()
  }
  else
  {
    # Figure out which tests we are going to run
    my $tests= collect_test_cases($opt_suite);

    # Turn off NDB and other similar options if no tests use it
    my ($need_ndbcluster,$need_im);
    foreach my $test (@$tests)
    {
      next if $test->{skip};

      $need_ndbcluster||= $test->{ndb_test};
      $need_im||= $test->{component_id} eq 'im';

      # Count max number of slaves used by a test case
      if ( $test->{slave_num} > $max_slave_num)
      {
	$max_slave_num= $test->{slave_num};
	mtr_error("Too many slaves") if $max_slave_num > 3;
      }
      $use_innodb||= $test->{'innodb_test'};
    }

    # Check if cluster can be skipped
    if ( !$need_ndbcluster )
    {
      $opt_skip_ndbcluster= 1;
      $opt_skip_ndbcluster_slave= 1;
    }

    # Check if slave cluster can be skipped
    if ($max_slave_num == 0)
    {
      $opt_skip_ndbcluster_slave= 1;
    }

    # Check if im can be skipped
    if ( ! $need_im )
    {
     $opt_skip_im= 1;
    }

    initialize_servers();

    if ( $opt_report_features ) {
      run_report_features();
    }

    run_suite($opt_suite, $tests);
  }

  mtr_exit(0);
}

##############################################################################
#
#  Default settings
#
##############################################################################

sub command_line_setup () {

  # These are defaults for things that are set on the command line

  $opt_suite=        "main";    # Special default suite
  my $opt_comment;

  $opt_master_myport=          9306;
  $opt_slave_myport=           9308;
  $opt_ndbcluster_port=        9310;
  $opt_ndbcluster_port_slave=  9311;
  $im_port=                    9312;
  $im_mysqld1_port=            9313;
  $im_mysqld2_port=            9314;

<<<<<<< HEAD
=======
  #
  # To make it easier for different devs to work on the same host,
  # an environment variable can be used to control all ports. A small
  # number is to be used, 0 - 16 or similar.
  #
  # Note the MASTER_MYPORT has to be set the same in all 4.x and 5.x
  # versions of this script, else a 4.0 test run might conflict with a
  # 5.1 test run, even if different MTR_BUILD_THREAD is used. This means
  # all port numbers might not be used in this version of the script.
  #
  # Also note the limiteation of ports we are allowed to hand out. This
  # differs between operating systems and configuration, see
  # http://www.ncftp.com/ncftpd/doc/misc/ephemeral_ports.html
  # But a fairly safe range seems to be 5001 - 32767
  
  # If so requested, we try to avail ourselves of a unique build thread number.
  if ( $ENV{'MTR_BUILD_THREAD'} ) {
    if ( lc($ENV{'MTR_BUILD_THREAD'}) eq 'auto' ) {
      print "Requesting build thread... ";
      $ENV{'MTR_BUILD_THREAD'} = mtr_require_unique_id_and_wait("/tmp/mysql-test-ports", 200, 299);
      print "got ".$ENV{'MTR_BUILD_THREAD'}."\n";
    }
  }

>>>>>>> 542e2d70
  if ( $ENV{'MTR_BUILD_THREAD'} )
  {
    set_mtr_build_thread_ports($ENV{'MTR_BUILD_THREAD'});
  }

  # This is needed for test log evaluation in "gen-build-status-page"
  # in all cases where the calling tool does not log the commands
  # directly before it executes them, like "make test-force-pl" in RPM builds.
  print "Logging: $0 ", join(" ", @ARGV), "\n";

  # Read the command line
  # Note: Keep list, and the order, in sync with usage at end of this file

  Getopt::Long::Configure("pass_through");
  GetOptions(
             # Control what engine/variation to run
             'embedded-server'          => \$opt_embedded_server,
             'ps-protocol'              => \$opt_ps_protocol,
             'sp-protocol'              => \$opt_sp_protocol,
             'view-protocol'            => \$opt_view_protocol,
             'cursor-protocol'          => \$opt_cursor_protocol,
             'ssl|with-openssl'         => \$opt_ssl,
             'skip-ssl'                 => \$opt_skip_ssl,
             'compress'                 => \$opt_compress,
             'bench'                    => \$opt_bench,
             'small-bench'              => \$opt_small_bench,
             'with-ndbcluster'          => \$opt_with_ndbcluster,
             'vs-config'            => \$opt_vs_config,

             # Control what test suites or cases to run
             'force'                    => \$opt_force,
             'with-ndbcluster-only'     => \$opt_with_ndbcluster_only,
             'skip-ndbcluster|skip-ndb' => \$opt_skip_ndbcluster,
             'skip-ndbcluster-slave|skip-ndb-slave'
                                        => \$opt_skip_ndbcluster_slave,
             'ndb-extra-test'           => \$opt_ndb_extra_test,
             'skip-master-binlog'       => \$opt_skip_master_binlog,
             'skip-slave-binlog'        => \$opt_skip_slave_binlog,
             'do-test=s'                => \$opt_do_test,
             'start-from=s'             => \$opt_start_from,
             'suite=s'                  => \$opt_suite,
             'skip-rpl'                 => \$opt_skip_rpl,
             'skip-im'                  => \$opt_skip_im,
             'skip-test=s'              => \$opt_skip_test,
             'big-test'                 => \$opt_big_test,

             # Specify ports
             'master_port=i'            => \$opt_master_myport,
             'slave_port=i'             => \$opt_slave_myport,
             'ndbcluster-port|ndbcluster_port=i' => \$opt_ndbcluster_port,
             'ndbcluster-port-slave=i'  => \$opt_ndbcluster_port_slave,
             'im-port=i'                => \$im_port, # Instance Manager port.
             'im-mysqld1-port=i'        => \$im_mysqld1_port, # Port of mysqld, controlled by IM
             'im-mysqld2-port=i'        => \$im_mysqld2_port, # Port of mysqld, controlled by IM
	     'mtr-build-thread=i'       => \$opt_mtr_build_thread,

             # Test case authoring
             'record'                   => \$opt_record,
             'check-testcases'          => \$opt_check_testcases,

             # Extra options used when starting mysqld
             'mysqld=s'                 => \@opt_extra_mysqld_opt,

             # Run test on running server
             'extern'                   => \$opt_extern,
             'ndb-connectstring=s'       => \$opt_ndbconnectstring,
             'ndb-connectstring-slave=s' => \$opt_ndbconnectstring_slave,

             # Debugging
             'gdb'                      => \$opt_gdb,
             'client-gdb'               => \$opt_client_gdb,
             'manual-gdb'               => \$opt_manual_gdb,
             'manual-debug'             => \$opt_manual_debug,
             'ddd'                      => \$opt_ddd,
             'client-ddd'               => \$opt_client_ddd,
	     'debugger=s'               => \$opt_debugger,
	     'client-debugger=s'        => \$opt_client_debugger,
             'strace-client'            => \$opt_strace_client,
             'master-binary=s'          => \$exe_master_mysqld,
             'slave-binary=s'           => \$exe_slave_mysqld,

             # Coverage, profiling etc
             'gcov'                     => \$opt_gcov,
             'gprof'                    => \$opt_gprof,
             'valgrind|valgrind-all'    => \$opt_valgrind,
             'valgrind-mysqltest'       => \$opt_valgrind_mysqltest,
             'valgrind-mysqld'          => \$opt_valgrind_mysqld,
             'valgrind-options=s'       => \$opt_valgrind_options,
             'valgrind-path=s'          => \$opt_valgrind_path,
	     'callgrind'                => \$opt_callgrind,

             # Stress testing 
             'stress'                   => \$opt_stress,
             'stress-suite=s'           => \$opt_stress_suite,
             'stress-threads=i'         => \$opt_stress_threads,
             'stress-test-file=s'       => \$opt_stress_test_file,
             'stress-init-file=s'       => \$opt_stress_init_file,
             'stress-mode=s'            => \$opt_stress_mode,
             'stress-loop-count=i'      => \$opt_stress_loop_count,
             'stress-test-count=i'      => \$opt_stress_test_count,
             'stress-test-duration=i'   => \$opt_stress_test_duration,

	     # Directories
             'tmpdir=s'                 => \$opt_tmpdir,
             'vardir=s'                 => \$opt_vardir,
             'benchdir=s'               => \$glob_mysql_bench_dir,
             'mem'                      => \$opt_mem,

             # Misc
             'report-features'          => \$opt_report_features,
             'comment=s'                => \$opt_comment,
             'debug'                    => \$opt_debug,
             'fast'                     => \$opt_fast,
             'reorder'                  => \$opt_reorder,
             'enable-disabled'          => \$opt_enable_disabled,
             'script-debug'             => \$opt_script_debug,
             'verbose'                  => \$opt_verbose,
             'sleep=i'                  => \$opt_sleep,
             'socket=s'                 => \$opt_socket,
             'start-dirty'              => \$opt_start_dirty,
             'start-and-exit'           => \$opt_start_and_exit,
             'timer!'                   => \$opt_timer,
             'unified-diff|udiff'       => \$opt_udiff,
             'user=s'                   => \$opt_user,
             'testcase-timeout=i'       => \$opt_testcase_timeout,
             'suite-timeout=i'          => \$opt_suite_timeout,
             'warnings|log-warnings'    => \$opt_warnings,

             'help|h'                   => \$opt_usage,
            ) or usage("Can't read options");

  usage("") if $opt_usage;

  $glob_scriptname=  basename($0);

  if ($opt_mtr_build_thread != 0)
  {
    set_mtr_build_thread_ports($opt_mtr_build_thread)
  }
  elsif ($ENV{'MTR_BUILD_THREAD'})
  {
    $opt_mtr_build_thread= $ENV{'MTR_BUILD_THREAD'};
  }

  # We require that we are in the "mysql-test" directory
  # to run mysql-test-run
  if (! -f $glob_scriptname)
  {
    mtr_error("Can't find the location for the mysql-test-run script\n" .
              "Go to to the mysql-test directory and execute the script " .
              "as follows:\n./$glob_scriptname");
  }

  if ( -d "../sql" )
  {
    $source_dist=  1;
  }

  $glob_hostname=  mtr_short_hostname();

<<<<<<< HEAD
  # Find the absolute path to the test directory
=======
  # Find the absolute path to the test directory 
>>>>>>> 542e2d70
  $glob_mysql_test_dir=  cwd();
  if ( $glob_cygwin_perl )
  {
    # Windows programs like 'mysqld' needs Windows paths
    $glob_mysql_test_dir= `cygpath -m "$glob_mysql_test_dir"`;
    chomp($glob_mysql_test_dir);
  }

  # In most cases, the base directory we find everything relative to,
  # is the parent directory of the "mysql-test" directory. For source
  # distributions, TAR binary distributions and some other packages.
  $glob_basedir= dirname($glob_mysql_test_dir);

  # In the RPM case, binaries and libraries are installed in the
  # default system locations, instead of having our own private base
  # directory. And we install "/usr/share/mysql-test". Moving up one
  # more directory relative to "mysql-test" gives us a usable base
  # directory for RPM installs.
  if ( ! $source_dist and ! -d "$glob_basedir/bin" )
  {
    $glob_basedir= dirname($glob_basedir);
  }

  # Expect mysql-bench to be located adjacent to the source tree, by default
  $glob_mysql_bench_dir= "$glob_basedir/../mysql-bench"
    unless defined $glob_mysql_bench_dir;
  $glob_mysql_bench_dir= undef
    unless -d $glob_mysql_bench_dir;

  $path_my_basedir=
    $source_dist ? $glob_mysql_test_dir : $glob_basedir;

  $glob_timers= mtr_init_timers();

  #
  # Find the mysqld executable to be able to find the mysqld version
  # number as early as possible
  #

  # Look for the client binaries directory
  $path_client_bindir= mtr_path_exists("$glob_basedir/client_release",
				       "$glob_basedir/client_debug",
				       vs_config_dirs('client', ''),
				       "$glob_basedir/client",
<<<<<<< HEAD
				       "$glob_basedir/bin");
=======
				       "$glob_basedir/bin/");
>>>>>>> 542e2d70

  $exe_mysqld=         mtr_exe_exists (vs_config_dirs('sql', 'mysqld'),
				       "$glob_basedir/sql/mysqld",
				       "$path_client_bindir/mysqld-max-nt",
				       "$path_client_bindir/mysqld-max",
				       "$path_client_bindir/mysqld-nt",
				       "$path_client_bindir/mysqld",
				       "$path_client_bindir/mysqld-debug",
				       "$path_client_bindir/mysqld-max",
				       "$glob_basedir/libexec/mysqld",
				       "$glob_basedir/bin/mysqld",
				       "$glob_basedir/sbin/mysqld");

  # Use the mysqld found above to find out what features are available
  collect_mysqld_features();

  if ( $opt_comment )
  {
    print "\n";
    print '#' x 78, "\n";
    print "# $opt_comment\n";
    print '#' x 78, "\n\n";
  }

  foreach my $arg ( @ARGV )
  {
    if ( $arg =~ /^--skip-/ )
    {
      push(@opt_extra_mysqld_opt, $arg);
    }
    elsif ( $arg =~ /^--$/ )
    {
      # It is an effect of setting 'pass_through' in option processing
      # that the lone '--' separating options from arguments survives,
      # simply ignore it.
    }
    elsif ( $arg =~ /^-/ )
    {
      usage("Invalid option \"$arg\"");
    }
    else
    {
      push(@opt_cases, $arg);
    }
  }

  # --------------------------------------------------------------------------
  # Find out type of logging that are being used
  # --------------------------------------------------------------------------
  # NOTE if the default binlog format is changed, this has to be changed
  $used_binlog_format= "stmt";
  if ( $mysql_version_id >= 50100 )
  {
    $used_binlog_format= "mixed"; # Default value for binlog format

    foreach my $arg ( @opt_extra_mysqld_opt )
    {
      if ( $arg =~ /binlog-format=(\S+)/ )
      {
	$used_binlog_format= $1;
      }
    }
    mtr_report("Using binlog format '$used_binlog_format'");
  }

  # --------------------------------------------------------------------------
  # Check if we should speed up tests by trying to run on tmpfs
  # --------------------------------------------------------------------------
  if ( defined $opt_mem )
  {
    mtr_error("Can't use --mem and --vardir at the same time ")
      if $opt_vardir;
    mtr_error("Can't use --mem and --tmpdir at the same time ")
      if $opt_tmpdir;

    # Search through list of locations that are known
    # to be "fast disks" to list to find a suitable location
    # Use --mem=<dir> as first location to look.
    my @tmpfs_locations= ($opt_mem, "/dev/shm", "/tmp");

    foreach my $fs (@tmpfs_locations)
    {
      if ( -d $fs )
      {
	mtr_report("Using tmpfs in $fs");
	$opt_mem= "$fs/var";
	$opt_mem .= $opt_mtr_build_thread if $opt_mtr_build_thread;
	last;
      }
    }
  }

  # --------------------------------------------------------------------------
  # Set the "var/" directory, as it is the base for everything else
  # --------------------------------------------------------------------------
  $default_vardir= "$glob_mysql_test_dir/var";
  if ( ! $opt_vardir )
  {
    $opt_vardir= $default_vardir;
  }
  elsif ( $mysql_version_id < 50000 and
	  $opt_vardir ne $default_vardir)
  {
    # Version 4.1 and --vardir was specified
    # Only supported as a symlink from var/
    # by setting up $opt_mem that symlink will be created
    if ( ! $glob_win32 )
    {
      # Only platforms that have native symlinks can use the vardir trick
      $opt_mem= $opt_vardir;
      mtr_report("Using 4.1 vardir trick");
    }

    $opt_vardir= $default_vardir;
  }

  $path_vardir_trace= $opt_vardir;
  # Chop off any "c:", DBUG likes a unix path ex: c:/src/... => /src/...
  $path_vardir_trace=~ s/^\w://;

  # We make the path absolute, as the server will do a chdir() before usage
  unless ( $opt_vardir =~ m,^/, or
           ($glob_win32 and $opt_vardir =~ m,^[a-z]:/,i) )
  {
    # Make absolute path, relative test dir
    $opt_vardir= "$glob_mysql_test_dir/$opt_vardir";
  }

  # Ensure a proper error message 
  mkpath("$opt_vardir");
  unless ( -d $opt_vardir and -w $opt_vardir )
  {
    mtr_error("Writable 'var' directory is needed, use the '--vardir' option");
  }

  # --------------------------------------------------------------------------
  # Set tmpdir
  # --------------------------------------------------------------------------
  $opt_tmpdir=       "$opt_vardir/tmp" unless $opt_tmpdir;
  $opt_tmpdir =~ s,/+$,,;       # Remove ending slash if any

  # --------------------------------------------------------------------------
  # Check im suport
  # --------------------------------------------------------------------------
  if ( $mysql_version_id < 50000 )
  {
    # Instance manager is not supported until 5.0
    $opt_skip_im= 1;

  }

  if ( $glob_win32 )
  {
    mtr_report("Disable Instance manager - not supported on Windows");
    $opt_skip_im= 1;
  }

  # --------------------------------------------------------------------------
  # Record flag
  # --------------------------------------------------------------------------
  if ( $opt_record and ! @opt_cases )
  {
    mtr_error("Will not run in record mode without a specific test case");
  }

  # --------------------------------------------------------------------------
  # Embedded server flag
  # --------------------------------------------------------------------------
  if ( $opt_embedded_server )
  {
    $glob_use_embedded_server= 1;
    push(@glob_test_mode, "embedded");
    $opt_skip_rpl= 1;              # We never run replication with embedded
    $opt_skip_ndbcluster= 1;       # Turn off use of NDB cluster
    $opt_skip_ssl= 1;              # Turn off use of SSL

    if ( $opt_extern )
    {
      mtr_error("Can't use --extern with --embedded-server");
    }
  }


  # --------------------------------------------------------------------------
  # ps protcol flag
  # --------------------------------------------------------------------------
  if ( $opt_ps_protocol )
  {
    push(@glob_test_mode, "ps-protocol");
  }

  # --------------------------------------------------------------------------
  # Ndb cluster flags
  # --------------------------------------------------------------------------
  if ( $opt_with_ndbcluster and !$opt_bench)
  {
    mtr_error("Can only use --with-ndbcluster togheter with --bench");
  }

  if ( $opt_ndbconnectstring )
  {
    $glob_use_running_ndbcluster= 1;
    mtr_error("Can't specify --ndb-connectstring and --skip-ndbcluster")
      if $opt_skip_ndbcluster;
    mtr_error("Can't specify --ndb-connectstring and --ndbcluster-port")
      if $opt_ndbcluster_port;
  }
  else
  {
    # Set default connect string
    $opt_ndbconnectstring= "host=localhost:$opt_ndbcluster_port";
  }

  if ( $opt_ndbconnectstring_slave )
  {
      $glob_use_running_ndbcluster_slave= 1;
      mtr_error("Can't specify ndb-connectstring_slave and " .
		"--skip-ndbcluster-slave")
	if $opt_skip_ndbcluster;
      mtr_error("Can't specify --ndb-connectstring-slave and " .
		"--ndbcluster-port-slave")
	if $opt_ndbcluster_port_slave;
  }
  else
  {
    # Set default connect string
    $opt_ndbconnectstring_slave= "host=localhost:$opt_ndbcluster_port_slave";
  }

  # --------------------------------------------------------------------------
  # Bench flags
  # --------------------------------------------------------------------------
  if ( $opt_small_bench )
  {
    $opt_bench=  1;
  }

  # --------------------------------------------------------------------------
  # Big test flags
  # --------------------------------------------------------------------------
   if ( $opt_big_test )
   {
     $ENV{'BIG_TEST'}= 1;
   }

  # --------------------------------------------------------------------------
  # Gcov flag
  # --------------------------------------------------------------------------
  if ( $opt_gcov and ! $source_dist )
  {
    mtr_error("Coverage test needs the source - please use source dist");
  }

  # --------------------------------------------------------------------------
  # Check debug related options
  # --------------------------------------------------------------------------
  if ( $opt_gdb || $opt_client_gdb || $opt_ddd || $opt_client_ddd ||
       $opt_manual_gdb || $opt_manual_ddd || $opt_manual_debug ||
       $opt_debugger || $opt_client_debugger )
  {
    # Indicate that we are using debugger
    $glob_debugger= 1;
    if ( $opt_extern )
    {
      mtr_error("Can't use --extern when using debugger");
    }
  }

  # --------------------------------------------------------------------------
  # Check if special exe was selected for master or slave
  # --------------------------------------------------------------------------
  $exe_master_mysqld= $exe_master_mysqld || $exe_mysqld;
  $exe_slave_mysqld=  $exe_slave_mysqld  || $exe_mysqld;

  # --------------------------------------------------------------------------
  # Check valgrind arguments
  # --------------------------------------------------------------------------
  if ( $opt_valgrind or $opt_valgrind_path or defined $opt_valgrind_options)
  {
    mtr_report("Turning on valgrind for all executables");
    $opt_valgrind= 1;
    $opt_valgrind_mysqld= 1;
    $opt_valgrind_mysqltest= 1;
  }
  elsif ( $opt_valgrind_mysqld )
  {
    mtr_report("Turning on valgrind for mysqld(s) only");
    $opt_valgrind= 1;
  }
  elsif ( $opt_valgrind_mysqltest )
  {
    mtr_report("Turning on valgrind for mysqltest and mysql_client_test only");
    $opt_valgrind= 1;
  }

  if ( $opt_callgrind )
  {
    mtr_report("Turning on valgrind with callgrind for mysqld(s)");
    $opt_valgrind= 1;
    $opt_valgrind_mysqld= 1;

    # Set special valgrind options unless options passed on command line
    $opt_valgrind_options="--trace-children=yes"
      unless defined $opt_valgrind_options;
  }

  if ( $opt_valgrind )
  {
    # Set valgrind_options to default unless already defined
    $opt_valgrind_options=$default_valgrind_options
      unless defined $opt_valgrind_options;

    mtr_report("Running valgrind with options \"$opt_valgrind_options\"");
  }

  if ( ! $opt_testcase_timeout )
  {
    $opt_testcase_timeout= $default_testcase_timeout;
    $opt_testcase_timeout*= 10 if $opt_valgrind;
  }

  if ( ! $opt_suite_timeout )
  {
    $opt_suite_timeout= $default_suite_timeout;
    $opt_suite_timeout*= 6 if $opt_valgrind;
  }

  if ( ! $opt_user )
  {
    if ( $opt_extern )
    {
      $opt_user= "test";
    }
    else
    {
      $opt_user= "root"; # We want to do FLUSH xxx commands
    }
  }

  # On QNX, /tmp/dir/master.sock and /tmp/dir//master.sock seem to be
  # considered different, so avoid the extra slash (/) in the socket
  # paths.
  my $sockdir = $opt_tmpdir;
  $sockdir =~ s|/+$||;

  # Put this into a hash, will be a C struct

  $master->[0]=
  {
   pid           => 0,
   type          => "master",
   idx           => 0,
   path_myddir   => "$opt_vardir/master-data",
   path_myerr    => "$opt_vardir/log/master.err",
   path_mylog    => "$opt_vardir/log/master.log",
   path_pid    => "$opt_vardir/run/master.pid",
   path_sock   => "$sockdir/master.sock",
   port   =>  $opt_master_myport,
   start_timeout =>  400, # enough time create innodb tables
   cluster       =>  0, # index in clusters list
   start_opts    => [],
  };

  $master->[1]=
  {
   pid           => 0,
   type          => "master",
   idx           => 1,
   path_myddir   => "$opt_vardir/master1-data",
   path_myerr    => "$opt_vardir/log/master1.err",
   path_mylog    => "$opt_vardir/log/master1.log",
   path_pid    => "$opt_vardir/run/master1.pid",
   path_sock   => "$sockdir/master1.sock",
   port   => $opt_master_myport + 1,
   start_timeout => 400, # enough time create innodb tables
   cluster       =>  0, # index in clusters list
   start_opts    => [],
  };

  $slave->[0]=
  {
   pid           => 0,
   type          => "slave",
   idx           => 0,
   path_myddir   => "$opt_vardir/slave-data",
   path_myerr    => "$opt_vardir/log/slave.err",
   path_mylog    => "$opt_vardir/log/slave.log",
   path_pid    => "$opt_vardir/run/slave.pid",
   path_sock   => "$sockdir/slave.sock",
   port   => $opt_slave_myport,
   start_timeout => 400,

   cluster       =>  1, # index in clusters list
   start_opts    => [],
  };

  $slave->[1]=
  {
   pid           => 0,
   type          => "slave",
   idx           => 1,
   path_myddir   => "$opt_vardir/slave1-data",
   path_myerr    => "$opt_vardir/log/slave1.err",
   path_mylog    => "$opt_vardir/log/slave1.log",
   path_pid    => "$opt_vardir/run/slave1.pid",
   path_sock   => "$sockdir/slave1.sock",
   port   => $opt_slave_myport + 1,
   start_timeout => 300,
   cluster       =>  -1, # index in clusters list
   start_opts    => [],
  };

  $slave->[2]=
  {
   pid           => 0,
   type          => "slave",
   idx           => 2,
   path_myddir   => "$opt_vardir/slave2-data",
   path_myerr    => "$opt_vardir/log/slave2.err",
   path_mylog    => "$opt_vardir/log/slave2.log",
   path_pid    => "$opt_vardir/run/slave2.pid",
   path_sock   => "$sockdir/slave2.sock",
   port   => $opt_slave_myport + 2,
   start_timeout => 300,
   cluster       =>  -1, # index in clusters list
   start_opts    => [],
  };

  $instance_manager=
  {
   path_err =>        "$opt_vardir/log/im.err",
   path_log =>        "$opt_vardir/log/im.log",
   path_pid =>        "$opt_vardir/run/im.pid",
   path_angel_pid =>  "$opt_vardir/run/im.angel.pid",
   path_sock =>       "$sockdir/im.sock",
   port =>            $im_port,
   start_timeout =>   $master->[0]->{'start_timeout'},
   admin_login =>     'im_admin',
   admin_password =>  'im_admin_secret',
   admin_sha1 =>      '*598D51AD2DFF7792045D6DF3DDF9AA1AF737B295',
   password_file =>   "$opt_vardir/im.passwd",
   defaults_file =>   "$opt_vardir/im.cnf",
  };

  $instance_manager->{'instances'}->[0]=
  {
   server_id    => 1,
   port         => $im_mysqld1_port,
   path_datadir => "$opt_vardir/im_mysqld_1.data",
   path_sock    => "$sockdir/mysqld_1.sock",
   path_pid     => "$opt_vardir/run/mysqld_1.pid",
   start_timeout  => 400, # enough time create innodb tables
   old_log_format => 1
  };

  $instance_manager->{'instances'}->[1]=
  {
   server_id    => 2,
   port         => $im_mysqld2_port,
   path_datadir => "$opt_vardir/im_mysqld_2.data",
   path_sock    => "$sockdir/mysqld_2.sock",
   path_pid     => "$opt_vardir/run/mysqld_2.pid",
   nonguarded   => 1,
   start_timeout  => 400, # enough time create innodb tables
   old_log_format => 1
  };

  my $data_dir= "$opt_vardir/ndbcluster-$opt_ndbcluster_port";
  $clusters->[0]=
  {
   name            => "Master",
   nodes           => 2,
   port            => "$opt_ndbcluster_port",
   data_dir        => "$data_dir",
   connect_string  => "$opt_ndbconnectstring",
   path_pid        => "$data_dir/ndb_3.pid", # Nodes + 1
   pid             => 0, # pid of ndb_mgmd
   installed_ok    => 0,
  };

  $data_dir= "$opt_vardir/ndbcluster-$opt_ndbcluster_port_slave";
  $clusters->[1]=
  {
   name            => "Slave",
   nodes           => 1,
   port            => "$opt_ndbcluster_port_slave",
   data_dir        => "$data_dir",
   connect_string  => "$opt_ndbconnectstring_slave",
   path_pid        => "$data_dir/ndb_2.pid", # Nodes + 1
   pid             => 0, # pid of ndb_mgmd
   installed_ok    => 0,
  };

  # Init pids of ndbd's
  foreach my $cluster ( @{$clusters} )
  {
    for ( my $idx= 0; $idx < $cluster->{'nodes'}; $idx++ )
    {
      my $nodeid= $idx+1;
      $cluster->{'ndbds'}->[$idx]=
	{
	 pid      => 0,
	 nodeid => $nodeid,
	 path_pid => "$cluster->{'data_dir'}/ndb_${nodeid}.pid",
	 path_fs => "$cluster->{'data_dir'}/ndb_${nodeid}_fs",
	};
    }
  }

  if ( $opt_extern )
  {
    # Turn off features not supported when running with extern server
    $opt_skip_rpl= 1;

    # Setup master->[0] with the settings for the extern server
    $master->[0]->{'path_sock'}=  $opt_socket if $opt_socket;
    mtr_report("Using extern server at '$master->[0]->{path_sock}'");
  }
  else
  {
    mtr_error("--socket can only be used in combination with --extern")
      if $opt_socket;
  }

  $path_timefile=  "$opt_vardir/log/mysqltest-time";
  $path_mysqltest_log=  "$opt_vardir/log/mysqltest.log";
  $path_current_test_log= "$opt_vardir/log/current_test";
  $path_ndb_testrun_log= "$opt_vardir/log/ndb_testrun.log";

  $path_snapshot= "$opt_tmpdir/snapshot_$opt_master_myport/";
}

<<<<<<< HEAD
#
# To make it easier for different devs to work on the same host,
# an environment variable can be used to control all ports. A small
# number is to be used, 0 - 16 or similar.
#
# Note the MASTER_MYPORT has to be set the same in all 4.x and 5.x
# versions of this script, else a 4.0 test run might conflict with a
# 5.1 test run, even if different MTR_BUILD_THREAD is used. This means
# all port numbers might not be used in this version of the script.
#
# Also note the limitation of ports we are allowed to hand out. This
# differs between operating systems and configuration, see
# http://www.ncftp.com/ncftpd/doc/misc/ephemeral_ports.html
# But a fairly safe range seems to be 5001 - 32767
#

sub set_mtr_build_thread_ports() {
  my $mtr_build_thread= shift;

  # Up to two masters, up to three slaves
  $opt_master_myport=         $mtr_build_thread * 10 + 10000; # and 1
  $opt_slave_myport=          $opt_master_myport + 2;  # and 3 4
  $opt_ndbcluster_port=       $opt_master_myport + 5;
  $opt_ndbcluster_port_slave= $opt_master_myport + 6;
  $im_port=                   $opt_master_myport + 7;
  $im_mysqld1_port=           $opt_master_myport + 8;
  $im_mysqld2_port=           $opt_master_myport + 9;

  if ( $opt_master_myport < 5001 or $opt_master_myport + 10 >= 32767 )
  {
    mtr_error("MTR_BUILD_THREAD number results in a port",
              "outside 5001 - 32767",
              "($opt_master_myport - $opt_master_myport + 10)");
  }
}


sub datadir_setup () {
=======
sub datadir_list_setup () {
>>>>>>> 542e2d70

  # Make a list of all data_dirs
  @data_dir_lst = (
    $master->[0]->{'path_myddir'},
    $master->[1]->{'path_myddir'});

  for (my $idx= 0; $idx < $max_slave_num; $idx++)
  {
    push(@data_dir_lst, $slave->[$idx]->{'path_myddir'});
  }

  unless ($opt_skip_im)
  {
    foreach my $instance (@{$instance_manager->{'instances'}})
    {
      push(@data_dir_lst, $instance->{'path_datadir'});
    }
  }
}


##############################################################################
#
#  Set paths to various executable programs
#
##############################################################################


sub collect_mysqld_features () {
  #
  # Execute "mysqld --no-defaults --help --verbose", that will
  # print out version and a list of all features and settings
  #
  my $found_variable_list_start= 0;
  my $spec_file= "$glob_mysql_test_dir/mysqld.spec.$$";
  if ( mtr_run($exe_mysqld,
	       ["--no-defaults",
	        "--verbose",
	        "--help"],
	       "", "$spec_file", "$spec_file", "") != 0 )
  {
    mtr_error("Failed to get version and list of features from %s",
	      $exe_mysqld);
  }

  my $F= IO::File->new($spec_file) or
    mtr_error("can't open file \"$spec_file\": $!");

  while ( my $line= <$F> )
  {
    # First look for version
    if ( !$mysql_version_id )
    {
      # Look for version
      my $exe_name= basename($exe_mysqld);
      mtr_verbose("exe_name: $exe_name");
      if ( $line =~ /^\S*$exe_name\s\sVer\s([0-9]*)\.([0-9]*)\.([0-9]*)/ )
      {
	#print "Major: $1 Minor: $2 Build: $3\n";
	$mysql_version_id= $1*10000 + $2*100 + $3;
	#print "mysql_version_id: $mysql_version_id\n";
	mtr_report("MySQL Version $1.$2.$3");
      }
    }
    else
    {
      if (!$found_variable_list_start)
      {
	# Look for start of variables list
	if ( $line =~ /[\-]+\s[\-]+/ )
	{
	  $found_variable_list_start= 1;
	}
      }
      else
      {
	# Put variables into hash
	if ( $line =~ /^([\S]+)[ \t]+(.*?)\r?$/ )
	{
	  # print "$1=\"$2\"\n";
	  $mysqld_variables{$1}= $2;
	}
	else
	{
	  # The variable list is ended with a blank line
	  if ( $line =~ /^[\s]*$/ )
	  {
	    last;
	  }
	  else
	  {
	    # Send out a warning, we should fix the variables that has no
	    # space between variable name and it's value
	    # or should it be fixed width column parsing? It does not
	    # look like that in function my_print_variables in my_getopt.c
	    mtr_warning("Could not parse variable list line : $line");
	  }
	}
      }
    }
  }
  unlink($spec_file);
  mtr_error("Could not find version of MySQL") unless $mysql_version_id;
  mtr_error("Could not find variabes list") unless $found_variable_list_start;

}


sub executable_setup_im () {

  # Look for instance manager binary - mysqlmanager
  $exe_im=
    mtr_exe_maybe_exists(
      "$glob_basedir/server-tools/instance-manager/mysqlmanager",
      "$glob_basedir/libexec/mysqlmanager",
      "$glob_basedir/bin/mysqlmanager",
      "$glob_basedir/sbin/mysqlmanager");

  return ($exe_im eq "");
}

sub executable_setup_ndb () {

  # Look for ndb tols and binaries
  my $ndb_path= mtr_file_exists("$glob_basedir/ndb",
				"$glob_basedir/storage/ndb",
				"$glob_basedir/bin");

  $exe_ndbd=
    mtr_exe_maybe_exists("$ndb_path/src/kernel/ndbd",
			 "$ndb_path/ndbd");
  $exe_ndb_mgm=
    mtr_exe_maybe_exists("$ndb_path/src/mgmclient/ndb_mgm",
			 "$ndb_path/ndb_mgm");
  $exe_ndb_mgmd=
    mtr_exe_maybe_exists("$ndb_path/src/mgmsrv/ndb_mgmd",
			 "$ndb_path/ndb_mgmd");
  $exe_ndb_waiter=
    mtr_exe_maybe_exists("$ndb_path/tools/ndb_waiter",
			 "$ndb_path/ndb_waiter");

  # May not exist
  $path_ndb_tools_dir= mtr_file_exists("$ndb_path/tools",
				       "$ndb_path");
  # May not exist
  $path_ndb_examples_dir=
    mtr_file_exists("$ndb_path/ndbapi-examples",
		    "$ndb_path/examples");
  # May not exist
  $exe_ndb_example=
    mtr_file_exists("$path_ndb_examples_dir/ndbapi_simple/ndbapi_simple");

  return ( $exe_ndbd eq "" or
	   $exe_ndb_mgm eq "" or
	   $exe_ndb_mgmd eq "" or
	   $exe_ndb_waiter eq "");
}

sub executable_setup () {

  #
  # Check if libtool is available in this distribution/clone
  # we need it when valgrinding or debugging non installed binary
  # Otherwise valgrind will valgrind the libtool wrapper or bash
  # and gdb will not find the real executable to debug
  #
  if ( -x "../libtool")
  {
    $exe_libtool= "../libtool";
    if ($opt_valgrind or $glob_debugger)
    {
      mtr_report("Using \"$exe_libtool\" when running valgrind or debugger");
    }
  }

  # Look for language files and charsetsdir, use same share
  my $path_share=      mtr_path_exists("$glob_basedir/share/mysql",
				       "$glob_basedir/sql/share",
				       "$glob_basedir/share");

  $path_language=      mtr_path_exists("$path_share/english");
  $path_charsetsdir=   mtr_path_exists("$path_share/charsets");

  # Look for my_print_defaults
  $exe_my_print_defaults=
    mtr_exe_exists(vs_config_dirs('extra', 'my_print_defaults'),
		           "$path_client_bindir/my_print_defaults",
		           "$glob_basedir/extra/my_print_defaults");

  # Look for perror
  $exe_perror= mtr_exe_exists(vs_config_dirs('extra', 'perror'),
			                  "$glob_basedir/extra/perror",
			                  "$path_client_bindir/perror");

  # Look for the client binaries
  $exe_mysqlcheck=     mtr_exe_exists("$path_client_bindir/mysqlcheck");
  $exe_mysqldump=      mtr_exe_exists("$path_client_bindir/mysqldump");
  $exe_mysqlimport=    mtr_exe_exists("$path_client_bindir/mysqlimport");
  $exe_mysqlshow=      mtr_exe_exists("$path_client_bindir/mysqlshow");
  $exe_mysqlbinlog=    mtr_exe_exists("$path_client_bindir/mysqlbinlog");
  $exe_mysqladmin=     mtr_exe_exists("$path_client_bindir/mysqladmin");
  $exe_mysql=          mtr_exe_exists("$path_client_bindir/mysql");
  if ( $mysql_version_id >= 50100 )
  {
    $exe_mysqlslap=    mtr_exe_exists("$path_client_bindir/mysqlslap");
  }
  if ( $mysql_version_id >= 50000 and !$glob_use_embedded_server )
  {
    $exe_mysql_upgrade= mtr_exe_exists("$path_client_bindir/mysql_upgrade")
  }
  else
  {
    $exe_mysql_upgrade= "";
  }

  if ( ! $glob_win32 )
  {
    # Look for mysql_fix_system_table script
    $exe_mysql_fix_system_tables=
      mtr_script_exists("$glob_basedir/scripts/mysql_fix_privilege_tables",
			"$path_client_bindir/mysql_fix_privilege_tables");
  }

  # Look for mysql_fix_privilege_tables.sql script
  $file_mysql_fix_privilege_tables=
    mtr_file_exists("$glob_basedir/scripts/mysql_fix_privilege_tables.sql",
		    "$glob_basedir/share/mysql_fix_privilege_tables.sql");

  if ( ! $opt_skip_ndbcluster and executable_setup_ndb())
  {
    mtr_warning("Could not find all required ndb binaries, " .
		"all ndb tests will fail, use --skip-ndbcluster to " .
		"skip testing it.");

    foreach my $cluster (@{$clusters})
    {
      $cluster->{"executable_setup_failed"}= 1;
    }
  }

  if ( ! $opt_skip_im and executable_setup_im())
  {
    mtr_warning("Could not find all required instance manager binaries, " .
		"all im tests will fail, use --skip-im to " .
		"continue without instance manager");
    $instance_manager->{"executable_setup_failed"}= 1;
  }

  # Look for the udf_example library
  $lib_udf_example=
    mtr_file_exists(vs_config_dirs('sql', 'udf_example.dll'),
                    "$glob_basedir/sql/.libs/udf_example.so",);

  # Look for mysqltest executable
  if ( $glob_use_embedded_server )
  {
    $exe_mysqltest=
      mtr_exe_exists(vs_config_dirs('libmysqld/examples','mysqltest_embedded'),
                     "$glob_basedir/libmysqld/examples/mysqltest_embedded",
                     "$path_client_bindir/mysqltest_embedded");
  }
  else
  {
    $exe_mysqltest= mtr_exe_exists("$path_client_bindir/mysqltest");
  }

  # Look for mysql_client_test executable which may _not_ exist in
  # some versions, test using it should be skipped
  if ( $glob_use_embedded_server )
  {
    $exe_mysql_client_test=
      mtr_exe_maybe_exists(
        vs_config_dirs('libmysqld/examples', 'mysql_client_test_embedded'),
        "$glob_basedir/libmysqld/examples/mysql_client_test_embedded");
  }
  else
  {
    $exe_mysql_client_test=
      mtr_exe_maybe_exists(vs_config_dirs('tests', 'mysql_client_test'),
                           "$glob_basedir/tests/mysql_client_test",
                           "$glob_basedir/bin/mysql_client_test");
  }
}


sub generate_cmdline_mysqldump ($) {
  my($mysqld) = @_;
  return
    "$exe_mysqldump --no-defaults -uroot " .
      "--port=$mysqld->{'port'} " .
      "--socket=$mysqld->{'path_sock'} --password=";
}


##############################################################################
#
#  Set environment to be used by childs of this process for
#  things that are constant duting the whole lifetime of mysql-test-run.pl
#
##############################################################################

sub mysql_client_test_arguments()
{
  my $exe= $exe_mysql_client_test;

  my $args;
  mtr_init_args(\$args);
  if ( $opt_valgrind_mysqltest )
  {
    valgrind_arguments($args, \$exe);
  }

  mtr_add_arg($args, "--no-defaults");
  mtr_add_arg($args, "--testcase");
  mtr_add_arg($args, "--user=root");
  mtr_add_arg($args, "--port=$master->[0]->{'port'}");
  mtr_add_arg($args, "--socket=$master->[0]->{'path_sock'}");

  if ( $mysql_version_id >= 50000 )
  {
    mtr_add_arg($args, "--vardir=$opt_vardir")
  }

  if ( $opt_debug )
  {
    mtr_add_arg($args,
      "--debug=d:t:A,$path_vardir_trace/log/mysql_client_test.trace");
  }

  if ( $glob_use_embedded_server )
  {
    mtr_add_arg($args,
      " -A --language=$path_language");
    mtr_add_arg($args,
      " -A --datadir=$slave->[0]->{'path_myddir'}");
    mtr_add_arg($args,
      " -A --character-sets-dir=$path_charsetsdir");
  }

  return join(" ", $exe, @$args);
}

sub mysql_upgrade_arguments()
{
  my $exe= $exe_mysql_upgrade;

  my $args;
  mtr_init_args(\$args);
#  if ( $opt_valgrind_mysql_ugrade )
#  {
#    valgrind_arguments($args, \$exe);
#  }

  mtr_add_arg($args, "--no-defaults");
  mtr_add_arg($args, "--user=root");
  mtr_add_arg($args, "--port=$master->[0]->{'port'}");
  mtr_add_arg($args, "--socket=$master->[0]->{'path_sock'}");
  mtr_add_arg($args, "--datadir=$master->[0]->{'path_myddir'}");
  mtr_add_arg($args, "--basedir=$glob_basedir");

  if ( $opt_debug )
  {
    mtr_add_arg($args,
      "--debug=d:t:A,$path_vardir_trace/log/mysql_upgrade.trace");
  }

  return join(" ", $exe, @$args);
}

# Note that some env is setup in spawn/run, in "mtr_process.pl"

sub environment_setup () {

  umask(022);

  my @ld_library_paths;

  # --------------------------------------------------------------------------
  # Setup LD_LIBRARY_PATH so the libraries from this distro/clone
  # are used in favor of the system installed ones
  # --------------------------------------------------------------------------
  if ( $source_dist )
  {
    push(@ld_library_paths, "$glob_basedir/libmysql/.libs/",
                            "$glob_basedir/libmysql_r/.libs/",
                            "$glob_basedir/zlib.libs/");
  }
  else
  {
    push(@ld_library_paths, "$glob_basedir/lib");
  }

 # --------------------------------------------------------------------------
  # Add the path where libndbclient can be found
  # --------------------------------------------------------------------------
  if ( $glob_ndbcluster_supported )
  {
    push(@ld_library_paths,  "$glob_basedir/storage/ndb/src/.libs");
  }

  # --------------------------------------------------------------------------
  # Add the path where mysqld will find udf_example.so
  # --------------------------------------------------------------------------
  if ( $lib_udf_example )
  {
    push(@ld_library_paths, dirname($lib_udf_example));
  }

  # --------------------------------------------------------------------------
  # Valgrind need to be run with debug libraries otherwise it's almost
  # impossible to add correct supressions, that means if "/usr/lib/debug"
  # is available, it should be added to
  # LD_LIBRARY_PATH
  #
  # But pthread is broken in libc6-dbg on Debian <= 3.1 (see Debian
  # bug 399035, http://bugs.debian.org/cgi-bin/bugreport.cgi?bug=399035),
  # so don't change LD_LIBRARY_PATH on that platform.
  # --------------------------------------------------------------------------
  my $debug_libraries_path= "/usr/lib/debug";
  my $deb_version;
  if (  $opt_valgrind and -d $debug_libraries_path and
        (! -e '/etc/debian_version' or
         ($deb_version= mtr_grab_file('/etc/debian_version')) == 0 or
         $deb_version > 3.1 ) )
  {
    push(@ld_library_paths, $debug_libraries_path);
  }

  $ENV{'LD_LIBRARY_PATH'}= join(":", @ld_library_paths,
				$ENV{'LD_LIBRARY_PATHS'} ?
				split(':', $ENV{'LD_LIBRARY_PATH'}) : ());
  mtr_debug("LD_LIBRARY_PATH: $ENV{'LD_LIBRARY_PATH'}");

  $ENV{'DYLD_LIBRARY_PATH'}= join(":", @ld_library_paths,
				  $ENV{'DYLD_LIBRARY_PATH'} ?
				  split(':', $ENV{'DYLD_LIBRARY_PATH'}) : ());
  mtr_debug("DYLD_LIBRARY_PATH: $ENV{'DYLD_LIBRARY_PATH'}");


  # --------------------------------------------------------------------------
  # Also command lines in .opt files may contain env vars
  # --------------------------------------------------------------------------

  $ENV{'CHARSETSDIR'}=              $path_charsetsdir;
  $ENV{'UMASK'}=              "0660"; # The octal *string*
  $ENV{'UMASK_DIR'}=          "0770"; # The octal *string*
  $ENV{'LC_COLLATE'}=         "C";
  $ENV{'USE_RUNNING_SERVER'}= $opt_extern;
  $ENV{'MYSQL_TEST_DIR'}=     $glob_mysql_test_dir;
  $ENV{'MYSQLTEST_VARDIR'}=   $opt_vardir;
  $ENV{'MYSQL_TMP_DIR'}=      $opt_tmpdir;
  $ENV{'MASTER_MYSOCK'}=      $master->[0]->{'path_sock'};
  $ENV{'MASTER_MYSOCK1'}=     $master->[1]->{'path_sock'};
  $ENV{'MASTER_MYPORT'}=      $master->[0]->{'port'};
  $ENV{'MASTER_MYPORT1'}=     $master->[1]->{'port'};
  $ENV{'SLAVE_MYSOCK'}=       $slave->[0]->{'path_sock'};
  $ENV{'SLAVE_MYPORT'}=       $slave->[0]->{'port'};
  $ENV{'SLAVE_MYPORT1'}=      $slave->[1]->{'port'};
  $ENV{'SLAVE_MYPORT2'}=      $slave->[2]->{'port'};
  $ENV{'MYSQL_TCP_PORT'}=     $mysqld_variables{'port'};
  $ENV{'DEFAULT_MASTER_PORT'}= $mysqld_variables{'master-port'};

  $ENV{'IM_PATH_SOCK'}=       $instance_manager->{path_sock};
  $ENV{'IM_USERNAME'}=        $instance_manager->{admin_login};
  $ENV{'IM_PASSWORD'}=        $instance_manager->{admin_password};
  $ENV{MTR_BUILD_THREAD}=      $opt_mtr_build_thread;

  $ENV{'EXE_MYSQL'}=          $exe_mysql;


  # ----------------------------------------------------
  # Setup env for NDB
  # ----------------------------------------------------
  if ( ! $opt_skip_ndbcluster )
  {
    $ENV{'NDB_MGM'}=                  $exe_ndb_mgm;

    $ENV{'NDBCLUSTER_PORT'}=          $opt_ndbcluster_port;
    $ENV{'NDBCLUSTER_PORT_SLAVE'}=    $opt_ndbcluster_port_slave;

    $ENV{'NDB_EXTRA_TEST'}=           $opt_ndb_extra_test;

    $ENV{'NDB_BACKUP_DIR'}=           $clusters->[0]->{'data_dir'};
    $ENV{'NDB_DATA_DIR'}=             $clusters->[0]->{'data_dir'};
    $ENV{'NDB_TOOLS_DIR'}=            $path_ndb_tools_dir;
    $ENV{'NDB_TOOLS_OUTPUT'}=         $path_ndb_testrun_log;
    $ENV{'NDB_CONNECTSTRING'}=        $opt_ndbconnectstring;

    if ( $mysql_version_id >= 50000 )
    {
      $ENV{'NDB_EXAMPLES_DIR'}=         $path_ndb_examples_dir;
      $ENV{'MY_NDB_EXAMPLES_BINARY'}=   $exe_ndb_example;
    }
    $ENV{'NDB_EXAMPLES_OUTPUT'}=      $path_ndb_testrun_log;
  }

  # ----------------------------------------------------
  # Setup env for IM
  # ----------------------------------------------------
  if ( ! $opt_skip_im )
  {
    $ENV{'IM_EXE'}=             $exe_im;
    $ENV{'IM_PATH_PID'}=        $instance_manager->{path_pid};
    $ENV{'IM_PATH_ANGEL_PID'}=  $instance_manager->{path_angel_pid};
    $ENV{'IM_PORT'}=            $instance_manager->{port};
    $ENV{'IM_DEFAULTS_PATH'}=   $instance_manager->{defaults_file};
    $ENV{'IM_PASSWORD_PATH'}=   $instance_manager->{password_file};

    $ENV{'IM_MYSQLD1_SOCK'}=
      $instance_manager->{instances}->[0]->{path_sock};
    $ENV{'IM_MYSQLD1_PORT'}=
      $instance_manager->{instances}->[0]->{port};
    $ENV{'IM_MYSQLD1_PATH_PID'}=
      $instance_manager->{instances}->[0]->{path_pid};
    $ENV{'IM_MYSQLD2_SOCK'}=
      $instance_manager->{instances}->[1]->{path_sock};
    $ENV{'IM_MYSQLD2_PORT'}=
      $instance_manager->{instances}->[1]->{port};
    $ENV{'IM_MYSQLD2_PATH_PID'}=
      $instance_manager->{instances}->[1]->{path_pid};
  }

  # ----------------------------------------------------
  # Setup env so childs can execute mysqlcheck
  # ----------------------------------------------------
  my $cmdline_mysqlcheck=
    "$exe_mysqlcheck --no-defaults -uroot " .
    "--port=$master->[0]->{'port'} " .
    "--socket=$master->[0]->{'path_sock'} --password=";

  if ( $opt_debug )
  {
    $cmdline_mysqlcheck .=
      " --debug=d:t:A,$path_vardir_trace/log/mysqlcheck.trace";
  }
  $ENV{'MYSQL_CHECK'}=              $cmdline_mysqlcheck;

  # ----------------------------------------------------
  # Setup env to childs can execute myqldump
  # ----------------------------------------------------
  my $cmdline_mysqldump= generate_cmdline_mysqldump($master->[0]);
  my $cmdline_mysqldumpslave= generate_cmdline_mysqldump($slave->[0]);

  if ( $opt_debug )
  {
    $cmdline_mysqldump .=
      " --debug=d:t:A,$path_vardir_trace/log/mysqldump-master.trace";
    $cmdline_mysqldumpslave .=
      " --debug=d:t:A,$path_vardir_trace/log/mysqldump-slave.trace";
  }
  $ENV{'MYSQL_DUMP'}= $cmdline_mysqldump;
  $ENV{'MYSQL_DUMP_SLAVE'}= $cmdline_mysqldumpslave;


  # ----------------------------------------------------
  # Setup env so childs can execute mysqlslap
  # ----------------------------------------------------
  if ( $exe_mysqlslap )
  {
    my $cmdline_mysqlslap=
      "$exe_mysqlslap -uroot " .
      "--port=$master->[0]->{'port'} " .
      "--socket=$master->[0]->{'path_sock'} --password= " .
      "--lock-directory=$opt_tmpdir";

    if ( $opt_debug )
   {
      $cmdline_mysqlslap .=
	" --debug=d:t:A,$path_vardir_trace/log/mysqlslap.trace";
    }
    $ENV{'MYSQL_SLAP'}= $cmdline_mysqlslap;
  }

  # ----------------------------------------------------
  # Setup env so childs can execute mysqlimport
  # ----------------------------------------------------
  my $cmdline_mysqlimport=
    "$exe_mysqlimport -uroot " .
    "--port=$master->[0]->{'port'} " .
    "--socket=$master->[0]->{'path_sock'} --password=";

  if ( $opt_debug )
  {
    $cmdline_mysqlimport .=
      " --debug=d:t:A,$path_vardir_trace/log/mysqlimport.trace";
  }
  $ENV{'MYSQL_IMPORT'}= $cmdline_mysqlimport;


  # ----------------------------------------------------
  # Setup env so childs can execute mysqlshow
  # ----------------------------------------------------
  my $cmdline_mysqlshow=
    "$exe_mysqlshow -uroot " .
    "--port=$master->[0]->{'port'} " .
    "--socket=$master->[0]->{'path_sock'} --password=";

  if ( $opt_debug )
  {
    $cmdline_mysqlshow .=
      " --debug=d:t:A,$path_vardir_trace/log/mysqlshow.trace";
  }
  $ENV{'MYSQL_SHOW'}= $cmdline_mysqlshow;

  # ----------------------------------------------------
  # Setup env so childs can execute mysqlbinlog
  # ----------------------------------------------------
  my $cmdline_mysqlbinlog=
    "$exe_mysqlbinlog" .
      " --no-defaults --local-load=$opt_tmpdir";
  if ( $mysql_version_id >= 50000 )
  {
    $cmdline_mysqlbinlog .=" --character-sets-dir=$path_charsetsdir";
  }

  if ( $opt_debug )
  {
    $cmdline_mysqlbinlog .=
      " --debug=d:t:A,$path_vardir_trace/log/mysqlbinlog.trace";
  }
  $ENV{'MYSQL_BINLOG'}= $cmdline_mysqlbinlog;

  # ----------------------------------------------------
  # Setup env so childs can execute mysql
  # ----------------------------------------------------
  my $cmdline_mysql=
    "$exe_mysql --no-defaults --host=localhost  --user=root --password= " .
    "--port=$master->[0]->{'port'} " .
    "--socket=$master->[0]->{'path_sock'} ".
    "--character-sets-dir=$path_charsetsdir";

  $ENV{'MYSQL'}= $cmdline_mysql;

  # ----------------------------------------------------
  # Setup env so childs can execute mysql_client_test
  # ----------------------------------------------------
  $ENV{'MYSQL_CLIENT_TEST'}=  mysql_client_test_arguments();

  # ----------------------------------------------------
  # Setup env so childs can execute mysql_upgrade
  # ----------------------------------------------------
  if ( $mysql_version_id >= 50000 )
  {
    $ENV{'MYSQL_UPGRADE'}= mysql_upgrade_arguments();
  }

  # ----------------------------------------------------
  # Setup env so childs can execute mysql_fix_system_tables
  # ----------------------------------------------------
  if ( ! $glob_win32 )
  {
    my $cmdline_mysql_fix_system_tables=
      "$exe_mysql_fix_system_tables --no-defaults --host=localhost " .
      "--user=root --password= " .
      "--basedir=$glob_basedir --bindir=$path_client_bindir --verbose " .
      "--port=$master->[0]->{'port'} " .
      "--socket=$master->[0]->{'path_sock'}";
    $ENV{'MYSQL_FIX_SYSTEM_TABLES'}=  $cmdline_mysql_fix_system_tables;
  }
  $ENV{'MYSQL_FIX_PRIVILEGE_TABLES'}=  $file_mysql_fix_privilege_tables;

  # ----------------------------------------------------
  # Setup env so childs can execute my_print_defaults
  # ----------------------------------------------------
  $ENV{'MYSQL_MY_PRINT_DEFAULTS'}=  $exe_my_print_defaults;


  # ----------------------------------------------------
  # Setup env so childs can execute perror  
  # ----------------------------------------------------
  $ENV{'MY_PERROR'}=                 $exe_perror;

  # ----------------------------------------------------
  # Add the path where mysqld will find udf_example.so
  # ----------------------------------------------------
  $ENV{'UDF_EXAMPLE_LIB'}=
    ($lib_udf_example ? basename($lib_udf_example) : "");

  $ENV{'LD_LIBRARY_PATH'}=
    ($lib_udf_example ?  dirname($lib_udf_example) : "") .
      ($ENV{'LD_LIBRARY_PATH'} ? ":$ENV{'LD_LIBRARY_PATH'}" : "");


  # ----------------------------------------------------
  # We are nice and report a bit about our settings
  # ----------------------------------------------------
  if (!$opt_extern)
  {
    print "Using MTR_BUILD_THREAD      = $ENV{MTR_BUILD_THREAD}\n";
    print "Using MASTER_MYPORT         = $ENV{MASTER_MYPORT}\n";
    print "Using MASTER_MYPORT1        = $ENV{MASTER_MYPORT1}\n";
    print "Using SLAVE_MYPORT          = $ENV{SLAVE_MYPORT}\n";
    print "Using SLAVE_MYPORT1         = $ENV{SLAVE_MYPORT1}\n";
    print "Using SLAVE_MYPORT2         = $ENV{SLAVE_MYPORT2}\n";
    if ( ! $opt_skip_ndbcluster )
    {
      print "Using NDBCLUSTER_PORT       = $ENV{NDBCLUSTER_PORT}\n";
      if ( ! $opt_skip_ndbcluster_slave )
      {
	print "Using NDBCLUSTER_PORT_SLAVE = $ENV{NDBCLUSTER_PORT_SLAVE}\n";
      }
    }
    if ( ! $opt_skip_im )
    {
      print "Using IM_PORT               = $ENV{IM_PORT}\n";
      print "Using IM_MYSQLD1_PORT       = $ENV{IM_MYSQLD1_PORT}\n";
      print "Using IM_MYSQLD2_PORT       = $ENV{IM_MYSQLD2_PORT}\n";
    }
  }

  # Create an environment variable to make it possible
  # to detect that valgrind is being used from test cases
  $ENV{'VALGRIND_TEST'}= $opt_valgrind;

}


##############################################################################
#
#  If we get a ^C, we try to clean up before termination
#
##############################################################################
# FIXME check restrictions what to do in a signal handler

sub signal_setup () {
  $SIG{INT}= \&handle_int_signal;
}


sub handle_int_signal () {
  $SIG{INT}= 'DEFAULT';         # If we get a ^C again, we die...
  mtr_warning("got INT signal, cleaning up.....");
  stop_all_servers();
  mtr_error("We die from ^C signal from user");
}


##############################################################################
#
#  Handle left overs from previous runs
#
##############################################################################

sub kill_running_servers () {

  if ( $opt_fast or $glob_use_embedded_server )
  {
    # FIXME is embedded server really using PID files?!
    unlink($master->[0]->{'path_pid'});
    unlink($master->[1]->{'path_pid'});
    unlink($slave->[0]->{'path_pid'});
    unlink($slave->[1]->{'path_pid'});
    unlink($slave->[2]->{'path_pid'});
  }
  else
  {
    # Ensure that no old mysqld test servers are running
    # This is different from terminating processes we have
    # started from this run of the script, this is terminating
    # leftovers from previous runs.
    mtr_kill_leftovers();
   }
}


#
# Remove var and any directories in var/ created by previous
# tests
#
sub remove_stale_vardir () {

  mtr_report("Removing Stale Files");

  # Safety!
  mtr_error("No, don't remove the vardir when running with --extern")
    if $opt_extern;

  mtr_verbose("opt_vardir: $opt_vardir");
  if ( $opt_vardir eq $default_vardir )
  {
    #
    # Running with "var" in mysql-test dir
    #
    if ( -l $opt_vardir)
    {
      # var is a symlink

      if ( $opt_mem and readlink($opt_vardir) eq $opt_mem )
      {
	# Remove the directory which the link points at
	mtr_verbose("Removing " . readlink($opt_vardir));
	rmtree(readlink($opt_vardir));

	# Remove the "var" symlink
	mtr_verbose("unlink($opt_vardir)");
	unlink($opt_vardir);
      }
      elsif ( $opt_mem )
      {
	# Just remove the "var" symlink
	mtr_report("WARNING: Removing '$opt_vardir' symlink it's wrong");

	mtr_verbose("unlink($opt_vardir)");
	unlink($opt_vardir);
      }
      else
      {
	# Some users creates a soft link in mysql-test/var to another area
	# - allow it, but remove all files in it

	mtr_report("WARNING: Using the 'mysql-test/var' symlink");

	# Make sure the directory where it points exist
	mtr_error("The destination for symlink $opt_vardir does not exist")
	  if ! -d readlink($opt_vardir);

	my $dir=       shift;
	foreach my $bin ( glob("$opt_vardir/*") )
	{
	  mtr_verbose("Removing bin $bin");
	  rmtree($bin);
	}
      }
    }
    else
    {
      # Remove the entire "var" dir
      mtr_verbose("Removing $opt_vardir/");
      rmtree("$opt_vardir/");
    }
  }
  else
  {
    #
    # Running with "var" in some other place
    #

    # Remove the var/ dir in mysql-test dir if any
    # this could be an old symlink that shouldn't be there
    mtr_verbose("Removing $default_vardir");
    rmtree($default_vardir);

    # Remove the "var" dir
    mtr_verbose("Removing $opt_vardir/");
    rmtree("$opt_vardir/");
  }
}

#
# Create var and the directories needed in var
#
sub setup_vardir() {
  mtr_report("Creating Directories");

  if ( $opt_vardir eq $default_vardir )
  {
    #
    # Running with "var" in mysql-test dir
    #
    if ( -l $opt_vardir )
    {
      #  it's a symlink

      # Make sure the directory where it points exist
      mtr_error("The destination for symlink $opt_vardir does not exist")
	if ! -d readlink($opt_vardir);
    }
    elsif ( $opt_mem )
    {
      # Runinng with "var" as a link to some "memory" location, normally tmpfs
      mtr_verbose("Creating $opt_mem");
      mkpath($opt_mem);

      mtr_report("Symlinking 'var' to '$opt_mem'");
      symlink($opt_mem, $opt_vardir);
    }
  }

  mkpath("$opt_vardir/log");
  mkpath("$opt_vardir/run");
  mkpath("$opt_vardir/tmp");
  mkpath($opt_tmpdir) if $opt_tmpdir ne "$opt_vardir/tmp";

  # Create new data dirs
  foreach my $data_dir (@data_dir_lst)
  {
    mkpath("$data_dir/mysql");
    mkpath("$data_dir/test");
  }

  # Make a link std_data_ln in var/ that points to std_data
  if ( ! $glob_win32 )
  {
    symlink("$glob_mysql_test_dir/std_data", "$opt_vardir/std_data_ln");
  }
  else
  {
    # on windows, copy all files from std_data into var/std_data_ln
    mkpath("$opt_vardir/std_data_ln");
    opendir(DIR, "$glob_mysql_test_dir/std_data")
      or mtr_error("Can't find the std_data directory: $!");
    for(readdir(DIR)) {
      next if -d "$glob_mysql_test_dir/std_data/$_";
      copy("$glob_mysql_test_dir/std_data/$_", "$opt_vardir/std_data_ln/$_");
    }
    closedir(DIR);
  }

  # Remove old log files
  foreach my $name (glob("r/*.progress r/*.log r/*.warnings"))
  {
    unlink($name);
  }
}


sub  check_running_as_root () {
  # Check if running as root
  # i.e a file can be read regardless what mode we set it to
  my $test_file= "$opt_vardir/test_running_as_root.txt";
  mtr_tofile($test_file, "MySQL");
  chmod(oct("0000"), $test_file);

  my $result="";
  if (open(FILE,"<",$test_file))
  {
    $result= join('', <FILE>);
    close FILE;
  }

  chmod(oct("0755"), $test_file);
  unlink($test_file);

  $ENV{'MYSQL_TEST_ROOT'}= "NO";
  if ($result eq "MySQL")
  {
    mtr_warning("running this script as _root_ will cause some " .
                "tests to be skipped");
    $ENV{'MYSQL_TEST_ROOT'}= "YES";
  }
}


sub check_ssl_support ($) {
  my $mysqld_variables= shift;

  if ($opt_skip_ssl || $opt_extern)
  {
    mtr_report("Skipping SSL");
    $opt_ssl_supported= 0;
    $opt_ssl= 0;
    return;
  }

  if ( ! $mysqld_variables->{'ssl'} )
  {
    if ( $opt_ssl)
    {
      mtr_error("Couldn't find support for SSL");
      return;
    }
    mtr_report("Skipping SSL, mysqld not compiled with SSL");
    $opt_ssl_supported= 0;
    $opt_ssl= 0;
    return;
  }
  mtr_report("Setting mysqld to support SSL connections");
  $opt_ssl_supported= 1;
}


sub check_debug_support ($) {
  my $mysqld_variables= shift;

  if ( ! $mysqld_variables->{'debug'} )
  {
    #mtr_report("Binaries are not debug compiled");
    $debug_compiled_binaries= 0;

    if ( $opt_debug )
    {
      mtr_error("Can't use --debug, binaries does not support it");
    }
    return;
  }
  mtr_report("Binaries are debug compiled");
  $debug_compiled_binaries= 1;
}

##############################################################################
#
# Helper function to handle configuration-based subdirectories which Visual
# Studio uses for storing binaries.  If opt_vs_config is set, this returns
# a path based on that setting; if not, it returns paths for the default
# /release/ and /debug/ subdirectories.
#
# $exe can be undefined, if the directory itself will be used
#
###############################################################################

sub vs_config_dirs ($$) {
  my ($path_part, $exe) = @_;

  $exe = "" if not defined $exe;

  if ($opt_vs_config)
  {
    return ("$glob_basedir/$path_part/$opt_vs_config/$exe");
  }

  return ("$glob_basedir/$path_part/release/$exe",
          "$glob_basedir/$path_part/debug/$exe");
}

##############################################################################
#
#  Start the ndb cluster
#
##############################################################################

sub check_ndbcluster_support ($) {
  my $mysqld_variables= shift;

  if ($opt_skip_ndbcluster)
  {
    mtr_report("Skipping ndbcluster");
    $opt_skip_ndbcluster_slave= 1;
    return;
  }

  if ( ! $mysqld_variables->{'ndb-connectstring'} )
  {
    mtr_report("Skipping ndbcluster, mysqld not compiled with ndbcluster");
    $opt_skip_ndbcluster= 1;
    $opt_skip_ndbcluster_slave= 1;
    return;
  }
  $glob_ndbcluster_supported= 1;
  mtr_report("Using ndbcluster when necessary, mysqld supports it");

  if ( $mysql_version_id < 50100 )
  {
    # Slave cluster is not supported until 5.1
    $opt_skip_ndbcluster_slave= 1;

  }

  return;
}


sub ndbcluster_start_install ($) {
  my $cluster= shift;

  mtr_report("Installing $cluster->{'name'} Cluster");

  mkdir($cluster->{'data_dir'});

  # Create a config file from template
  my $ndb_no_ord=512;
  my $ndb_no_attr=2048;
  my $ndb_con_op=105000;
  my $ndb_dmem="80M";
  my $ndb_imem="24M";
  my $ndb_pbmem="32M";
  my $nodes= $cluster->{'nodes'};
  my $ndb_host= "localhost";
  my $ndb_diskless= 0;

  if (!$opt_bench)
  {
    # Use a smaller configuration
    if (  $mysql_version_id < 50100 )
    {
      # 4.1 and 5.0 is using a "larger" --small configuration
      $ndb_no_ord=128;
      $ndb_con_op=10000;
      $ndb_dmem="40M";
      $ndb_imem="12M";
    }
    else
    {
      $ndb_no_ord=32;
      $ndb_con_op=5000;
      $ndb_dmem="20M";
      $ndb_imem="1M";
      $ndb_pbmem="4M";
    }
  }

  my $config_file_template=     "ndb/ndb_config_${nodes}_node.ini";
  my $config_file= "$cluster->{'data_dir'}/config.ini";

  open(IN, $config_file_template)
    or mtr_error("Can't open $config_file_template: $!");
  open(OUT, ">", $config_file)
    or mtr_error("Can't write to $config_file: $!");
  while (<IN>)
  {
    chomp;

    s/CHOOSE_MaxNoOfAttributes/$ndb_no_attr/;
    s/CHOOSE_MaxNoOfOrderedIndexes/$ndb_no_ord/;
    s/CHOOSE_MaxNoOfConcurrentOperations/$ndb_con_op/;
    s/CHOOSE_DataMemory/$ndb_dmem/;
    s/CHOOSE_IndexMemory/$ndb_imem/;
    s/CHOOSE_Diskless/$ndb_diskless/;
    s/CHOOSE_HOSTNAME_.*/$ndb_host/;
    s/CHOOSE_FILESYSTEM/$cluster->{'data_dir'}/;
    s/CHOOSE_PORT_MGM/$cluster->{'port'}/;
    if ( $mysql_version_id < 50000 )
    {
      my $base_port= $cluster->{'port'} + 1;
      s/CHOOSE_PORT_TRANSPORTER/$base_port/;
    }
    s/CHOOSE_DiskPageBufferMemory/$ndb_pbmem/;

    print OUT "$_ \n";
  }
  close OUT;
  close IN;


  # Start cluster with "--initial"

  ndbcluster_start($cluster, "--initial");

  return 0;
}


sub ndbcluster_wait_started($$){
  my $cluster= shift;
  my $ndb_waiter_extra_opt= shift;
  my $path_waiter_log= "$cluster->{'data_dir'}/ndb_waiter.log";
  my $args;

  mtr_init_args(\$args);

  mtr_add_arg($args, "--no-defaults");
  mtr_add_arg($args, "--core");
  mtr_add_arg($args, "--ndb-connectstring=%s", $cluster->{'connect_string'});
  mtr_add_arg($args, "--timeout=60");

  if ($ndb_waiter_extra_opt)
  {
    mtr_add_arg($args, "$ndb_waiter_extra_opt");
  }

  # Start the ndb_waiter which will connect to the ndb_mgmd
  # and poll it for state of the ndbd's, will return when
  # all nodes in the cluster is started
  my $res= mtr_run($exe_ndb_waiter, $args,
		   "", $path_waiter_log, $path_waiter_log, "");
  mtr_verbose("ndbcluster_wait_started, returns: $res") if $res;
  return $res;
}



sub mysqld_wait_started($){
  my $mysqld= shift;

  my $res= sleep_until_file_created($mysqld->{'path_pid'},
				    $mysqld->{'start_timeout'},
				    $mysqld->{'pid'});
  return $res == 0;
}


sub ndb_mgmd_wait_started($) {
  my ($cluster)= @_;

  my $retries= 100;
  while (ndbcluster_wait_started($cluster, "--no-contact") and
	 $retries)
  {
    # Millisceond sleep emulated with select
    select(undef, undef, undef, (0.1));

    $retries--;
  }

  return $retries == 0;

}

sub ndb_mgmd_start ($) {
  my $cluster= shift;

  my $args;                             # Arg vector
  my $pid= -1;

  mtr_init_args(\$args);
  mtr_add_arg($args, "--no-defaults");
  mtr_add_arg($args, "--core");
  mtr_add_arg($args, "--nodaemon");
  mtr_add_arg($args, "--config-file=%s", "$cluster->{'data_dir'}/config.ini");


  my $path_ndb_mgmd_log= "$cluster->{'data_dir'}/\l$cluster->{'name'}_ndb_mgmd.log";
  $pid= mtr_spawn($exe_ndb_mgmd, $args, "",
		  $path_ndb_mgmd_log,
		  $path_ndb_mgmd_log,
		  "",
		  { append_log_file => 1 });

  # FIXME Should not be needed
  # Unfortunately the cluster nodes will fail to start
  # if ndb_mgmd has not started properly
  if (ndb_mgmd_wait_started($cluster))
  {
    mtr_error("Failed to wait for start of ndb_mgmd");
  }

  # Remember pid of ndb_mgmd
  $cluster->{'pid'}= $pid;

  mtr_verbose("ndb_mgmd_start, pid: $pid");

  return $pid;
}


sub ndbd_start ($$$) {
  my $cluster= shift;
  my $idx= shift;
  my $extra_args= shift;

  my $args;                             # Arg vector
  my $pid= -1;

  mtr_init_args(\$args);
  mtr_add_arg($args, "--no-defaults");
  mtr_add_arg($args, "--core");
  mtr_add_arg($args, "--ndb-connectstring=%s", "$cluster->{'connect_string'}");
  if ( $mysql_version_id >= 50000)
  {
    mtr_add_arg($args, "--character-sets-dir=%s", "$path_charsetsdir");
  }
  mtr_add_arg($args, "--nodaemon");
  mtr_add_arg($args, "$extra_args");

  my $nodeid= $cluster->{'ndbds'}->[$idx]->{'nodeid'};
  my $path_ndbd_log= "$cluster->{'data_dir'}/ndb_${nodeid}.log";
  $pid= mtr_spawn($exe_ndbd, $args, "",
		  $path_ndbd_log,
		  $path_ndbd_log,
		  "",
		  { append_log_file => 1 });

  # Add pid to list of pids for this cluster
  $cluster->{'ndbds'}->[$idx]->{'pid'}= $pid;

  # Rememeber options used when starting
  $cluster->{'ndbds'}->[$idx]->{'start_extra_args'}= $extra_args;
  $cluster->{'ndbds'}->[$idx]->{'idx'}= $idx;

  mtr_verbose("ndbd_start, pid: $pid");

  return $pid;
}


sub ndbcluster_start ($$) {
  my $cluster= shift;
  my $extra_args= shift;

  mtr_verbose("ndbcluster_start '$cluster->{'name'}'");

  if ( $glob_use_running_ndbcluster )
  {
    return 0;
  }

  if ( $cluster->{'pid'} )
  {
    mtr_error("Cluster '$cluster->{'name'}' already started");
  }

  ndb_mgmd_start($cluster);

  for ( my $idx= 0; $idx < $cluster->{'nodes'}; $idx++ )
  {
    ndbd_start($cluster, $idx, $extra_args);
  }

  return 0;
}


sub rm_ndbcluster_tables ($) {
  my $dir=       shift;
  foreach my $bin ( glob("$dir/mysql/apply_status*"),
                    glob("$dir/mysql/schema*"))
  {
    unlink($bin);
  }
}


##############################################################################
#
#  Run the benchmark suite
#
##############################################################################

sub run_benchmarks ($) {
  my $benchmark=  shift;

  my $args;

  if ( ! $glob_use_embedded_server )
  {
    mysqld_start($master->[0],[],[]);
    if ( ! $master->[0]->{'pid'} )
    {
      mtr_error("Can't start the mysqld server");
    }
  }

  mtr_init_args(\$args);

  mtr_add_arg($args, "--socket=%s", $master->[0]->{'path_sock'});
  mtr_add_arg($args, "--user=%s", $opt_user);

  if ( $opt_small_bench )
  {
    mtr_add_arg($args, "--small-test");
    mtr_add_arg($args, "--small-tables");
  }

  if ( $opt_with_ndbcluster )
  {
    mtr_add_arg($args, "--create-options=TYPE=ndb");
  }

  chdir($glob_mysql_bench_dir)
    or mtr_error("Couldn't chdir to '$glob_mysql_bench_dir': $!");

  if ( ! $benchmark )
  {
    mtr_add_arg($args, "--log");
    mtr_run("$glob_mysql_bench_dir/run-all-tests", $args, "", "", "", "");
    # FIXME check result code?!
  }
  elsif ( -x $benchmark )
  {
    mtr_run("$glob_mysql_bench_dir/$benchmark", $args, "", "", "", "");
    # FIXME check result code?!
  }
  else
  {
    mtr_error("Benchmark $benchmark not found");
  }

  chdir($glob_mysql_test_dir);          # Go back

  if ( ! $glob_use_embedded_server )
  {
    stop_masters();
  }
}


##############################################################################
#
#  Run the test suite
#
##############################################################################

sub run_suite () {
  my ($suite, $tests)= @_;

  mtr_print_thick_line();

  mtr_timer_start($glob_timers,"suite", 60 * $opt_suite_timeout);

  mtr_report("Starting Tests in the '$suite' suite");

  mtr_report_tests_not_skipped_though_disabled($tests);

  mtr_print_header();

  foreach my $tinfo ( @$tests )
  {
    if (run_testcase_check_skip_test($tinfo))
    {
      next;
    }

    mtr_timer_start($glob_timers,"testcase", 60 * $opt_testcase_timeout);
    run_testcase($tinfo);
    mtr_timer_stop($glob_timers,"testcase");
  }

  mtr_print_line();

  if ( ! $glob_debugger and
       ! $opt_extern and
       ! $glob_use_embedded_server )
  {
    stop_all_servers();
  }

  if ( $opt_gcov )
  {
    gcov_collect(); # collect coverage information
  }
  if ( $opt_gprof )
  {
    gprof_collect(); # collect coverage information
  }

  mtr_report_stats($tests);

  mtr_timer_stop($glob_timers,"suite");
}


##############################################################################
#
#  Initiate the test databases
#
##############################################################################

sub initialize_servers () {

  datadir_list_setup();

  if ( $opt_extern )
  {
    # Running against an already started server, if the specified
    # vardir does not already exist it should be created
    if ( ! -d $opt_vardir )
    {
      mtr_report("Creating '$opt_vardir'");
      setup_vardir();
    }
    else
    {
      mtr_report("No need to create '$opt_vardir' it already exists");
    }
  }
  else
  {
    kill_running_servers();

    if ( ! $opt_start_dirty )
    {
      remove_stale_vardir();
      setup_vardir();

      mysql_install_db();
      if ( $opt_force )
      {
	# Save a snapshot of the freshly installed db
	# to make it possible to restore to a known point in time
	save_installed_db();
      }
    }
  }
  check_running_as_root();
}

sub mysql_install_db () {

  install_db('master', $master->[0]->{'path_myddir'});

  # FIXME check if testcase really is using second master
  copy_install_db('master', $master->[1]->{'path_myddir'});

  # Install the number of slave databses needed
  for (my $idx= 0; $idx < $max_slave_num; $idx++)
  {
    copy_install_db("slave".($idx+1), $slave->[$idx]->{'path_myddir'});
  }

  if ( ! $opt_skip_im )
  {
    im_prepare_env($instance_manager);
  }

  my $cluster_started_ok= 1; # Assume it can be started

  if ($opt_skip_ndbcluster || $glob_use_running_ndbcluster ||
      $clusters->[0]->{executable_setup_failed})
  {
    # Don't install master cluster
  }
  elsif (ndbcluster_start_install($clusters->[0]))
  {
    mtr_warning("Failed to start install of $clusters->[0]->{name}");
    $cluster_started_ok= 0;
  }

  if ($max_slave_num == 0 ||
      $opt_skip_ndbcluster_slave || $glob_use_running_ndbcluster_slave ||
      $clusters->[1]->{executable_setup_failed})
  {
    # Don't install slave cluster
  }
  elsif (ndbcluster_start_install($clusters->[1]))
  {
    mtr_warning("Failed to start install of $clusters->[1]->{name}");
    $cluster_started_ok= 0;
  }

  foreach my $cluster (@{$clusters})
  {

    next if !$cluster->{'pid'};

    $cluster->{'installed_ok'}= 1; # Assume install suceeds

    if (ndbcluster_wait_started($cluster, ""))
    {
      # failed to install, disable usage and flag that its no ok
      mtr_report("ndbcluster_install of $cluster->{'name'} failed");
      $cluster->{"installed_ok"}= 0;

      $cluster_started_ok= 0;
    }
  }

  if ( ! $cluster_started_ok )
  {
    if ( $opt_force)
    {
      # Continue without cluster
    }
    else
    {
      mtr_error("To continue, re-run with '--force'.");
    }
  }

  return 0;
}


sub copy_install_db ($$) {
  my $type=      shift;
  my $data_dir=  shift;

  mtr_report("Installing \u$type Database");

  # Just copy the installed db from first master
  mtr_copy_dir($master->[0]->{'path_myddir'}, $data_dir);

}


sub install_db ($$) {
  my $type=      shift;
  my $data_dir=  shift;

  my $init_db_sql=     "lib/init_db.sql";
  my $init_db_sql_tmp= "/tmp/init_db.sql$$";
  my $args;

  mtr_report("Installing \u$type Database");

  open(IN, $init_db_sql)
    or mtr_error("Can't open $init_db_sql: $!");
  open(OUT, ">", $init_db_sql_tmp)
    or mtr_error("Can't write to $init_db_sql_tmp: $!");
  while (<IN>)
  {
    chomp;
    s/\@HOSTNAME\@/$glob_hostname/;
    if ( /^\s*$/ )
    {
      print OUT "\n";
    }
    elsif (/;$/)
    {
      print OUT "$_\n";
    }
    else
    {
      print OUT "$_ ";
    }
  }
  close OUT;
  close IN;

  mtr_init_args(\$args);

  mtr_add_arg($args, "--no-defaults");
  mtr_add_arg($args, "--bootstrap");
  mtr_add_arg($args, "--console");
  mtr_add_arg($args, "--skip-grant-tables");
  mtr_add_arg($args, "--basedir=%s", $path_my_basedir);
  mtr_add_arg($args, "--datadir=%s", $data_dir);
  mtr_add_arg($args, "--skip-innodb");
  mtr_add_arg($args, "--skip-ndbcluster");
  mtr_add_arg($args, "--tmpdir=.");
  mtr_add_arg($args, "--core-file");

  if ( $opt_debug )
  {
    mtr_add_arg($args, "--debug=d:t:i:A,%s/log/bootstrap_%s.trace",
		$path_vardir_trace, $type);
  }

  if ( ! $glob_netware )
  {
    mtr_add_arg($args, "--language=%s", $path_language);
    mtr_add_arg($args, "--character-sets-dir=%s", $path_charsetsdir);
  }

  # Log bootstrap command
  my $path_bootstrap_log= "$opt_vardir/log/bootstrap.log";
  mtr_tofile($path_bootstrap_log,
	     "$exe_mysqld " . join(" ", @$args) . "\n");

  if ( mtr_run($exe_mysqld, $args, $init_db_sql_tmp,
               $path_bootstrap_log, $path_bootstrap_log,
	       "", { append_log_file => 1 }) != 0 )

  {
    unlink($init_db_sql_tmp);
    mtr_error("Error executing mysqld --bootstrap\n" .
              "Could not install $type test DBs");
  }
  unlink($init_db_sql_tmp);
}


sub im_prepare_env($) {
  my $instance_manager = shift;

  im_create_passwd_file($instance_manager);
  im_prepare_data_dir($instance_manager);
}


sub im_create_passwd_file($) {
  my $instance_manager = shift;

  my $pwd_file_path = $instance_manager->{'password_file'};

  mtr_report("Creating IM password file ($pwd_file_path)");

  open(OUT, ">", $pwd_file_path)
    or mtr_error("Can't write to $pwd_file_path: $!");

  print OUT $instance_manager->{'admin_login'}, ":",
        $instance_manager->{'admin_sha1'}, "\n";

  close(OUT);
}


sub im_create_defaults_file($) {
  my $instance_manager = shift;

  my $defaults_file = $instance_manager->{'defaults_file'};

  open(OUT, ">", $defaults_file)
    or mtr_error("Can't write to $defaults_file: $!");

  print OUT <<EOF
[mysql]

[manager]
pid-file            = $instance_manager->{path_pid}
angel-pid-file      = $instance_manager->{path_angel_pid}
socket              = $instance_manager->{path_sock}
port                = $instance_manager->{port}
password-file       = $instance_manager->{password_file}
default-mysqld-path = $exe_mysqld

EOF
;

  foreach my $instance (@{$instance_manager->{'instances'}})
  {
    my $server_id = $instance->{'server_id'};

    print OUT <<EOF
[mysqld$server_id]
socket              = $instance->{path_sock}
pid-file            = $instance->{path_pid}
port                = $instance->{port}
datadir             = $instance->{path_datadir}
log                 = $instance->{path_datadir}/mysqld$server_id.log
log-error           = $instance->{path_datadir}/mysqld$server_id.err.log
log-slow-queries    = $instance->{path_datadir}/mysqld$server_id.slow.log
language            = $path_language
character-sets-dir  = $path_charsetsdir
basedir             = $path_my_basedir
server_id           = $server_id
skip-stack-trace
skip-innodb
skip-ndbcluster
EOF
;
    if ( $mysql_version_id < 50100 )
    {
      print OUT "skip-bdb\n";
    }
    print OUT "nonguarded\n" if $instance->{'nonguarded'};
    if ( $mysql_version_id >= 50100 )
    {
      print OUT "log-output=FILE\n" if $instance->{'old_log_format'};
    }
    print OUT "\n";
  }

  close(OUT);
}


sub im_prepare_data_dir($) {
  my $instance_manager = shift;

  foreach my $instance (@{$instance_manager->{'instances'}})
  {
    copy_install_db(
      'im_mysqld_' . $instance->{'server_id'},
      $instance->{'path_datadir'});
  }
}



#
# Restore snapshot of the installed slave databases
# if the snapshot exists
#
sub restore_slave_databases ($) {
  my ($num_slaves)= @_;

  if ( -d $path_snapshot)
  {
    for (my $idx= 0; $idx < $num_slaves; $idx++)
    {
      my $data_dir= $slave->[$idx]->{'path_myddir'};
      my $name= basename($data_dir);
      rmtree($data_dir);
      mtr_copy_dir("$path_snapshot/$name", $data_dir);
    }
  }
}


sub run_testcase_check_skip_test($)
{
  my ($tinfo)= @_;

  # ----------------------------------------------------------------------
  # If marked to skip, just print out and return.
  # Note that a test case not marked as 'skip' can still be
  # skipped later, because of the test case itself in cooperation
  # with the mysqltest program tells us so.
  # ----------------------------------------------------------------------

  if ( $tinfo->{'skip'} )
  {
    mtr_report_test_name($tinfo);
    mtr_report_test_skipped($tinfo);
    return 1;
  }

  if ($tinfo->{'ndb_test'})
  {
    foreach my $cluster (@{$clusters})
    {
      last if ($opt_skip_ndbcluster_slave and
	       $cluster->{'name'} eq 'Slave');

      # If test needs this cluster, check binaries was found ok
      if ( $cluster->{'executable_setup_failed'} )
      {
	mtr_report_test_name($tinfo);
	$tinfo->{comment}=
	  "Failed to find cluster binaries";
	mtr_report_test_failed($tinfo);
	return 1;
      }

      # If test needs this cluster, check it was installed ok
      if ( !$cluster->{'installed_ok'} )
      {
	mtr_report_test_name($tinfo);
	$tinfo->{comment}=
	  "Cluster $cluster->{'name'} was not installed ok";
	mtr_report_test_failed($tinfo);
	return 1;
      }

    }
  }

  if ( $tinfo->{'component_id'} eq 'im' )
  {
      # If test needs im, check binaries was found ok
    if ( $instance_manager->{'executable_setup_failed'} )
    {
      mtr_report_test_name($tinfo);
      $tinfo->{comment}=
	"Failed to find MySQL manager binaries";
      mtr_report_test_failed($tinfo);
      return 1;
    }
  }

  return 0;
}


sub do_before_run_mysqltest($)
{
  my $tinfo= shift;
  my $tname= $tinfo->{'name'};

  # Remove old files produced by mysqltest
  my $result_dir= "r";
  if ( $opt_suite ne "main" )
  {
    $result_dir= "suite/$opt_suite/r";
  }
  unlink("$result_dir/$tname.reject");
  unlink("$result_dir/$tname.progress");
  unlink("$result_dir/$tname.log");
  unlink("$result_dir/$tname.warnings");

  if ( $mysql_version_id < 50000 )
  {
    # Set environment variable NDB_STATUS_OK to 1
    # if script decided to run mysqltest cluster _is_ installed ok
    $ENV{'NDB_STATUS_OK'} = "1";
  }
  elsif ( $mysql_version_id < 50100 )
  {
    # Set environment variable NDB_STATUS_OK to YES
    # if script decided to run mysqltest cluster _is_ installed ok
    $ENV{'NDB_STATUS_OK'} = "YES";
  }
}

sub do_after_run_mysqltest($)
{
  my $tinfo= shift;
  my $tname= $tinfo->{'name'};

  # Save info from this testcase run to mysqltest.log
  mtr_appendfile_to_file($path_current_test_log, $path_mysqltest_log)
    if -f $path_current_test_log;
  mtr_appendfile_to_file($path_timefile, $path_mysqltest_log)
    if -f $path_timefile;

  # Remove the file that mysqltest writes info to
  unlink($path_timefile);

}


sub run_testcase_mark_logs($)
{
  my ($log_msg)= @_;

  # Write a marker to all log files

  # The file indicating current test name
  mtr_tonewfile($path_current_test_log, $log_msg);

  # each mysqld's .err file
  foreach my $mysqld (@{$master}, @{$slave})
  {
    mtr_tofile($mysqld->{path_myerr}, $log_msg);
  }

  # ndbcluster log file
  mtr_tofile($path_ndb_testrun_log, $log_msg);

}

sub find_testcase_skipped_reason($)
{
  my ($tinfo)= @_;

  # Open mysqltest-time
  my $F= IO::File->new($path_timefile) or
    mtr_error("can't open file \"$path_timefile\": $!");
  my $reason;

  while ( my $line= <$F> )
  {
    # Look for "reason: <reason for skipping test>"
    if ( $line =~ /reason: (.*)/ )
    {
      $reason= $1;
    }
  }

  if ( ! $reason )
  {
    mtr_warning("Could not find reason for skipping test in $path_timefile");
    $reason= "Detected by testcase(reason unknown) ";
  }
  $tinfo->{'comment'}= $reason;
}


sub analyze_testcase_failure_sync_with_master($)
{
  my ($tinfo)= @_;

  my $args;
  mtr_init_args(\$args);

  mtr_add_arg($args, "--no-defaults");
  mtr_add_arg($args, "--silent");
  mtr_add_arg($args, "--skip-safemalloc");
  mtr_add_arg($args, "--tmpdir=%s", $opt_tmpdir);
  mtr_add_arg($args, "--character-sets-dir=%s", $path_charsetsdir);

  mtr_add_arg($args, "--socket=%s", $master->[0]->{'path_sock'});
  mtr_add_arg($args, "--port=%d", $master->[0]->{'port'});
  mtr_add_arg($args, "--database=test");
  mtr_add_arg($args, "--user=%s", $opt_user);
  mtr_add_arg($args, "--password=");

  # Run the test file and append output to log file
  mtr_run_test($exe_mysqltest,$args,
	       "include/analyze_failure_sync_with_master.test",
	       "$path_timefile", "$path_timefile","",
	       { append_log_file => 1 });

}

sub analyze_testcase_failure($)
{
  my ($tinfo)= @_;

  # Open mysqltest.log
  my $F= IO::File->new($path_timefile) or
    mtr_error("can't open file \"$path_timefile\": $!");

  while ( my $line= <$F> )
  {
    # Look for "mysqltest: At line nnn: <error>
    if ( $line =~ /mysqltest: At line [0-9]*: (.*)/ )
    {
      my $error= $1;
      # Look for "could not sync with master"
      if ( $error =~ /could not sync with master/ )
      {
	analyze_testcase_failure_sync_with_master($tinfo);
      }
    }
  }
}

##############################################################################
#
#  Run a single test case
#
##############################################################################

# When we get here, we have already filtered out test cases that doesn't
# apply to the current setup, for example if we use a running server, test
# cases that restart the server are dropped. So this function should mostly
# be about doing things, not a lot of logic.

# We don't start and kill the servers for each testcase. But some
# testcases needs a restart, because they specify options to start
# mysqld with. After that testcase, we need to restart again, to set
# back the normal options.

sub run_testcase ($) {
  my $tinfo=  shift;

  # -------------------------------------------------------
  # Init variables that can change between each test case
  # -------------------------------------------------------

  $ENV{'TZ'}= $tinfo->{'timezone'};
  mtr_verbose("Setting timezone: $tinfo->{'timezone'}");

  my $master_restart= run_testcase_need_master_restart($tinfo);
  my $slave_restart= run_testcase_need_slave_restart($tinfo);

  if ($master_restart or $slave_restart)
  {
    # Can't restart a running server that may be in use
    if ( $opt_extern )
    {
      mtr_report_test_name($tinfo);
      $tinfo->{comment}= "Can't restart a running server";
      mtr_report_test_skipped($tinfo);
      return;
    }

    run_testcase_stop_servers($tinfo, $master_restart, $slave_restart);
  }

  # Write to all log files to indicate start of testcase
  run_testcase_mark_logs("CURRENT_TEST: $tinfo->{name}\n");

  my $died= mtr_record_dead_children();
  if ($died or $master_restart or $slave_restart)
  {
    if (run_testcase_start_servers($tinfo))
    {
      mtr_report_test_name($tinfo);
      report_failure_and_restart($tinfo);
      return 1;
    }
  }

  # ----------------------------------------------------------------------
  # If --start-and-exit or --start-dirty given, stop here to let user manually
  # run tests
  # ----------------------------------------------------------------------
  if ( $opt_start_and_exit or $opt_start_dirty )
  {
    mtr_timer_stop_all($glob_timers);
    mtr_report("\nServers started, exiting");
    exit(0);
  }

  {
    do_before_run_mysqltest($tinfo);

    my $res= run_mysqltest($tinfo);
    mtr_report_test_name($tinfo);
    if ( $res == 0 )
    {
      mtr_report_test_passed($tinfo);
    }
    elsif ( $res == 62 )
    {
      # Testcase itself tell us to skip this one

      # Try to get reason from mysqltest.log
      find_testcase_skipped_reason($tinfo);
      mtr_report_test_skipped($tinfo);
    }
    elsif ( $res == 63 )
    {
      $tinfo->{'timeout'}= 1;           # Mark as timeout
      report_failure_and_restart($tinfo);
    }
    elsif ( $res == 1 )
    {
      if ( $opt_force )
      {
	analyze_testcase_failure($tinfo);
      }
      # Test case failure reported by mysqltest
      report_failure_and_restart($tinfo);
    }
    else
    {
      # mysqltest failed, probably crashed
      $tinfo->{comment}=
	"mysqltest returned unexpected code $res, it has probably crashed";
      report_failure_and_restart($tinfo);
    }

    do_after_run_mysqltest($tinfo);
  }

  # ----------------------------------------------------------------------
  # Stop Instance Manager if we are processing an IM-test case.
  # ----------------------------------------------------------------------
  if ( $tinfo->{'component_id'} eq 'im' and
       !mtr_im_stop($instance_manager, $tinfo->{'name'}) )
  {
    mtr_error("Failed to stop Instance Manager.")
  }
}


#
# Save a snapshot of the installed test db(s)
# I.e take a snapshot of the var/ dir
#
sub save_installed_db () {

  mtr_report("Saving snapshot of installed databases");
  rmtree($path_snapshot);

  foreach my $data_dir (@data_dir_lst)
  {
    my $name= basename($data_dir);
    mtr_copy_dir("$data_dir", "$path_snapshot/$name");
  }
}


#
# Save any interesting files in the data_dir
# before the data dir is removed.
#
sub save_files_before_restore($$) {
  my $test_name= shift;
  my $data_dir= shift;
  my $save_name= "$opt_vardir/log/$test_name";

  # Look for core files
  foreach my $core_file ( glob("$data_dir/core*") )
  {
    my $core_name= basename($core_file);
    mtr_report("Saving $core_name");
    mkdir($save_name) if ! -d $save_name;
    rename("$core_file", "$save_name/$core_name");
  }
}


#
# Restore snapshot of the installed test db(s)
# if the snapshot exists
#
sub restore_installed_db ($) {
  my $test_name= shift;

  if ( -d $path_snapshot)
  {
    mtr_report("Restoring snapshot of databases");

    foreach my $data_dir (@data_dir_lst)
    {
      my $name= basename($data_dir);
      save_files_before_restore($test_name, $data_dir);
      rmtree("$data_dir");
      mtr_copy_dir("$path_snapshot/$name", "$data_dir");
    }

    # Remove the ndb_*_fs dirs for all ndbd nodes
    # forcing a clean start of ndb
    foreach my $cluster (@{$clusters})
    {
      foreach my $ndbd (@{$cluster->{'ndbds'}})
      {
	rmtree("$ndbd->{'path_fs'}" );
      }
    }
  }
  else
  {
    # No snapshot existed
    mtr_error("No snapshot existed");
  }
}

sub report_failure_and_restart ($) {
  my $tinfo= shift;

  mtr_report_test_failed($tinfo);
  mtr_show_failed_diff($tinfo->{'result_file'});
  print "\n";
  if ( $opt_force )
  {
    # Stop all servers that are known to be running
    stop_all_servers();

    # Restore the snapshot of the installed test db
    restore_installed_db($tinfo->{'name'});
    print "Resuming Tests\n\n";
    return;
  }

  my $test_mode= join(" ", @::glob_test_mode) || "default";
  print "Aborting: $tinfo->{'name'} failed in $test_mode mode. ";
  print "To continue, re-run with '--force'.\n";
  if ( ! $glob_debugger and
       ! $opt_extern and
       ! $glob_use_embedded_server )
  {
    stop_all_servers();
  }
  mtr_exit(1);

}


##############################################################################
#
#  Start and stop servers
#
##############################################################################


sub do_before_start_master ($) {
  my ($tinfo)= @_;

  my $tname= $tinfo->{'name'};
  my $init_script= $tinfo->{'master_sh'};

  # FIXME what about second master.....

  foreach my $bin ( glob("$opt_vardir/log/master*-bin*") )
  {
    unlink($bin);
  }

  # FIXME only remove the ones that are tied to this master
  # Remove old master.info and relay-log.info files
  unlink("$master->[0]->{'path_myddir'}/master.info");
  unlink("$master->[0]->{'path_myddir'}/relay-log.info");
  unlink("$master->[1]->{'path_myddir'}/master.info");
  unlink("$master->[1]->{'path_myddir'}/relay-log.info");

  # Run master initialization shell script if one exists
  if ( $init_script )
  {
    my $ret= mtr_run("/bin/sh", [$init_script], "", "", "", "");
    if ( $ret != 0 )
    {
      # FIXME rewrite those scripts to return 0 if successful
      # mtr_warning("$init_script exited with code $ret");
    }
  }
}


sub do_before_start_slave ($) {
  my ($tinfo)= @_;

  my $tname= $tinfo->{'name'};
  my $init_script= $tinfo->{'master_sh'};

  foreach my $bin ( glob("$opt_vardir/log/slave*-bin*") )
  {
    unlink($bin);
  }

  unlink("$slave->[0]->{'path_myddir'}/master.info");
  unlink("$slave->[0]->{'path_myddir'}/relay-log.info");

  # Run slave initialization shell script if one exists
  if ( $init_script )
  {
    my $ret= mtr_run("/bin/sh", [$init_script], "", "", "", "");
    if ( $ret != 0 )
    {
      # FIXME rewrite those scripts to return 0 if successful
      # mtr_warning("$init_script exited with code $ret");
    }
  }

  foreach my $bin ( glob("$slave->[0]->{'path_myddir'}/log.*") )
  {
    unlink($bin);
  }
}


sub mysqld_arguments ($$$$$) {
  my $args=              shift;
  my $type=              shift;
  my $idx=               shift;
  my $extra_opt=         shift;
  my $slave_master_info= shift;

  my $sidx= "";                 # Index as string, 0 is empty string
  if ( $idx > 0 )
  {
    $sidx= "$idx";
  }

  my $prefix= "";               # If mysqltest server arg

  if ( $glob_use_embedded_server )
  {
    $prefix= "--server-arg=";
  } else {
    # We can't pass embedded server --no-defaults
    mtr_add_arg($args, "--no-defaults");
  }

  mtr_add_arg($args, "%s--console", $prefix);
  mtr_add_arg($args, "%s--basedir=%s", $prefix, $path_my_basedir);
  mtr_add_arg($args, "%s--character-sets-dir=%s", $prefix, $path_charsetsdir);

  if ( $mysql_version_id >= 50000 )
  {
    mtr_add_arg($args, "%s--log-bin-trust-function-creators", $prefix);
  }

  mtr_add_arg($args, "%s--default-character-set=latin1", $prefix);
  mtr_add_arg($args, "%s--language=%s", $prefix, $path_language);
  mtr_add_arg($args, "%s--tmpdir=$opt_tmpdir", $prefix);

  if ( $opt_valgrind_mysqld )
  {
    mtr_add_arg($args, "%s--skip-safemalloc", $prefix);

    if ( $mysql_version_id < 50100 )
    {
      mtr_add_arg($args, "%s--skip-bdb", $prefix);
    }
  }

  my $pidfile;

  if ( $type eq 'master' )
  {
    my $id= $idx > 0 ? $idx + 101 : 1;

    if (! $opt_skip_master_binlog)
    {
      mtr_add_arg($args, "%s--log-bin=%s/log/master-bin%s", $prefix,
                  $opt_vardir, $sidx);
    }
    mtr_add_arg($args, "%s--pid-file=%s", $prefix,
                $master->[$idx]->{'path_pid'});
    mtr_add_arg($args, "%s--port=%d", $prefix,
                $master->[$idx]->{'port'});
    mtr_add_arg($args, "%s--server-id=%d", $prefix, $id);
    mtr_add_arg($args, "%s--socket=%s", $prefix,
                $master->[$idx]->{'path_sock'});
    mtr_add_arg($args, "%s--innodb_data_file_path=ibdata1:10M:autoextend", $prefix);
    mtr_add_arg($args, "%s--local-infile", $prefix);
    mtr_add_arg($args, "%s--datadir=%s", $prefix,
                $master->[$idx]->{'path_myddir'});

    if ( $idx > 0 or !$use_innodb)
    {
      mtr_add_arg($args, "%s--skip-innodb", $prefix);
    }

    my $cluster= $clusters->[$master->[$idx]->{'cluster'}];
    if ( $opt_skip_ndbcluster ||
	 !$cluster->{'pid'})
    {
      mtr_add_arg($args, "%s--skip-ndbcluster", $prefix);
    }
    else
    {
      mtr_add_arg($args, "%s--ndbcluster", $prefix);
      mtr_add_arg($args, "%s--ndb-connectstring=%s", $prefix,
		  $cluster->{'connect_string'});
      if ( $mysql_version_id >= 50100 )
      {
	mtr_add_arg($args, "%s--ndb-extra-logging", $prefix);
      }
    }

    if ( $mysql_version_id <= 50106 )
    {
      # Force mysqld to use log files up until 5.1.6
      mtr_add_arg($args, "%s--log=%s", $prefix, $master->[0]->{'path_mylog'});
    }
  }

  if ( $type eq 'slave' )
  {
    my $slave_server_id=  2 + $idx;
    my $slave_rpl_rank= $slave_server_id;

    mtr_add_arg($args, "%s--datadir=%s", $prefix,
                $slave->[$idx]->{'path_myddir'});
    mtr_add_arg($args, "%s--init-rpl-role=slave", $prefix);
    if (! $opt_skip_slave_binlog)
    {
      mtr_add_arg($args, "%s--log-bin=%s/log/slave%s-bin", $prefix,
                  $opt_vardir, $sidx); # FIXME use own dir for binlogs
      mtr_add_arg($args, "%s--log-slave-updates", $prefix);
    }

    mtr_add_arg($args, "%s--master-retry-count=10", $prefix);
    mtr_add_arg($args, "%s--pid-file=%s", $prefix,
                $slave->[$idx]->{'path_pid'});
    mtr_add_arg($args, "%s--port=%d", $prefix,
                $slave->[$idx]->{'port'});
    mtr_add_arg($args, "%s--relay-log=%s/log/slave%s-relay-bin", $prefix,
                $opt_vardir, $sidx);
    mtr_add_arg($args, "%s--report-host=127.0.0.1", $prefix);
    mtr_add_arg($args, "%s--report-port=%d", $prefix,
                $slave->[$idx]->{'port'});
    mtr_add_arg($args, "%s--report-user=root", $prefix);
    mtr_add_arg($args, "%s--skip-innodb", $prefix);
    mtr_add_arg($args, "%s--skip-ndbcluster", $prefix);
    mtr_add_arg($args, "%s--skip-slave-start", $prefix);

    # Directory where slaves find the dumps generated by "load data"
    # on the server. The path need to have constant length otherwise
    # test results will vary, thus a relative path is used.
    my $slave_load_path= "../tmp";
    mtr_add_arg($args, "%s--slave-load-tmpdir=%s", $prefix,
                $slave_load_path);
    mtr_add_arg($args, "%s--socket=%s", $prefix,
                $slave->[$idx]->{'path_sock'});
    mtr_add_arg($args, "%s--set-variable=slave_net_timeout=10", $prefix);

    if ( @$slave_master_info )
    {
      foreach my $arg ( @$slave_master_info )
      {
        mtr_add_arg($args, "%s%s", $prefix, $arg);
      }
    }
    else
    {
      mtr_add_arg($args, "%s--master-user=root", $prefix);
      mtr_add_arg($args, "%s--master-connect-retry=1", $prefix);
      mtr_add_arg($args, "%s--master-host=127.0.0.1", $prefix);
      mtr_add_arg($args, "%s--master-password=", $prefix);
      mtr_add_arg($args, "%s--master-port=%d", $prefix,
                  $master->[0]->{'port'}); # First master
      mtr_add_arg($args, "%s--server-id=%d", $prefix, $slave_server_id);
      mtr_add_arg($args, "%s--rpl-recovery-rank=%d", $prefix, $slave_rpl_rank);
    }

    if ( $opt_skip_ndbcluster_slave ||
         $slave->[$idx]->{'cluster'} == -1 ||
	 !$clusters->[$slave->[$idx]->{'cluster'}]->{'pid'} )
    {
      mtr_add_arg($args, "%s--skip-ndbcluster", $prefix);
    }
    else
    {
      mtr_add_arg($args, "%s--ndbcluster", $prefix);
      mtr_add_arg($args, "%s--ndb-connectstring=%s", $prefix,
		  $clusters->[$slave->[$idx]->{'cluster'}]->{'connect_string'});
      if ( $mysql_version_id >= 50100 )
      {
	mtr_add_arg($args, "%s--ndb-extra-logging", $prefix);
      }
    }

    if ( $mysql_version_id <= 50106 )
    {
      # Force mysqld to use log files up until 5.1.6
      mtr_add_arg($args, "%s--log=%s", $prefix, $master->[0]->{'path_mylog'});
    }

  } # end slave

  if ( $opt_debug )
  {
    if ( $type eq 'master' )
    {
      mtr_add_arg($args, "%s--debug=d:t:i:A,%s/log/master%s.trace",
                  $prefix, $path_vardir_trace, $sidx);
    }
    if ( $type eq 'slave' )
    {
      mtr_add_arg($args, "%s--debug=d:t:i:A,%s/log/slave%s.trace",
                  $prefix, $path_vardir_trace, $sidx);
    }
  }

  # FIXME always set nowdays??? SMALL_SERVER
  mtr_add_arg($args, "%s--key_buffer_size=1M", $prefix);
  mtr_add_arg($args, "%s--sort_buffer=256K", $prefix);
  mtr_add_arg($args, "%s--max_heap_table_size=1M", $prefix);

  if ( $opt_ssl_supported )
  {
    mtr_add_arg($args, "%s--ssl-ca=%s/std_data/cacert.pem", $prefix,
                $glob_mysql_test_dir);
    mtr_add_arg($args, "%s--ssl-cert=%s/std_data/server-cert.pem", $prefix,
                $glob_mysql_test_dir);
    mtr_add_arg($args, "%s--ssl-key=%s/std_data/server-key.pem", $prefix,
                $glob_mysql_test_dir);
  }

  if ( $opt_warnings )
  {
    mtr_add_arg($args, "%s--log-warnings", $prefix);
  }

  # Indicate to "mysqld" it will be debugged in debugger
  if ( $glob_debugger )
  {
    mtr_add_arg($args, "%s--gdb", $prefix);
  }

  # If we should run all tests cases, we will use a local server for that

  if ( -w "/" )
  {
    # We are running as root;  We need to add the --root argument
    mtr_add_arg($args, "%s--user=root", $prefix);
  }

  my $found_skip_core= 0;
  foreach my $arg ( @opt_extra_mysqld_opt, @$extra_opt )
  {
    # Allow --skip-core-file to be set in master.opt file
    if ($arg eq "--skip-core-file")
    {
      $found_skip_core= 1;
    }
    else
    {
      mtr_add_arg($args, "%s%s", $prefix, $arg);
    }
  }
  if ( !$found_skip_core )
  {
    mtr_add_arg($args, "%s%s", $prefix, "--core-file");
  }

  if ( $opt_bench )
  {
    mtr_add_arg($args, "%s--rpl-recovery-rank=1", $prefix);
    mtr_add_arg($args, "%s--init-rpl-role=master", $prefix);
  }
  elsif ( $type eq 'master' )
  {
    mtr_add_arg($args, "%s--open-files-limit=1024", $prefix);
  }

  return $args;
}


##############################################################################
#
#  Start mysqld and return the PID
#
##############################################################################

sub mysqld_start ($$$) {
  my $mysqld=            shift;
  my $extra_opt=         shift;
  my $slave_master_info= shift;

  my $args;                             # Arg vector
  my $exe;
  my $pid= -1;
  my $wait_for_pid_file= 1;

  my $type= $mysqld->{'type'};
  my $idx= $mysqld->{'idx'};

  mtr_error("Internal error: mysqld should never be started for embedded")
    if $glob_use_embedded_server;

  if ( $type eq 'master' )
  {
    $exe= $exe_master_mysqld;
  }
  elsif ( $type eq 'slave' )
  {
    $exe= $exe_slave_mysqld;
  }
  else
  {
    mtr_error("Unknown 'type' \"$type\" passed to mysqld_start");
  }

  mtr_init_args(\$args);

  if ( $opt_valgrind_mysqld )
  {
    valgrind_arguments($args, \$exe);
  }

  mysqld_arguments($args,$type,$idx,$extra_opt,$slave_master_info);

  if ( $opt_gdb || $opt_manual_gdb)
  {
    gdb_arguments(\$args, \$exe, "$type"."_$idx");
  }
  elsif ( $opt_ddd || $opt_manual_ddd )
  {
    ddd_arguments(\$args, \$exe, "$type"."_$idx");
  }
  elsif ( $opt_debugger )
  {
    debugger_arguments(\$args, \$exe, "$type"."_$idx");
  }
  elsif ( $opt_manual_debug )
  {
     print "\nStart $type in your debugger\n" .
           "dir: $glob_mysql_test_dir\n" .
           "exe: $exe\n" .
	   "args:  " . join(" ", @$args)  . "\n\n" .
	   "Waiting ....\n";

     # Indicate the exe should not be started
    $exe= undef;
  }
  else
  {
    # Default to not wait until pid file has been created
    $wait_for_pid_file= 0;
  }

  if ( defined $exe )
  {
    $pid= mtr_spawn($exe, $args, "",
		    $mysqld->{'path_myerr'},
		    $mysqld->{'path_myerr'},
		    "",
		    { append_log_file => 1 });
  }


  if ( $wait_for_pid_file && !sleep_until_file_created($mysqld->{'path_pid'},
						       $mysqld->{'start_timeout'},
						       $pid))
  {

    mtr_error("Failed to start mysqld $mysqld->{'type'}");
  }


  # Remember pid of the started process
  $mysqld->{'pid'}= $pid;

  # Remember options used when starting
  $mysqld->{'start_opts'}= $extra_opt;
  $mysqld->{'start_slave_master_info'}= $slave_master_info;

  mtr_verbose("mysqld pid: $pid");
  return $pid;
}


sub stop_all_servers () {

  print  "Stopping All Servers\n";

  if ( ! $opt_skip_im )
  {
    print  "Shutting-down Instance Manager\n";
    unless (mtr_im_stop($instance_manager, "stop_all_servers"))
    {
      mtr_error("Failed to stop Instance Manager.")
    }
  }

  my %admin_pids; # hash of admin processes that requests shutdown
  my @kill_pids;  # list of processes to shutdown/kill
  my $pid;

  # Start shutdown of all started masters
  foreach my $mysqld (@{$master}, @{$slave})
  {
    if ( $mysqld->{'pid'} )
    {
      $pid= mtr_mysqladmin_start($mysqld, "shutdown", 70);
      $admin_pids{$pid}= 1;

      push(@kill_pids,{
		       pid      => $mysqld->{'pid'},
		       pidfile  => $mysqld->{'path_pid'},
		       sockfile => $mysqld->{'path_sock'},
		       port     => $mysqld->{'port'},
		      });

      $mysqld->{'pid'}= 0; # Assume we are done with it
    }
  }

  # Start shutdown of clusters
  foreach my $cluster (@{$clusters})
  {
    if ( $cluster->{'pid'} )
    {
      $pid= mtr_ndbmgm_start($cluster, "shutdown");
      $admin_pids{$pid}= 1;

      push(@kill_pids,{
		       pid      => $cluster->{'pid'},
		       pidfile  => $cluster->{'path_pid'}
		      });

      $cluster->{'pid'}= 0; # Assume we are done with it

      foreach my $ndbd (@{$cluster->{'ndbds'}})
      {
        if ( $ndbd->{'pid'} )
	{
	  push(@kill_pids,{
			   pid      => $ndbd->{'pid'},
			   pidfile  => $ndbd->{'path_pid'},
			  });
	  $ndbd->{'pid'}= 0;
	}
      }
    }
  }

  # Wait blocking until all shutdown processes has completed
  mtr_wait_blocking(\%admin_pids);

  # Make sure that process has shutdown else try to kill them
  mtr_check_stop_servers(\@kill_pids);

  foreach my $mysqld (@{$master}, @{$slave})
  {
    rm_ndbcluster_tables($mysqld->{'path_myddir'});
  }
}


sub run_testcase_need_master_restart($)
{
  my ($tinfo)= @_;

  # We try to find out if we are to restart the master(s)
  my $do_restart= 0;          # Assumes we don't have to

  if ( $glob_use_embedded_server )
  {
    mtr_verbose("Never start or restart for embedded server");
    return $do_restart;
  }
  elsif ( $tinfo->{'master_sh'} )
  {
    $do_restart= 1;           # Always restart if script to run
    mtr_verbose("Restart master: Always restart if script to run");
  }
  if ( $tinfo->{'force_restart'} )
  {
    $do_restart= 1; # Always restart if --force-restart in -opt file
    mtr_verbose("Restart master: Restart forced with --force-restart");
  }
  elsif ( ! $opt_skip_ndbcluster and
	  !$tinfo->{'ndb_test'} and
	  $clusters->[0]->{'pid'} != 0 )
  {
    $do_restart= 1;           # Restart without cluster
    mtr_verbose("Restart master: Test does not need cluster");
  }
  elsif ( ! $opt_skip_ndbcluster and
	  $tinfo->{'ndb_test'} and
	  $clusters->[0]->{'pid'} == 0 )
  {
    $do_restart= 1;           # Restart with cluster
    mtr_verbose("Restart master: Test need cluster");
  }
  elsif( $tinfo->{'component_id'} eq 'im' )
  {
    $do_restart= 1;
    mtr_verbose("Restart master: Always restart for im tests");
  }
  elsif ( $master->[0]->{'running_master_options'} and
	  $master->[0]->{'running_master_options'}->{'timezone'} ne
	  $tinfo->{'timezone'})
  {
    $do_restart= 1;
    mtr_verbose("Restart master: Different timezone");
  }
  # Check that running master was started with same options
  # as the current test requires
  elsif (! mtr_same_opts($master->[0]->{'start_opts'},
                         $tinfo->{'master_opt'}) )
  {
    $do_restart= 1;
    mtr_verbose("Restart master: running with different options '" .
	       join(" ", @{$tinfo->{'master_opt'}}) . "' != '" .
		join(" ", @{$master->[0]->{'start_opts'}}) . "'" );
  }
  elsif( ! $master->[0]->{'pid'} )
  {
    if ( $opt_extern )
    {
      $do_restart= 0;
      mtr_verbose("No restart: using extern master");
    }
    else
    {
      $do_restart= 1;
      mtr_verbose("Restart master: master is not started");
    }
  }
  return $do_restart;
}

sub run_testcase_need_slave_restart($)
{
  my ($tinfo)= @_;

  # We try to find out if we are to restart the slaves
  my $do_slave_restart= 0;     # Assumes we don't have to

  if ( $glob_use_embedded_server )
  {
    mtr_verbose("Never start or restart for embedded server");
    return $do_slave_restart;
  }
  elsif ( $max_slave_num == 0)
  {
    mtr_verbose("Skip slave restart: No testcase use slaves");
  }
  else
  {

    # Check if any slave is currently started
    my $any_slave_started= 0;
    foreach my $mysqld (@{$slave})
    {
      if ( $mysqld->{'pid'} )
      {
	$any_slave_started= 1;
	last;
      }
    }

    if ($any_slave_started)
    {
      mtr_verbose("Restart slave: Slave is started, always restart");
      $do_slave_restart= 1;
    }
    elsif ( $tinfo->{'slave_num'} )
    {
      mtr_verbose("Restart slave: Test need slave");
      $do_slave_restart= 1;
    }
  }

  return $do_slave_restart;

}

# ----------------------------------------------------------------------
# If not using a running servers we may need to stop and restart.
# We restart in the case we have initiation scripts, server options
# etc to run. But we also restart again after the test first restart
# and test is run, to get back to normal server settings.
#
# To make the code a bit more clean, we actually only stop servers
# here, and mark this to be done. Then a generic "start" part will
# start up the needed servers again.
# ----------------------------------------------------------------------

sub run_testcase_stop_servers($$$) {
  my ($tinfo, $do_restart, $do_slave_restart)= @_;
  my $pid;
  my %admin_pids; # hash of admin processes that requests shutdown
  my @kill_pids;  # list of processes to shutdown/kill

  # Remember if we restarted for this test case (count restarts)
  $tinfo->{'restarted'}= $do_restart;

  if ( $do_restart )
  {
    delete $master->[0]->{'running_master_options'}; # Forget history

    # Start shutdown of all started masters
    foreach my $mysqld (@{$master})
    {
      if ( $mysqld->{'pid'} )
      {
	$pid= mtr_mysqladmin_start($mysqld, "shutdown", 70);

	$admin_pids{$pid}= 1;

	push(@kill_pids,{
			 pid      => $mysqld->{'pid'},
			 pidfile  => $mysqld->{'path_pid'},
			 sockfile => $mysqld->{'path_sock'},
			 port     => $mysqld->{'port'},
			});

	$mysqld->{'pid'}= 0; # Assume we are done with it
      }
    }

    # Start shutdown of master cluster
    my $cluster= $clusters->[0];
    if ( $cluster->{'pid'} )
    {
      $pid= mtr_ndbmgm_start($cluster, "shutdown");
      $admin_pids{$pid}= 1;

      push(@kill_pids,{
		       pid      => $cluster->{'pid'},
		       pidfile  => $cluster->{'path_pid'}
		      });

      $cluster->{'pid'}= 0; # Assume we are done with it

      foreach my $ndbd (@{$cluster->{'ndbds'}})
      {
	push(@kill_pids,{
			 pid      => $ndbd->{'pid'},
			 pidfile  => $ndbd->{'path_pid'},
			});
	$ndbd->{'pid'}= 0; # Assume we are done with it
      }
    }
  }

  if ( $do_restart || $do_slave_restart )
  {

    delete $slave->[0]->{'running_slave_options'}; # Forget history

    # Start shutdown of all started slaves
    foreach my $mysqld (@{$slave})
    {
      if ( $mysqld->{'pid'} )
      {
	$pid= mtr_mysqladmin_start($mysqld, "shutdown", 70);

	$admin_pids{$pid}= 1;

	push(@kill_pids,{
			 pid      => $mysqld->{'pid'},
			 pidfile  => $mysqld->{'path_pid'},
			 sockfile => $mysqld->{'path_sock'},
			 port     => $mysqld->{'port'},
			});


	$mysqld->{'pid'}= 0; # Assume we are done with it
      }
    }

    # Start shutdown of slave cluster
    my $cluster= $clusters->[1];
    if ( $cluster->{'pid'} )
    {
      $pid= mtr_ndbmgm_start($cluster, "shutdown");

      $admin_pids{$pid}= 1;

      push(@kill_pids,{
		       pid      => $cluster->{'pid'},
		       pidfile  => $cluster->{'path_pid'}
		      });

      $cluster->{'pid'}= 0; # Assume we are done with it

      foreach my $ndbd (@{$cluster->{'ndbds'}} )
      {
	push(@kill_pids,{
			 pid      => $ndbd->{'pid'},
			 pidfile  => $ndbd->{'path_pid'},
			});
	$ndbd->{'pid'}= 0; # Assume we are done with it
      }
    }
  }

  # ----------------------------------------------------------------------
  # Shutdown has now been started and lists for the shutdown processes
  # and the processes to be killed has been created
  # ----------------------------------------------------------------------

  # Wait blocking until all shutdown processes has completed
  mtr_wait_blocking(\%admin_pids);


  # Make sure that process has shutdown else try to kill them
  mtr_check_stop_servers(\@kill_pids);

  foreach my $mysqld (@{$master}, @{$slave})
  {
    if ( ! $mysqld->{'pid'} )
    {
      # Remove ndbcluster tables if server is stopped
      rm_ndbcluster_tables($mysqld->{'path_myddir'});
    }
  }
}


#
# run_testcase_start_servers
#
# Start the servers needed by this test case
#
# RETURN
#  0 OK
#  1 Start failed
#

sub run_testcase_start_servers($) {
  my $tinfo= shift;
  my $tname= $tinfo->{'name'};

  if ( $tinfo->{'component_id'} eq 'mysqld' )
  {
    if ( ! $opt_skip_ndbcluster and
	 !$clusters->[0]->{'pid'} and
	 $tinfo->{'ndb_test'} )
    {
      # Test need cluster, cluster is not started, start it
      ndbcluster_start($clusters->[0], "");
    }

    if ( !$master->[0]->{'pid'} )
    {
      # Master mysqld is not started
      do_before_start_master($tinfo);

      mysqld_start($master->[0],$tinfo->{'master_opt'},[]);

    }

    if ( $clusters->[0]->{'pid'} and ! $master->[1]->{'pid'} )
    {
      # Test needs cluster, start an extra mysqld connected to cluster

      if ( $mysql_version_id >= 50100 )
      {
	# First wait for first mysql server to have created ndb system
	# tables ok FIXME This is a workaround so that only one mysqld
	# create the tables
	if ( ! sleep_until_file_created(
		  "$master->[0]->{'path_myddir'}/mysql/apply_status.ndb",
					$master->[0]->{'start_timeout'},
					$master->[0]->{'pid'}))
	{

	  $tinfo->{'comment'}= "Failed to create 'mysql/apply_status' table";
	  return 1;
	}
      }
      mysqld_start($master->[1],$tinfo->{'master_opt'},[]);
    }

    # Save this test case information, so next can examine it
    $master->[0]->{'running_master_options'}= $tinfo;
  }
  elsif ( ! $opt_skip_im and $tinfo->{'component_id'} eq 'im' )
  {
    # We have to create defaults file every time, in order to ensure that it
    # will be the same for each test. The problem is that test can change the
    # file (by SET/UNSET commands), so w/o recreating the file, execution of
    # one test can affect the other.

    im_create_defaults_file($instance_manager);

    if  ( ! mtr_im_start($instance_manager, $tinfo->{im_opts}) )
    {
      $tinfo->{'comment'}= "Failed to start Instance Manager. ";
      return 1;
    }
  }

  # ----------------------------------------------------------------------
  # Start slaves - if needed
  # ----------------------------------------------------------------------
  if ( $tinfo->{'slave_num'} )
  {
    restore_slave_databases($tinfo->{'slave_num'});

    do_before_start_slave($tinfo);

    if ( ! $opt_skip_ndbcluster_slave and
	 !$clusters->[1]->{'pid'} and
	 $tinfo->{'ndb_test'} )
    {
      # Test need slave cluster, cluster is not started, start it
      ndbcluster_start($clusters->[1], "");
    }

    for ( my $idx= 0; $idx <  $tinfo->{'slave_num'}; $idx++ )
    {
      if ( ! $slave->[$idx]->{'pid'} )
      {
	mysqld_start($slave->[$idx],$tinfo->{'slave_opt'},
		     $tinfo->{'slave_mi'});

      }
    }

    # Save this test case information, so next can examine it
    $slave->[0]->{'running_slave_options'}= $tinfo;
  }

  # Wait for clusters to start
  foreach my $cluster (@{$clusters})
  {

    next if !$cluster->{'pid'};

    if (ndbcluster_wait_started($cluster, ""))
    {
      # failed to start
      $tinfo->{'comment'}= "Start of $cluster->{'name'} cluster failed";
      return 1;
    }
  }

  # Wait for mysqld's to start
  foreach my $mysqld (@{$master},@{$slave})
  {

    next if !$mysqld->{'pid'};

    if (mysqld_wait_started($mysqld))
    {
      # failed to start
      $tinfo->{'comment'}=
	"Failed to start $mysqld->{'type'} mysqld $mysqld->{'idx'}";
      return 1;
    }
  }
  return 0;
}

#
# Run include/check-testcase.test
# Before a testcase, run in record mode, save result file to var
# After testcase, run and compare with the recorded file, they should be equal!
#
# RETURN VALUE
#  0 OK
#  1 Check failed
#
sub run_check_testcase ($$) {

  my $mode=     shift;
  my $mysqld=   shift;

  my $name= "check-" . $mysqld->{'type'} . $mysqld->{'idx'};

  my $args;
  mtr_init_args(\$args);

  mtr_add_arg($args, "--no-defaults");
  mtr_add_arg($args, "--silent");
  mtr_add_arg($args, "--skip-safemalloc");
  mtr_add_arg($args, "--tmpdir=%s", $opt_tmpdir);
  mtr_add_arg($args, "--character-sets-dir=%s", $path_charsetsdir);

  mtr_add_arg($args, "--socket=%s", $mysqld->{'path_sock'});
  mtr_add_arg($args, "--port=%d", $mysqld->{'port'});
  mtr_add_arg($args, "--database=test");
  mtr_add_arg($args, "--user=%s", $opt_user);
  mtr_add_arg($args, "--password=");

  mtr_add_arg($args, "-R");
  mtr_add_arg($args, "$opt_vardir/tmp/$name.result");

  if ( $mode eq "before" )
  {
    mtr_add_arg($args, "--record");
  }

  my $res = mtr_run_test($exe_mysqltest,$args,
	        "include/check-testcase.test", "", "", "");

  if ( $res == 1  and $mode eq "after")
  {
    mtr_run("diff",["-u",
		    "$opt_vardir/tmp/$name.result",
		    "$opt_vardir/tmp/$name.reject"],
	    "", "", "", "");
  }
  elsif ( $res )
  {
    mtr_error("Could not execute 'check-testcase' $mode testcase");
  }
  return $res;
}

##############################################################################
#
#  Report the features that were compiled in
#
##############################################################################

sub run_report_features () {
  my $args;

  if ( ! $glob_use_embedded_server )
  {
    mysqld_start($master->[0],[],[]);
    if ( ! $master->[0]->{'pid'} )
    {
      mtr_error("Can't start the mysqld server");
    }
    mysqld_wait_started($master->[0]);
  }

  my $tinfo = {};
  $tinfo->{'name'} = 'report features';
  $tinfo->{'result_file'} = undef;
  $tinfo->{'component_id'} = 'mysqld';
  $tinfo->{'path'} = 'include/report-features.test';
  $tinfo->{'timezone'}=  "GMT-3";
  $tinfo->{'slave_num'} = 0;
  $tinfo->{'master_opt'} = [];
  $tinfo->{'slave_opt'} = [];
  $tinfo->{'slave_mi'} = [];
  $tinfo->{'comment'} = 'report server features';
  run_mysqltest($tinfo);

  if ( ! $glob_use_embedded_server )
  {
    stop_all_servers();
  }
}


sub run_mysqltest ($) {
  my ($tinfo)= @_;
  my $exe= $exe_mysqltest;
  my $args;

  mtr_init_args(\$args);

  mtr_add_arg($args, "--no-defaults");
  mtr_add_arg($args, "--silent");
  mtr_add_arg($args, "--skip-safemalloc");
  mtr_add_arg($args, "--tmpdir=%s", $opt_tmpdir);
  mtr_add_arg($args, "--character-sets-dir=%s", $path_charsetsdir);

  if ($tinfo->{'component_id'} eq 'im')
  {
    mtr_add_arg($args, "--socket=%s", $instance_manager->{'path_sock'});
    mtr_add_arg($args, "--port=%d", $instance_manager->{'port'});
    mtr_add_arg($args, "--user=%s", $instance_manager->{'admin_login'});
    mtr_add_arg($args, "--password=%s", $instance_manager->{'admin_password'});
  }
  else # component_id == mysqld
  {
    mtr_add_arg($args, "--socket=%s", $master->[0]->{'path_sock'});
    mtr_add_arg($args, "--port=%d", $master->[0]->{'port'});
    mtr_add_arg($args, "--database=test");
    mtr_add_arg($args, "--user=%s", $opt_user);
    mtr_add_arg($args, "--password=");
  }

  if ( $opt_ps_protocol )
  {
    mtr_add_arg($args, "--ps-protocol");
  }

  if ( $opt_sp_protocol )
  {
    mtr_add_arg($args, "--sp-protocol");
  }

  if ( $opt_view_protocol )
  {
    mtr_add_arg($args, "--view-protocol");
  }

  if ( $opt_cursor_protocol )
  {
    mtr_add_arg($args, "--cursor-protocol");
  }

  if ( $opt_strace_client )
  {
    $exe=  "strace";            # FIXME there are ktrace, ....
    mtr_add_arg($args, "-o");
    mtr_add_arg($args, "%s/log/mysqltest.strace", $opt_vardir);
    mtr_add_arg($args, "$exe_mysqltest");
  }

  if ( $opt_timer )
  {
    mtr_add_arg($args, "--timer-file=%s/log/timer", $opt_vardir);
  }

  if ( $opt_compress )
  {
    mtr_add_arg($args, "--compress");
  }

  if ( $opt_sleep )
  {
    mtr_add_arg($args, "--sleep=%d", $opt_sleep);
  }

  if ( $opt_debug )
  {
    mtr_add_arg($args, "--debug=d:t:A,%s/log/mysqltest.trace",
		$path_vardir_trace);
  }

  if ( $opt_ssl_supported )
  {
    mtr_add_arg($args, "--ssl-ca=%s/std_data/cacert.pem",
	        $glob_mysql_test_dir);
    mtr_add_arg($args, "--ssl-cert=%s/std_data/client-cert.pem",
	        $glob_mysql_test_dir);
    mtr_add_arg($args, "--ssl-key=%s/std_data/client-key.pem",
	        $glob_mysql_test_dir);
  }

  if ( $opt_ssl )
  {
    # Turn on SSL for _all_ test cases if option --ssl was used
    mtr_add_arg($args, "--ssl");
  }
  elsif ( $opt_ssl_supported )
  {
    mtr_add_arg($args, "--skip-ssl");
  }

  # ----------------------------------------------------------------------
  # If embedded server, we create server args to give mysqltest to pass on
  # ----------------------------------------------------------------------

  if ( $glob_use_embedded_server )
  {
    mysqld_arguments($args,'master',0,$tinfo->{'master_opt'},[]);
  }

  # ----------------------------------------------------------------------
  # export MYSQL_TEST variable containing <path>/mysqltest <args>
  # ----------------------------------------------------------------------
  $ENV{'MYSQL_TEST'}= "$exe_mysqltest " . join(" ", @$args);

  # ----------------------------------------------------------------------
  # Add arguments that should not go into the MYSQL_TEST env var
  # ----------------------------------------------------------------------

  if ( $opt_valgrind_mysqltest )
  {
    # Prefix the Valgrind options to the argument list.
    # We do this here, since we do not want to Valgrind the nested invocations
    # of mysqltest; that would mess up the stderr output causing test failure.
    my @args_saved = @$args;
    mtr_init_args(\$args);
    valgrind_arguments($args, \$exe);
    mtr_add_arg($args, "%s", $_) for @args_saved;
  }

  mtr_add_arg($args, "--test-file");
  mtr_add_arg($args, $tinfo->{'path'});

  if ( defined $tinfo->{'result_file'} ) {
    mtr_add_arg($args, "--result-file");
    mtr_add_arg($args, $tinfo->{'result_file'});
  }

  if ( $opt_record )
  {
    mtr_add_arg($args, "--record");
  }

  if ( $opt_client_gdb )
  {
    gdb_arguments(\$args, \$exe, "client");
  }
  elsif ( $opt_client_ddd )
  {
    ddd_arguments(\$args, \$exe, "client");
  }
  elsif ( $opt_client_debugger )
  {
    debugger_arguments(\$args, \$exe, "client");
  }

  if ( $opt_check_testcases )
  {
    foreach my $mysqld (@{$master}, @{$slave})
    {
      if ($mysqld->{'pid'})
      {
	run_check_testcase("before", $mysqld);
      }
    }
  }

  my $res = mtr_run_test($exe,$args,"","",$path_timefile,"");

  if ( $opt_check_testcases )
  {
    foreach my $mysqld (@{$master}, @{$slave})
    {
      if ($mysqld->{'pid'})
      {
	if (run_check_testcase("after", $mysqld))
	{
	  # Check failed, mark the test case with that info
	  $tinfo->{'check_testcase_failed'}= 1;
	}
      }
    }
  }

  return $res;

}


#
# Modify the exe and args so that program is run in gdb in xterm
#
sub gdb_arguments {
  my $args= shift;
  my $exe=  shift;
  my $type= shift;

  # Write $args to gdb init file
  my $str= join(" ", @$$args);
  my $gdb_init_file= "$opt_tmpdir/gdbinit.$type";

  # Remove the old gdbinit file
  unlink($gdb_init_file);

  if ( $type eq "client" )
  {
    # write init file for client
    mtr_tofile($gdb_init_file,
	       "set args $str\n" .
	       "break main\n");
  }
  else
  {
    # write init file for mysqld
    mtr_tofile($gdb_init_file,
	       "set args $str\n" .
	       "break mysql_parse\n" .
	       "commands 1\n" .
	       "disable 1\n" .
	       "end\n" .
	       "run");
  }

  if ( $opt_manual_gdb )
  {
     print "\nTo start gdb for $type, type in another window:\n";
     print "cd $glob_mysql_test_dir;\n";
     print "gdb -x $gdb_init_file $$exe\n";

     # Indicate the exe should not be started
     $$exe= undef;
     return;
  }

  $$args= [];
  mtr_add_arg($$args, "-title");
  mtr_add_arg($$args, "$type");
  mtr_add_arg($$args, "-e");

  if ( $exe_libtool )
  {
    mtr_add_arg($$args, $exe_libtool);
    mtr_add_arg($$args, "--mode=execute");
  }

  mtr_add_arg($$args, "gdb");
  mtr_add_arg($$args, "-x");
  mtr_add_arg($$args, "$gdb_init_file");
  mtr_add_arg($$args, "$$exe");

  $$exe= "xterm";
}


#
# Modify the exe and args so that program is run in ddd
#
sub ddd_arguments {
  my $args= shift;
  my $exe=  shift;
  my $type= shift;

  # Write $args to ddd init file
  my $str= join(" ", @$$args);
  my $gdb_init_file= "$opt_tmpdir/gdbinit.$type";

  # Remove the old gdbinit file
  unlink($gdb_init_file);

  if ( $type eq "client" )
  {
    # write init file for client
    mtr_tofile($gdb_init_file,
	       "set args $str\n" .
	       "break main\n");
  }
  else
  {
    # write init file for mysqld
    mtr_tofile($gdb_init_file,
	       "file $$exe\n" .
	       "set args $str\n" .
	       "break mysql_parse\n" .
	       "commands 1\n" .
	       "disable 1\n" .
	       "end");
  }

  if ( $opt_manual_ddd )
  {
     print "\nTo start ddd for $type, type in another window:\n";
     print "cd $glob_mysql_test_dir;\n";
     print "ddd -x $gdb_init_file $$exe\n";

     # Indicate the exe should not be started
     $$exe= undef;
     return;
  }

  my $save_exe= $$exe;
  $$args= [];
  if ( $exe_libtool )
  {
    $$exe= $exe_libtool;
    mtr_add_arg($$args, "--mode=execute");
    mtr_add_arg($$args, "ddd");
  }
  else
  {
    $$exe= "ddd";
  }
  mtr_add_arg($$args, "--command=$gdb_init_file");
  mtr_add_arg($$args, "$save_exe");
}


#
# Modify the exe and args so that program is run in the selected debugger
#
sub debugger_arguments {
  my $args= shift;
  my $exe=  shift;
  my $debugger= $opt_debugger || $opt_client_debugger;

  # FIXME Need to change the below "eq"'s to
  # "case unsensitive string contains"
  if ( $debugger eq "vcexpress" or $debugger eq "vc")
  {
    # vc[express] /debugexe exe arg1 .. argn

    # Add /debugexe and name of the exe before args
    unshift(@$$args, "/debugexe");
    unshift(@$$args, "$$exe");

  }
  elsif ( $debugger eq "windbg" )
  {
    # windbg exe arg1 .. argn

    # Add name of the exe before args
    unshift(@$$args, "$$exe");

  }
  else
  {
    mtr_error("Unknown argument \"$debugger\" passed to --debugger");
  }

  # Set exe to debuggername
  $$exe= $debugger;
}


#
# Modify the exe and args so that program is run in valgrind
#
sub valgrind_arguments {
  my $args= shift;
  my $exe=  shift;

  if ( $opt_callgrind)
  {
    mtr_add_arg($args, "--tool=callgrind");
    mtr_add_arg($args, "--base=$opt_vardir/log");
  }
  else
  {
    mtr_add_arg($args, "--tool=memcheck"); # From >= 2.1.2 needs this option
    mtr_add_arg($args, "--alignment=8");
    mtr_add_arg($args, "--leak-check=yes");
    mtr_add_arg($args, "--num-callers=16");
    mtr_add_arg($args, "--suppressions=%s/valgrind.supp", $glob_mysql_test_dir)
      if -f "$glob_mysql_test_dir/valgrind.supp";
  }

  # Add valgrind options, can be overriden by user
  mtr_add_arg($args, '%s', $_) for (split(' ', $opt_valgrind_options));

  mtr_add_arg($args, $$exe);

  $$exe= $opt_valgrind_path || "valgrind";

  if ($exe_libtool)
  {
    # Add "libtool --mode-execute" before the test to execute
    # if running in valgrind(to avoid valgrinding bash)
    unshift(@$args, "--mode=execute", $$exe);
    $$exe= $exe_libtool;
  }
}


##############################################################################
#
#  Usage
#
##############################################################################

sub usage ($) {
  my $message= shift;

  if ( $message )
  {
    print STDERR "$message \n";
  }

  print STDERR <<HERE;

$0 [ OPTIONS ] [ TESTCASE ]

Options to control what engine/variation to run

  embedded-server       Use the embedded server, i.e. no mysqld daemons
  ps-protocol           Use the binary protocol between client and server
  cursor-protocol       Use the cursor protocol between client and server
                        (implies --ps-protocol)
  view-protocol         Create a view to execute all non updating queries
  sp-protocol           Create a stored procedure to execute all queries
  compress              Use the compressed protocol between client and server
  ssl                   Use ssl protocol between client and server
  skip-ssl              Dont start server with support for ssl connections
  bench                 Run the benchmark suite
  small-bench           Run the benchmarks with --small-tests --small-tables
  with-ndbcluster       Use cluster as default table type for benchmark
  vs-config             Visual Studio configuration used to create executables
                        (default: MTR_VS_CONFIG environment variable)

Options to control directories to use
  benchdir=DIR          The directory where the benchmark suite is stored
                        (default: ../../mysql-bench)
  tmpdir=DIR            The directory where temporary files are stored
                        (default: ./var/tmp).
  vardir=DIR            The directory where files generated from the test run
                        is stored (default: ./var). Specifying a ramdisk or
                        tmpfs will speed up tests.
  mem                   Run testsuite in "memory" using tmpfs or ramdisk
                        Attempts to find a suitable location
                        using a builtin list of standard locations
                        for tmpfs (/dev/shm)
                        The option can also be set using environment
                        variable MTR_MEM=[DIR]

Options to control what test suites or cases to run

  force                 Continue to run the suite after failure
  with-ndbcluster-only  Run only tests that include "ndb" in the filename
  skip-ndb[cluster]     Skip all tests that need cluster
  skip-ndb[cluster]-slave Skip all tests that need a slave cluster
  ndb-extra             Run extra tests from ndb directory
  do-test=PREFIX        Run test cases which name are prefixed with PREFIX
  start-from=PREFIX     Run test cases starting from test prefixed with PREFIX
  suite=NAME            Run the test suite named NAME. The default is "main"
  skip-rpl              Skip the replication test cases.
  skip-im               Don't start IM, and skip the IM test cases
  skip-test=PREFIX      Skip test cases which name are prefixed with PREFIX
  big-test              Set the environment variable BIG_TEST, which can be
                        checked from test cases.

Options that specify ports

  master_port=PORT      Specify the port number used by the first master
  slave_port=PORT       Specify the port number used by the first slave
  ndbcluster-port=PORT  Specify the port number used by cluster
  ndbcluster-port-slave=PORT  Specify the port number used by slave cluster
  mtr-build-thread=#    Specify unique collection of ports. Can also be set by
                        setting the environment variable MTR_BUILD_THREAD.

Options for test case authoring

  record TESTNAME       (Re)genereate the result file for TESTNAME
  check-testcases       Check testcases for sideeffects

Options that pass on options

  mysqld=ARGS           Specify additional arguments to "mysqld"

Options to run test on running server

  extern                Use running server for tests
  ndb-connectstring=STR Use running cluster, and connect using STR
  ndb-connectstring-slave=STR Use running slave cluster, and connect using STR
  user=USER             User for connection to extern server
  socket=PATH           Socket for connection to extern server

Options for debugging the product

  client-ddd            Start mysqltest client in ddd
  client-debugger=NAME  Start mysqltest in the selected debugger
  client-gdb            Start mysqltest client in gdb
  ddd                   Start mysqld in ddd
  debug                 Dump trace output for all servers and client programs
  debugger=NAME         Start mysqld in the selected debugger
  gdb                   Start the mysqld(s) in gdb
  manual-debug          Let user manually start mysqld in debugger, before
                        running test(s)
  manual-gdb            Let user manually start mysqld in gdb, before running
                        test(s)
  master-binary=PATH    Specify the master "mysqld" to use
  slave-binary=PATH     Specify the slave "mysqld" to use
  strace-client         Create strace output for mysqltest client

Options for coverage, profiling etc

  gcov                  FIXME
  gprof                 FIXME
  valgrind              Run the "mysqltest" and "mysqld" executables using
                        valgrind with options($default_valgrind_options)
  valgrind-all          Synonym for --valgrind
  valgrind-mysqltest    Run the "mysqltest" and "mysql_client_test" executable
                        with valgrind
  valgrind-mysqld       Run the "mysqld" executable with valgrind
  valgrind-options=ARGS Options to give valgrind, replaces default options
  valgrind-path=[EXE]   Path to the valgrind executable
  callgrind             Instruct valgrind to use callgrind

Misc options

  comment=STR           Write STR to the output
  notimer               Don't show test case execution time
  script-debug          Debug this script itself
  verbose               More verbose output
  start-and-exit        Only initialize and start the servers, using the
                        startup settings for the specified test case (if any)
  start-dirty           Only start the servers (without initialization) for
                        the specified test case (if any)
  fast                  Don't try to clean up from earlier runs
  reorder               Reorder tests to get fewer server restarts
  help                  Get this help text
  unified-diff | udiff  When presenting differences, use unified diff

  testcase-timeout=MINUTES Max test case run time (default $default_testcase_timeout)
  suite-timeout=MINUTES Max test suite run time (default $default_suite_timeout)
  warnings | log-warnings Pass --log-warnings to mysqld

  sleep=SECONDS         Passed to mysqltest, will be used as fixed sleep time

Deprecated options
  with-openssl          Deprecated option for ssl


HERE
  mtr_exit(1);

}
<|MERGE_RESOLUTION|>--- conflicted
+++ resolved
@@ -317,12 +317,8 @@
 sub main ();
 sub initial_setup ();
 sub command_line_setup ();
-<<<<<<< HEAD
 sub set_mtr_build_thread_ports($);
-sub datadir_setup ();
-=======
 sub datadir_list_setup ();
->>>>>>> 542e2d70
 sub executable_setup ();
 sub environment_setup ();
 sub kill_running_servers ();
@@ -471,23 +467,6 @@
   $im_port=                    9312;
   $im_mysqld1_port=            9313;
   $im_mysqld2_port=            9314;
-
-<<<<<<< HEAD
-=======
-  #
-  # To make it easier for different devs to work on the same host,
-  # an environment variable can be used to control all ports. A small
-  # number is to be used, 0 - 16 or similar.
-  #
-  # Note the MASTER_MYPORT has to be set the same in all 4.x and 5.x
-  # versions of this script, else a 4.0 test run might conflict with a
-  # 5.1 test run, even if different MTR_BUILD_THREAD is used. This means
-  # all port numbers might not be used in this version of the script.
-  #
-  # Also note the limiteation of ports we are allowed to hand out. This
-  # differs between operating systems and configuration, see
-  # http://www.ncftp.com/ncftpd/doc/misc/ephemeral_ports.html
-  # But a fairly safe range seems to be 5001 - 32767
   
   # If so requested, we try to avail ourselves of a unique build thread number.
   if ( $ENV{'MTR_BUILD_THREAD'} ) {
@@ -498,7 +477,6 @@
     }
   }
 
->>>>>>> 542e2d70
   if ( $ENV{'MTR_BUILD_THREAD'} )
   {
     set_mtr_build_thread_ports($ENV{'MTR_BUILD_THREAD'});
@@ -659,11 +637,7 @@
 
   $glob_hostname=  mtr_short_hostname();
 
-<<<<<<< HEAD
   # Find the absolute path to the test directory
-=======
-  # Find the absolute path to the test directory 
->>>>>>> 542e2d70
   $glob_mysql_test_dir=  cwd();
   if ( $glob_cygwin_perl )
   {
@@ -708,11 +682,7 @@
 				       "$glob_basedir/client_debug",
 				       vs_config_dirs('client', ''),
 				       "$glob_basedir/client",
-<<<<<<< HEAD
 				       "$glob_basedir/bin");
-=======
-				       "$glob_basedir/bin/");
->>>>>>> 542e2d70
 
   $exe_mysqld=         mtr_exe_exists (vs_config_dirs('sql', 'mysqld'),
 				       "$glob_basedir/sql/mysqld",
@@ -839,13 +809,6 @@
   {
     # Make absolute path, relative test dir
     $opt_vardir= "$glob_mysql_test_dir/$opt_vardir";
-  }
-
-  # Ensure a proper error message 
-  mkpath("$opt_vardir");
-  unless ( -d $opt_vardir and -w $opt_vardir )
-  {
-    mtr_error("Writable 'var' directory is needed, use the '--vardir' option");
   }
 
   # --------------------------------------------------------------------------
@@ -1245,7 +1208,6 @@
   $path_snapshot= "$opt_tmpdir/snapshot_$opt_master_myport/";
 }
 
-<<<<<<< HEAD
 #
 # To make it easier for different devs to work on the same host,
 # an environment variable can be used to control all ports. A small
@@ -1283,10 +1245,7 @@
 }
 
 
-sub datadir_setup () {
-=======
 sub datadir_list_setup () {
->>>>>>> 542e2d70
 
   # Make a list of all data_dirs
   @data_dir_lst = (
