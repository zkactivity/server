--- conflicted
+++ resolved
@@ -590,7 +590,31 @@
 DROP VIEW v1;
 DROP TABLE t1,t2;
 #
-<<<<<<< HEAD
+#  LP bug #794890: abort failure on multi-update with view
+#
+CREATE TABLE t1 (a int);
+INSERT INTO t1 VALUES (20), (7);
+CREATE TABLE t2 (a int);
+INSERT INTO t2 VALUES (7), (9), (7);
+CREATE ALGORITHM=TEMPTABLE VIEW v1 AS SELECT a FROM t1;
+CREATE VIEW v2 AS SELECT t2.a FROM t2, v1 WHERE t2.a=t2.a;
+UPDATE v2 SET a = 2;
+SELECT * FROM t2;
+a
+2
+2
+2
+UPDATE t1,v2 SET t1.a = 3;
+SELECT * FROM t1;
+a
+3
+3
+DELETE t1 FROM t1,v2;
+SELECT * FROM t1;
+a
+DROP VIEW v1,v2;
+DROP TABLE t1,t2;
+#
 #  LP bug #802023: MIN/MAX optimization 
 #                  for mergeable derived tables and views
 #
@@ -978,29 +1002,4 @@
 Warnings:
 Note	1003	select `test`.`t2`.`a` AS `a`,0 AS `a`,0 AS `b` from `test`.`t1` left join `test`.`t2` on((0 <> 0)) where <expr_cache><0>(<in_optimizer>(0,<exists>(select 0 from `test`.`t1` where (<cache>(0) = 0))))
 DROP VIEW v1;
-=======
-#  LP bug #794890: abort failure on multi-update with view
-#
-CREATE TABLE t1 (a int);
-INSERT INTO t1 VALUES (20), (7);
-CREATE TABLE t2 (a int);
-INSERT INTO t2 VALUES (7), (9), (7);
-CREATE ALGORITHM=TEMPTABLE VIEW v1 AS SELECT a FROM t1;
-CREATE VIEW v2 AS SELECT t2.a FROM t2, v1 WHERE t2.a=t2.a;
-UPDATE v2 SET a = 2;
-SELECT * FROM t2;
-a
-2
-2
-2
-UPDATE t1,v2 SET t1.a = 3;
-SELECT * FROM t1;
-a
-3
-3
-DELETE t1 FROM t1,v2;
-SELECT * FROM t1;
-a
-DROP VIEW v1,v2;
->>>>>>> dd2f93d3
 DROP TABLE t1,t2;