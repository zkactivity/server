drop table if exists t1,t2;
set @sav_dpi= @@div_precision_increment;
set div_precision_increment= 5;
show variables like 'div_precision_increment';
Variable_name	Value
div_precision_increment	5
create table t1 (grp int, a bigint unsigned, c char(10) not null);
insert into t1 values (1,1,"a");
insert into t1 values (2,2,"b");
insert into t1 values (2,3,"c");
insert into t1 values (3,4,"E");
insert into t1 values (3,5,"C");
insert into t1 values (3,6,"D");
select a,c,sum(a) from t1 group by a;
a	c	sum(a)
1	a	1
2	b	2
3	c	3
4	E	4
5	C	5
6	D	6
select a,c,sum(a) from t1 where a > 10 group by a;
a	c	sum(a)
select sum(a) from t1 where a > 10;
sum(a)
NULL
select a from t1 order by rand(10);
a
2
6
1
3
5
4
select distinct a from t1 order by rand(10);
a
2
6
1
3
5
4
select count(distinct a),count(distinct grp) from t1;
count(distinct a)	count(distinct grp)
6	3
insert into t1 values (null,null,'');
select count(distinct a),count(distinct grp) from t1;
count(distinct a)	count(distinct grp)
6	3
select sum(all a),count(all a),avg(all a),std(all a),variance(all a),bit_or(all a),bit_and(all a),min(all a),max(all a),min(all c),max(all c) from t1;
sum(all a)	count(all a)	avg(all a)	std(all a)	variance(all a)	bit_or(all a)	bit_and(all a)	min(all a)	max(all a)	min(all c)	max(all c)
21	6	3.50000	1.70783	2.91667	7	0	1	6		E
select grp, sum(a),count(a),avg(a),std(a),variance(a),bit_or(a),bit_and(a),min(a),max(a),min(c),max(c) from t1 group by grp;
grp	sum(a)	count(a)	avg(a)	std(a)	variance(a)	bit_or(a)	bit_and(a)	min(a)	max(a)	min(c)	max(c)
NULL	NULL	0	NULL	NULL	NULL	0	18446744073709551615	NULL	NULL		
1	1	1	1.00000	0.00000	0.00000	1	1	1	1	a	a
2	5	2	2.50000	0.50000	0.25000	3	2	2	3	b	c
3	15	3	5.00000	0.81650	0.66667	7	4	4	6	C	E
select grp, sum(a)+count(a)+avg(a)+std(a)+variance(a)+bit_or(a)+bit_and(a)+min(a)+max(a)+min(c)+max(c) as sum from t1 group by grp;
grp	sum
NULL	NULL
1	7
2	20.25
3	45.483163247594
create table t2 (grp int, a bigint unsigned, c char(10));
insert into t2 select grp,max(a)+max(grp),max(c) from t1 group by grp;
replace into t2 select grp, a, c from t1 limit 2,1;
select * from t2;
grp	a	c
NULL	NULL	
1	2	a
2	5	c
3	9	E
2	3	c
drop table t1,t2;
CREATE TABLE t1 (id int(11),value1 float(10,2));
INSERT INTO t1 VALUES (1,0.00),(1,1.00), (1,2.00), (2,10.00), (2,11.00), (2,12.00);
CREATE TABLE t2 (id int(11),name char(20));
INSERT INTO t2 VALUES (1,'Set One'),(2,'Set Two');
select id, avg(value1), std(value1), variance(value1) from t1 group by id;
id	avg(value1)	std(value1)	variance(value1)
1	1.0000000	0.816497	0.666667
2	11.0000000	0.816497	0.666667
select name, avg(value1), std(value1), variance(value1) from t1, t2 where t1.id = t2.id group by t1.id;
name	avg(value1)	std(value1)	variance(value1)
Set One	1.0000000	0.816497	0.666667
Set Two	11.0000000	0.816497	0.666667
drop table t1,t2;
create table t1 (id int not null);
create table t2 (id int not null,rating int null);
insert into t1 values(1),(2),(3);
insert into t2 values(1, 3),(2, NULL),(2, NULL),(3, 2),(3, NULL);
select t1.id, avg(rating) from t1 left join t2 on ( t1.id = t2.id ) group by t1.id;
id	avg(rating)
1	3.00000
2	NULL
3	2.00000
select sql_small_result t2.id, avg(rating) from t2 group by t2.id;
id	avg(rating)
1	3.00000
2	NULL
3	2.00000
select sql_big_result t2.id, avg(rating) from t2 group by t2.id;
id	avg(rating)
1	3.00000
2	NULL
3	2.00000
select sql_small_result t2.id, avg(rating+0.0e0) from t2 group by t2.id;
id	avg(rating+0.0e0)
1	3
2	NULL
3	2
select sql_big_result t2.id, avg(rating+0.0e0) from t2 group by t2.id;
id	avg(rating+0.0e0)
1	3
2	NULL
3	2
drop table t1,t2;
create table t1 (a smallint(6) primary key, c char(10), b text);
INSERT INTO t1 VALUES (1,'1','1');
INSERT INTO t1 VALUES (2,'2','2');
INSERT INTO t1 VALUES (4,'4','4');
select count(*) from t1;
count(*)
3
select count(*) from t1 where a = 1;
count(*)
1
select count(*) from t1 where a = 100;
count(*)
0
select count(*) from t1 where a >= 10;
count(*)
0
select count(a) from t1 where a = 1;
count(a)
1
select count(a) from t1 where a = 100;
count(a)
0
select count(a) from t1 where a >= 10;
count(a)
0
select count(b) from t1 where b >= 2;
count(b)
2
select count(b) from t1 where b >= 10;
count(b)
0
select count(c) from t1 where c = 10;
count(c)
0
drop table t1;
CREATE TABLE t1 (d DATETIME, i INT);
INSERT INTO t1 VALUES (NOW(), 1);
SELECT COUNT(i), i, COUNT(i)*i FROM t1 GROUP BY i;
COUNT(i)	i	COUNT(i)*i
1	1	1
SELECT COUNT(i), (i+0), COUNT(i)*(i+0) FROM t1 GROUP BY i;
COUNT(i)	(i+0)	COUNT(i)*(i+0)
1	1	1
DROP TABLE t1;
create table t1 (
num float(5,2),
user char(20)
);
insert into t1 values (10.3,'nem'),(20.53,'monty'),(30.23,'sinisa');
insert into t1 values (30.13,'nem'),(20.98,'monty'),(10.45,'sinisa');
insert into t1 values (5.2,'nem'),(8.64,'monty'),(11.12,'sinisa');
select sum(num) from t1;
sum(num)
147.58
select sum(num) from t1 group by user;
sum(num)
50.15
45.63
51.80
drop table t1;
create table t1 (a1 int, a2 char(3), key k1(a1), key k2(a2));
insert into t1 values(10,'aaa'), (10,null), (10,'bbb'), (20,'zzz');
create table t2(a1 char(3), a2 int, a3 real, key k1(a1), key k2(a2, a1));
select * from t1;
a1	a2
10	aaa
10	NULL
10	bbb
20	zzz
select min(a2) from t1;
min(a2)
aaa
select max(t1.a1), max(t2.a2) from t1, t2;
max(t1.a1)	max(t2.a2)
NULL	NULL
select max(t1.a1) from t1, t2;
max(t1.a1)
NULL
select max(t2.a2), max(t1.a1) from t1, t2;
max(t2.a2)	max(t1.a1)
NULL	NULL
explain select min(a2) from t1;
id	select_type	table	type	possible_keys	key	key_len	ref	rows	Extra
1	SIMPLE	NULL	NULL	NULL	NULL	NULL	NULL	NULL	Select tables optimized away
explain select max(t1.a1), max(t2.a2) from t1, t2;
id	select_type	table	type	possible_keys	key	key_len	ref	rows	Extra
1	SIMPLE	NULL	NULL	NULL	NULL	NULL	NULL	NULL	No matching min/max row
insert into t2 values('AAA', 10, 0.5);
insert into t2 values('BBB', 20, 1.0);
select t1.a1, t1.a2, t2.a1, t2.a2 from t1,t2;
a1	a2	a1	a2
10	aaa	AAA	10
10	aaa	BBB	20
10	NULL	AAA	10
10	NULL	BBB	20
10	bbb	AAA	10
10	bbb	BBB	20
20	zzz	AAA	10
20	zzz	BBB	20
select max(t1.a1), max(t2.a1) from t1, t2 where t2.a2=9;
max(t1.a1)	max(t2.a1)
NULL	NULL
select max(t2.a1), max(t1.a1) from t1, t2 where t2.a2=9;
max(t2.a1)	max(t1.a1)
NULL	NULL
select t1.a1, t1.a2, t2.a1, t2.a2 from t1 left outer join t2 on t1.a1=10;
a1	a2	a1	a2
10	aaa	AAA	10
10	aaa	BBB	20
10	NULL	AAA	10
10	NULL	BBB	20
10	bbb	AAA	10
10	bbb	BBB	20
20	zzz	NULL	NULL
select max(t1.a2) from t1 left outer join t2 on t1.a1=10;
max(t1.a2)
zzz
select max(t2.a1) from t2 left outer join t1 on t2.a2=10 where t2.a2=20;
max(t2.a1)
BBB
select max(t2.a1) from t2 left outer join t1 on t2.a2=10 where t2.a2=10;
max(t2.a1)
AAA
select max(t2.a1) from t1 left outer join t2 on t1.a2=t2.a1 and 1=0 where t2.a1='AAA';
max(t2.a1)
NULL
select max(t1.a2),max(t2.a1) from t1 left outer join t2 on t1.a1=10;
max(t1.a2)	max(t2.a1)
zzz	BBB
drop table t1,t2;
CREATE TABLE t1 (a int, b int);
select count(b), sum(b), avg(b), std(b), min(b), max(b), bit_and(b), bit_or(b) from t1;
count(b)	sum(b)	avg(b)	std(b)	min(b)	max(b)	bit_and(b)	bit_or(b)
0	NULL	NULL	NULL	NULL	NULL	18446744073709551615	0
select a,count(b), sum(b), avg(b), std(b), min(b), max(b), bit_and(b), bit_or(b) from t1 group by a;
a	count(b)	sum(b)	avg(b)	std(b)	min(b)	max(b)	bit_and(b)	bit_or(b)
insert into t1 values (1,null);
select a,count(b), sum(b), avg(b), std(b), min(b), max(b), bit_and(b), bit_or(b) from t1 group by a;
a	count(b)	sum(b)	avg(b)	std(b)	min(b)	max(b)	bit_and(b)	bit_or(b)
1	0	NULL	NULL	NULL	NULL	NULL	18446744073709551615	0
insert into t1 values (1,null);
insert into t1 values (2,null);
select a,count(b), sum(b), avg(b), std(b), min(b), max(b), bit_and(b), bit_or(b) from t1 group by a;
a	count(b)	sum(b)	avg(b)	std(b)	min(b)	max(b)	bit_and(b)	bit_or(b)
1	0	NULL	NULL	NULL	NULL	NULL	18446744073709551615	0
2	0	NULL	NULL	NULL	NULL	NULL	18446744073709551615	0
select SQL_BIG_RESULT a,count(b), sum(b), avg(b), std(b), min(b), max(b), bit_and(b), bit_or(b) from t1 group by a;
a	count(b)	sum(b)	avg(b)	std(b)	min(b)	max(b)	bit_and(b)	bit_or(b)
1	0	NULL	NULL	NULL	NULL	NULL	18446744073709551615	0
2	0	NULL	NULL	NULL	NULL	NULL	18446744073709551615	0
insert into t1 values (2,1);
select a,count(b), sum(b), avg(b), std(b), min(b), max(b), bit_and(b), bit_or(b) from t1 group by a;
a	count(b)	sum(b)	avg(b)	std(b)	min(b)	max(b)	bit_and(b)	bit_or(b)
1	0	NULL	NULL	NULL	NULL	NULL	18446744073709551615	0
2	1	1	1.00000	0.00000	1	1	1	1
select SQL_BIG_RESULT a,count(b), sum(b), avg(b), std(b), min(b), max(b), bit_and(b), bit_or(b) from t1 group by a;
a	count(b)	sum(b)	avg(b)	std(b)	min(b)	max(b)	bit_and(b)	bit_or(b)
1	0	NULL	NULL	NULL	NULL	NULL	18446744073709551615	0
2	1	1	1.00000	0.00000	1	1	1	1
insert into t1 values (3,1);
select a,count(b), sum(b), avg(b), std(b), min(b), max(b), bit_and(b), bit_or(b) from t1 group by a;
a	count(b)	sum(b)	avg(b)	std(b)	min(b)	max(b)	bit_and(b)	bit_or(b)
1	0	NULL	NULL	NULL	NULL	NULL	18446744073709551615	0
2	1	1	1.00000	0.00000	1	1	1	1
3	1	1	1.00000	0.00000	1	1	1	1
select SQL_BIG_RESULT a,count(b), sum(b), avg(b), std(b), min(b), max(b), bit_and(b), bit_or(b), bit_xor(b) from t1 group by a;
a	count(b)	sum(b)	avg(b)	std(b)	min(b)	max(b)	bit_and(b)	bit_or(b)	bit_xor(b)
1	0	NULL	NULL	NULL	NULL	NULL	18446744073709551615	0	0
2	1	1	1.00000	0.00000	1	1	1	1	1
3	1	1	1.00000	0.00000	1	1	1	1	1
explain extended select SQL_BIG_RESULT a,count(b), sum(b), avg(b), std(b), min(b), max(b), bit_and(b), bit_or(b), bit_xor(b) from t1 group by a;
id	select_type	table	type	possible_keys	key	key_len	ref	rows	Extra
1	SIMPLE	t1	ALL	NULL	NULL	NULL	NULL	5	Using filesort
Warnings:
Note	1003	select sql_big_result `test`.`t1`.`a` AS `a`,count(`test`.`t1`.`b`) AS `count(b)`,sum(`test`.`t1`.`b`) AS `sum(b)`,avg(`test`.`t1`.`b`) AS `avg(b)`,std(`test`.`t1`.`b`) AS `std(b)`,min(`test`.`t1`.`b`) AS `min(b)`,max(`test`.`t1`.`b`) AS `max(b)`,bit_and(`test`.`t1`.`b`) AS `bit_and(b)`,bit_or(`test`.`t1`.`b`) AS `bit_or(b)`,bit_xor(`test`.`t1`.`b`) AS `bit_xor(b)` from `test`.`t1` group by `test`.`t1`.`a`
drop table t1;
create table t1 (col int);
insert into t1 values (-1), (-2), (-3);
select bit_and(col), bit_or(col) from t1;
bit_and(col)	bit_or(col)
18446744073709551612	18446744073709551615
select SQL_BIG_RESULT bit_and(col), bit_or(col) from t1 group by col;
bit_and(col)	bit_or(col)
18446744073709551613	18446744073709551613
18446744073709551614	18446744073709551614
18446744073709551615	18446744073709551615
drop table t1;
create table t1 (a int);
select avg(2) from t1;
avg(2)
NULL
drop table t1;
create table t1(
a1 char(3) primary key,
a2 smallint,
a3 char(3),
a4 real,
a5 date,
key k1(a2,a3),
key k2(a4 desc,a1),
key k3(a5,a1)
);
create table t2(
a1 char(3) primary key,
a2 char(17),
a3 char(2),
a4 char(3),
key k1(a3, a2),
key k2(a4)
);
insert into t1 values('AME',0,'SEA',0.100,date'1942-02-19');
insert into t1 values('HBR',1,'SEA',0.085,date'1948-03-05');
insert into t1 values('BOT',2,'SEA',0.085,date'1951-11-29');
insert into t1 values('BMC',3,'SEA',0.085,date'1958-09-08');
insert into t1 values('TWU',0,'LAX',0.080,date'1969-10-05');
insert into t1 values('BDL',0,'DEN',0.080,date'1960-11-27');
insert into t1 values('DTX',1,'NYC',0.080,date'1961-05-04');
insert into t1 values('PLS',1,'WDC',0.075,date'1949-01-02');
insert into t1 values('ZAJ',2,'CHI',0.075,date'1960-06-15');
insert into t1 values('VVV',2,'MIN',0.075,date'1959-06-28');
insert into t1 values('GTM',3,'DAL',0.070,date'1977-09-23');
insert into t1 values('SSJ',null,'CHI',null,date'1974-03-19');
insert into t1 values('KKK',3,'ATL',null,null);
insert into t1 values('XXX',null,'MIN',null,null);
insert into t1 values('WWW',1,'LED',null,null);
insert into t2 values('TKF','Seattle','WA','AME');
insert into t2 values('LCC','Los Angeles','CA','TWU');
insert into t2 values('DEN','Denver','CO','BDL');
insert into t2 values('SDC','San Diego','CA','TWU');
insert into t2 values('NOL','New Orleans','LA','GTM');
insert into t2 values('LAK','Los Angeles','CA','TWU');
insert into t2 values('AAA','AAA','AA','AME');
select * from t1;
a1	a2	a3	a4	a5
AME	0	SEA	0.1	1942-02-19
HBR	1	SEA	0.085	1948-03-05
BOT	2	SEA	0.085	1951-11-29
BMC	3	SEA	0.085	1958-09-08
TWU	0	LAX	0.08	1969-10-05
BDL	0	DEN	0.08	1960-11-27
DTX	1	NYC	0.08	1961-05-04
PLS	1	WDC	0.075	1949-01-02
ZAJ	2	CHI	0.075	1960-06-15
VVV	2	MIN	0.075	1959-06-28
GTM	3	DAL	0.07	1977-09-23
SSJ	NULL	CHI	NULL	1974-03-19
KKK	3	ATL	NULL	NULL
XXX	NULL	MIN	NULL	NULL
WWW	1	LED	NULL	NULL
select * from t2;
a1	a2	a3	a4
TKF	Seattle	WA	AME
LCC	Los Angeles	CA	TWU
DEN	Denver	CO	BDL
SDC	San Diego	CA	TWU
NOL	New Orleans	LA	GTM
LAK	Los Angeles	CA	TWU
AAA	AAA	AA	AME
explain 
select min(a1) from t1;
id	select_type	table	type	possible_keys	key	key_len	ref	rows	Extra
1	SIMPLE	NULL	NULL	NULL	NULL	NULL	NULL	NULL	Select tables optimized away
select min(a1) from t1;
min(a1)
AME
explain 
select max(a4) from t1;
id	select_type	table	type	possible_keys	key	key_len	ref	rows	Extra
1	SIMPLE	NULL	NULL	NULL	NULL	NULL	NULL	NULL	Select tables optimized away
select max(a4) from t1;
max(a4)
0.1
explain 
select min(a5), max(a5) from t1;
id	select_type	table	type	possible_keys	key	key_len	ref	rows	Extra
1	SIMPLE	NULL	NULL	NULL	NULL	NULL	NULL	NULL	Select tables optimized away
select min(a5), max(a5) from t1;
min(a5)	max(a5)
1942-02-19	1977-09-23
explain 
select min(a3) from t1 where a2 = 2;
id	select_type	table	type	possible_keys	key	key_len	ref	rows	Extra
1	SIMPLE	NULL	NULL	NULL	NULL	NULL	NULL	NULL	Select tables optimized away
select min(a3) from t1 where a2 = 2;
min(a3)
CHI
explain 
select min(a1), max(a1) from t1 where a4 = 0.080;
id	select_type	table	type	possible_keys	key	key_len	ref	rows	Extra
1	SIMPLE	NULL	NULL	NULL	NULL	NULL	NULL	NULL	Select tables optimized away
select min(a1), max(a1) from t1 where a4 = 0.080;
min(a1)	max(a1)
BDL	TWU
explain 
select min(t1.a5), max(t2.a3) from t1, t2;
id	select_type	table	type	possible_keys	key	key_len	ref	rows	Extra
1	SIMPLE	NULL	NULL	NULL	NULL	NULL	NULL	NULL	Select tables optimized away
select min(t1.a5), max(t2.a3) from t1, t2;
min(t1.a5)	max(t2.a3)
1942-02-19	WA
explain 
select min(t1.a3), max(t2.a2) from t1, t2 where t1.a2 = 0 and t2.a3 = 'CA';
id	select_type	table	type	possible_keys	key	key_len	ref	rows	Extra
1	SIMPLE	NULL	NULL	NULL	NULL	NULL	NULL	NULL	Select tables optimized away
select min(t1.a3), max(t2.a2) from t1, t2 where t1.a2 = 0 and t2.a3 = 'CA';
min(t1.a3)	max(t2.a2)
DEN	San Diego
explain 
select min(a1) from t1 where a1 > 'KKK';
id	select_type	table	type	possible_keys	key	key_len	ref	rows	Extra
1	SIMPLE	NULL	NULL	NULL	NULL	NULL	NULL	NULL	Select tables optimized away
select min(a1) from t1 where a1 > 'KKK';
min(a1)
PLS
explain 
select min(a1) from t1 where a1 >= 'KKK';
id	select_type	table	type	possible_keys	key	key_len	ref	rows	Extra
1	SIMPLE	NULL	NULL	NULL	NULL	NULL	NULL	NULL	Select tables optimized away
select min(a1) from t1 where a1 >= 'KKK';
min(a1)
KKK
explain 
select max(a3) from t1 where a2 = 2 and a3 < 'SEA';
id	select_type	table	type	possible_keys	key	key_len	ref	rows	Extra
1	SIMPLE	NULL	NULL	NULL	NULL	NULL	NULL	NULL	Select tables optimized away
select max(a3) from t1 where a2 = 2 and a3 < 'SEA';
max(a3)
MIN
explain 
select max(a5) from t1 where a5 < date'1970-01-01';
id	select_type	table	type	possible_keys	key	key_len	ref	rows	Extra
1	SIMPLE	NULL	NULL	NULL	NULL	NULL	NULL	NULL	Select tables optimized away
select max(a5) from t1 where a5 < date'1970-01-01';
max(a5)
1969-10-05
explain 
select max(a3) from t1 where a2 is null;
id	select_type	table	type	possible_keys	key	key_len	ref	rows	Extra
1	SIMPLE	NULL	NULL	NULL	NULL	NULL	NULL	NULL	Select tables optimized away
select max(a3) from t1 where a2 is null;
max(a3)
MIN
explain 
select max(a3) from t1 where a2 = 0 and a3 between 'K' and 'Q';
id	select_type	table	type	possible_keys	key	key_len	ref	rows	Extra
1	SIMPLE	NULL	NULL	NULL	NULL	NULL	NULL	NULL	Select tables optimized away
select max(a3) from t1 where a2 = 0 and a3 between 'K' and 'Q';
max(a3)
LAX
explain
select min(a1), max(a1) from t1 where a1 between 'A' and 'P';
id	select_type	table	type	possible_keys	key	key_len	ref	rows	Extra
1	SIMPLE	NULL	NULL	NULL	NULL	NULL	NULL	NULL	Select tables optimized away
select min(a1), max(a1) from t1 where a1 between 'A' and 'P';
min(a1)	max(a1)
AME	KKK
explain 
select max(a3) from t1 where a3 < 'SEA' and a2 = 2 and a3 <= 'MIN';
id	select_type	table	type	possible_keys	key	key_len	ref	rows	Extra
1	SIMPLE	NULL	NULL	NULL	NULL	NULL	NULL	NULL	Select tables optimized away
select max(a3) from t1 where a3 < 'SEA' and a2 = 2 and a3 <= 'MIN';
max(a3)
MIN
explain 
select max(a3) from t1 where a3 = 'MIN' and a2 = 2;
id	select_type	table	type	possible_keys	key	key_len	ref	rows	Extra
1	SIMPLE	NULL	NULL	NULL	NULL	NULL	NULL	NULL	Select tables optimized away
select max(a3) from t1 where a3 = 'MIN' and a2 = 2;
max(a3)
MIN
explain 
select max(a3) from t1 where a3 = 'DEN' and a2 = 2;
id	select_type	table	type	possible_keys	key	key_len	ref	rows	Extra
1	SIMPLE	NULL	NULL	NULL	NULL	NULL	NULL	NULL	No matching min/max row
select max(a3) from t1 where a3 = 'DEN' and a2 = 2;
max(a3)
NULL
explain
select max(t1.a3), min(t2.a2) from t1, t2 where t1.a2 = 2 and t1.a3 < 'MIN' and t2.a3 = 'CA';
id	select_type	table	type	possible_keys	key	key_len	ref	rows	Extra
1	SIMPLE	NULL	NULL	NULL	NULL	NULL	NULL	NULL	Select tables optimized away
select max(t1.a3), min(t2.a2) from t1, t2 where t1.a2 = 2 and t1.a3 < 'MIN' and t2.a3 = 'CA';
max(t1.a3)	min(t2.a2)
CHI	Los Angeles
explain
select max(a3) from t1 where a2 is null and a2 = 2;
id	select_type	table	type	possible_keys	key	key_len	ref	rows	Extra
1	SIMPLE	NULL	NULL	NULL	NULL	NULL	NULL	NULL	Impossible WHERE
select max(a3) from t1 where a2 is null and a2 = 2;
max(a3)
NULL
explain
select max(a2) from t1 where a2 >= 1;
id	select_type	table	type	possible_keys	key	key_len	ref	rows	Extra
1	SIMPLE	NULL	NULL	NULL	NULL	NULL	NULL	NULL	Select tables optimized away
select max(a2) from t1 where a2 >= 1;
max(a2)
3
explain
select min(a3) from t1 where a2 = 2 and a3 < 'SEA';
id	select_type	table	type	possible_keys	key	key_len	ref	rows	Extra
1	SIMPLE	NULL	NULL	NULL	NULL	NULL	NULL	NULL	Select tables optimized away
select min(a3) from t1 where a2 = 2 and a3 < 'SEA';
min(a3)
CHI
explain
select min(a3) from t1 where a2 = 4;
id	select_type	table	type	possible_keys	key	key_len	ref	rows	Extra
1	SIMPLE	NULL	NULL	NULL	NULL	NULL	NULL	NULL	No matching min/max row
select min(a3) from t1 where a2 = 4;
min(a3)
NULL
explain
select min(a3) from t1 where a2 = 2 and a3 > 'SEA';
id	select_type	table	type	possible_keys	key	key_len	ref	rows	Extra
1	SIMPLE	NULL	NULL	NULL	NULL	NULL	NULL	NULL	No matching min/max row
select min(a3) from t1 where a2 = 2 and a3 > 'SEA';
min(a3)
NULL
explain
select (min(a4)+max(a4))/2 from t1;
id	select_type	table	type	possible_keys	key	key_len	ref	rows	Extra
1	SIMPLE	NULL	NULL	NULL	NULL	NULL	NULL	NULL	Select tables optimized away
select (min(a4)+max(a4))/2 from t1;
(min(a4)+max(a4))/2
0.085
explain
select min(a3) from t1 where 2 = a2;
id	select_type	table	type	possible_keys	key	key_len	ref	rows	Extra
1	SIMPLE	NULL	NULL	NULL	NULL	NULL	NULL	NULL	Select tables optimized away
select min(a3) from t1 where 2 = a2;
min(a3)
CHI
explain
select max(a3) from t1 where a2 = 2 and 'SEA' > a3;
id	select_type	table	type	possible_keys	key	key_len	ref	rows	Extra
1	SIMPLE	NULL	NULL	NULL	NULL	NULL	NULL	NULL	Select tables optimized away
select max(a3) from t1 where a2 = 2 and 'SEA' > a3;
max(a3)
MIN
explain
select max(a3) from t1 where a2 = 2 and 'SEA' < a3;
id	select_type	table	type	possible_keys	key	key_len	ref	rows	Extra
1	SIMPLE	NULL	NULL	NULL	NULL	NULL	NULL	NULL	No matching min/max row
select max(a3) from t1 where a2 = 2 and 'SEA' < a3;
max(a3)
NULL
explain
select min(a3) from t1 where a2 = 2 and a3 >= 'CHI';
id	select_type	table	type	possible_keys	key	key_len	ref	rows	Extra
1	SIMPLE	NULL	NULL	NULL	NULL	NULL	NULL	NULL	Select tables optimized away
select min(a3) from t1 where a2 = 2 and a3 >= 'CHI';
min(a3)
CHI
explain
select min(a3) from t1 where a2 = 2 and a3 >= 'CHI' and a3 < 'SEA';
id	select_type	table	type	possible_keys	key	key_len	ref	rows	Extra
1	SIMPLE	NULL	NULL	NULL	NULL	NULL	NULL	NULL	Select tables optimized away
select min(a3) from t1 where a2 = 2 and a3 >= 'CHI' and a3 < 'SEA';
min(a3)
CHI
explain
select min(a3) from t1 where a2 = 2 and a3 >= 'CHI' and a3 = 'MIN';
id	select_type	table	type	possible_keys	key	key_len	ref	rows	Extra
1	SIMPLE	NULL	NULL	NULL	NULL	NULL	NULL	NULL	Select tables optimized away
select min(a3) from t1 where a2 = 2 and a3 >= 'CHI' and a3 = 'MIN';
min(a3)
MIN
explain
select min(a3) from t1 where a2 = 2 and a3 >= 'SEA' and a3 = 'MIN';
id	select_type	table	type	possible_keys	key	key_len	ref	rows	Extra
1	SIMPLE	NULL	NULL	NULL	NULL	NULL	NULL	NULL	Impossible WHERE
select min(a3) from t1 where a2 = 2 and a3 >= 'SEA' and a3 = 'MIN';
min(a3)
NULL
explain
select min(t1.a1), min(t2.a4) from t1,t2 where t1.a1 < 'KKK' and t2.a4 < 'KKK';
id	select_type	table	type	possible_keys	key	key_len	ref	rows	Extra
1	SIMPLE	NULL	NULL	NULL	NULL	NULL	NULL	NULL	Select tables optimized away
select min(t1.a1), min(t2.a4) from t1,t2 where t1.a1 < 'KKK' and t2.a4 < 'KKK';
min(t1.a1)	min(t2.a4)
AME	AME
explain 
select min(a1) from t1 where a1 > 'KKK' or a1 < 'XXX';
id	select_type	table	type	possible_keys	key	key_len	ref	rows	Extra
1	SIMPLE	t1	index	PRIMARY	PRIMARY	3	NULL	15	Using where; Using index
explain 
select min(a1) from t1 where a1 != 'KKK';
id	select_type	table	type	possible_keys	key	key_len	ref	rows	Extra
1	SIMPLE	t1	index	PRIMARY	PRIMARY	3	NULL	15	Using where; Using index
explain
select max(a3) from t1 where a2 < 2 and a3 < 'SEA';
id	select_type	table	type	possible_keys	key	key_len	ref	rows	Extra
1	SIMPLE	t1	range	k1	k1	3	NULL	6	Using where; Using index
explain
select max(t1.a3), min(t2.a2) from t1, t2 where t1.a2 = 2 and t1.a3 < 'MIN' and t2.a3 > 'CA';
id	select_type	table	type	possible_keys	key	key_len	ref	rows	Extra
1	SIMPLE	t1	range	k1	k1	7	NULL	1	Using where; Using index
1	SIMPLE	t2	range	k1	k1	3	NULL	4	Using where; Using index
explain
select min(a4 - 0.01) from t1;
id	select_type	table	type	possible_keys	key	key_len	ref	rows	Extra
1	SIMPLE	t1	index	NULL	k2	12	NULL	15	Using index
explain
select max(a4 + 0.01) from t1;
id	select_type	table	type	possible_keys	key	key_len	ref	rows	Extra
1	SIMPLE	t1	index	NULL	k2	12	NULL	15	Using index
explain
select min(a3) from t1 where (a2 +1 ) is null;
id	select_type	table	type	possible_keys	key	key_len	ref	rows	Extra
1	SIMPLE	t1	index	NULL	k1	7	NULL	15	Using where; Using index
explain
select min(a3) from t1 where (a2 + 1) = 2;
id	select_type	table	type	possible_keys	key	key_len	ref	rows	Extra
1	SIMPLE	t1	index	NULL	k1	7	NULL	15	Using where; Using index
explain
select min(a3) from t1 where 2 = (a2 + 1);
id	select_type	table	type	possible_keys	key	key_len	ref	rows	Extra
1	SIMPLE	t1	index	NULL	k1	7	NULL	15	Using where; Using index
explain
select min(a2) from t1 where a2 < 2 * a2 - 8;
id	select_type	table	type	possible_keys	key	key_len	ref	rows	Extra
1	SIMPLE	t1	index	NULL	k1	7	NULL	15	Using where; Using index
explain
select min(a1) from t1  where a1 between a3 and 'KKK';
id	select_type	table	type	possible_keys	key	key_len	ref	rows	Extra
1	SIMPLE	t1	ALL	PRIMARY	NULL	NULL	NULL	15	Using where
explain
select min(a4) from t1  where (a4 + 0.01) between 0.07 and 0.08;
id	select_type	table	type	possible_keys	key	key_len	ref	rows	Extra
1	SIMPLE	t1	index	NULL	k2	12	NULL	15	Using where; Using index
explain
select concat(min(t1.a1),min(t2.a4)) from t1, t2 where t2.a4 <> 'AME';
id	select_type	table	type	possible_keys	key	key_len	ref	rows	Extra
1	SIMPLE	t2	range	k2	k2	4	NULL	6	Using where; Using index
1	SIMPLE	t1	index	NULL	PRIMARY	3	NULL	15	Using index
drop table t1, t2;
create table t1 (USR_ID integer not null, MAX_REQ integer not null, constraint PK_SEA_USER primary key (USR_ID)) engine=InnoDB;
insert into t1 values (1, 3);
select count(*) + MAX_REQ - MAX_REQ + MAX_REQ - MAX_REQ + MAX_REQ - MAX_REQ + MAX_REQ - MAX_REQ + MAX_REQ - MAX_REQ from t1 group by MAX_REQ;
count(*) + MAX_REQ - MAX_REQ + MAX_REQ - MAX_REQ + MAX_REQ - MAX_REQ + MAX_REQ - MAX_REQ + MAX_REQ - MAX_REQ
1
select Case When Count(*) < MAX_REQ Then 1 Else 0 End from t1 where t1.USR_ID = 1 group by MAX_REQ;
Case When Count(*) < MAX_REQ Then 1 Else 0 End
1
drop table t1;
create table t1 (a char(10));
insert into t1 values ('a'),('b'),('c');
select coercibility(max(a)) from t1;
coercibility(max(a))
2
drop table t1;
create table t1 (a char character set latin2);
insert into t1 values ('a'),('b');
select charset(max(a)), coercibility(max(a)),
charset(min(a)), coercibility(min(a)) from t1;
charset(max(a))	coercibility(max(a))	charset(min(a))	coercibility(min(a))
latin2	2	latin2	2
show create table t1;
Table	Create Table
t1	CREATE TABLE `t1` (
  `a` char(1) character set latin2 default NULL
) ENGINE=MyISAM DEFAULT CHARSET=latin1
create table t2 select max(a),min(a) from t1;
show create table t2;
Table	Create Table
t2	CREATE TABLE `t2` (
  `max(a)` char(1) character set latin2 default NULL,
  `min(a)` char(1) character set latin2 default NULL
) ENGINE=MyISAM DEFAULT CHARSET=latin1
drop table t2;
create table t2 select concat(a) from t1;
show create table t2;
Table	Create Table
t2	CREATE TABLE `t2` (
  `concat(a)` varchar(1) character set latin2 default NULL
) ENGINE=MyISAM DEFAULT CHARSET=latin1
drop table t2,t1;
create table t1 (a int);
insert into t1 values (1);
select max(a) as b from t1 having b=1;
b
1
select a from t1 having a=1;
a
1
drop table t1;
create table t1 (a int);
select variance(2) from t1;
variance(2)
NULL
select stddev(2) from t1;
stddev(2)
NULL
drop table t1;
create table t1 (a int);
insert into t1 values (1),(2);
prepare stmt1 from 'SELECT COUNT(*) FROM t1';
execute stmt1;
COUNT(*)
2
execute stmt1;
COUNT(*)
2
execute stmt1;
COUNT(*)
2
deallocate prepare stmt1;
drop table t1;
create table t1 (a int, primary key(a));
insert into t1 values (1),(2);
prepare stmt1 from 'SELECT max(a) FROM t1';
execute stmt1;
max(a)
2
execute stmt1;
max(a)
2
execute stmt1;
max(a)
2
deallocate prepare stmt1;
drop table t1;
CREATE TABLE t1 (a int primary key);
INSERT INTO t1 VALUES (1),(2),(3),(4);
SELECT MAX(a) FROM t1 WHERE a > 5;
MAX(a)
NULL
SELECT MIN(a) FROM t1 WHERE a < 0;
MIN(a)
NULL
DROP TABLE t1;
CREATE TABLE t1 (
id int(10) unsigned NOT NULL auto_increment,
val enum('one','two','three') NOT NULL default 'one',
PRIMARY KEY  (id)
) ENGINE=MyISAM DEFAULT CHARSET=utf8;
INSERT INTO t1 VALUES
(1,'one'),(2,'two'),(3,'three'),(4,'one'),(5,'two');
select val, count(*) from t1 group by val;
val	count(*)
one	2
two	2
three	1
drop table t1;
CREATE TABLE t1 (
id int(10) unsigned NOT NULL auto_increment,
val set('one','two','three') NOT NULL default 'one',
PRIMARY KEY  (id)
) ENGINE=MyISAM DEFAULT CHARSET=utf8;
INSERT INTO t1 VALUES
(1,'one'),(2,'two'),(3,'three'),(4,'one'),(5,'two');
select val, count(*) from t1 group by val;
val	count(*)
one	2
two	2
three	1
drop table t1;
create table t1(a int, b datetime);
insert into t1 values (1, NOW()), (2, NOW());
create table t2 select MAX(b) from t1 group by a;
show create table t2;
Table	Create Table
t2	CREATE TABLE `t2` (
  `MAX(b)` datetime default NULL
) ENGINE=MyISAM DEFAULT CHARSET=latin1
drop table t1, t2;
create table t1(f1 datetime);
insert into t1 values (now());
create table t2 select f2 from (select max(now()) f2 from t1) a;
show columns from t2;
Field	Type	Null	Key	Default	Extra
f2	datetime	YES		NULL	
drop table t2;
create table t2 select f2 from (select now() f2 from t1) a;
show columns from t2;
Field	Type	Null	Key	Default	Extra
f2	datetime	NO		0000-00-00 00:00:00	
drop table t2, t1;
CREATE TABLE t1(
id int PRIMARY KEY,
a  int,
b  int,
INDEX i_b_id(a,b,id),
INDEX i_id(a,id)
);
INSERT INTO t1 VALUES 
(1,1,4), (2,2,1), (3,1,3), (4,2,1), (5,1,1);
SELECT MAX(id) FROM t1 WHERE id < 3 AND a=2 AND b=6;
MAX(id)
NULL
DROP TABLE t1;
CREATE TABLE t1(
id int PRIMARY KEY,
a  int,
b  int,
INDEX i_id(a,id),
INDEX i_b_id(a,b,id)
);
INSERT INTO t1 VALUES 
(1,1,4), (2,2,1), (3,1,3), (4,2,1), (5,1,1);
SELECT MAX(id) FROM t1 WHERE id < 3 AND a=2 AND b=6;
MAX(id)
NULL
DROP TABLE t1;
<<<<<<< HEAD
=======
create table t1m (a int) engine=myisam;
create table t1i (a int) engine=innodb;
create table t2m (a int) engine=myisam;
create table t2i (a int) engine=innodb;
insert into t2m values (5);
insert into t2i values (5);
select min(a) from t1m;
min(a)
NULL
select min(7) from t1m;
min(7)
NULL
select min(7) from DUAL;
min(7)
NULL
explain select min(7) from t2m join t1m;
id	select_type	table	type	possible_keys	key	key_len	ref	rows	Extra
1	SIMPLE	NULL	NULL	NULL	NULL	NULL	NULL	NULL	Select tables optimized away
select min(7) from t2m join t1m;
min(7)
NULL
select max(a) from t1m;
max(a)
NULL
select max(7) from t1m;
max(7)
NULL
select max(7) from DUAL;
max(7)
NULL
explain select max(7) from t2m join t1m;
id	select_type	table	type	possible_keys	key	key_len	ref	rows	Extra
1	SIMPLE	NULL	NULL	NULL	NULL	NULL	NULL	NULL	Select tables optimized away
select max(7) from t2m join t1m;
max(7)
NULL
select 1, min(a) from t1m where a=99;
1	min(a)
1	NULL
select 1, min(a) from t1m where 1=99;
1	min(a)
1	NULL
select 1, min(1) from t1m where a=99;
1	min(1)
1	NULL
select 1, min(1) from t1m where 1=99;
1	min(1)
1	NULL
select 1, max(a) from t1m where a=99;
1	max(a)
1	NULL
select 1, max(a) from t1m where 1=99;
1	max(a)
1	NULL
select 1, max(1) from t1m where a=99;
1	max(1)
1	NULL
select 1, max(1) from t1m where 1=99;
1	max(1)
1	NULL
select min(a) from t1i;
min(a)
NULL
select min(7) from t1i;
min(7)
NULL
select min(7) from DUAL;
min(7)
NULL
explain select min(7) from t2i join t1i;
id	select_type	table	type	possible_keys	key	key_len	ref	rows	Extra
1	SIMPLE	t2i	ALL	NULL	NULL	NULL	NULL	1	
1	SIMPLE	t1i	ALL	NULL	NULL	NULL	NULL	1	
select min(7) from t2i join t1i;
min(7)
NULL
select max(a) from t1i;
max(a)
NULL
select max(7) from t1i;
max(7)
NULL
select max(7) from DUAL;
max(7)
NULL
explain select max(7) from t2i join t1i;
id	select_type	table	type	possible_keys	key	key_len	ref	rows	Extra
1	SIMPLE	t2i	ALL	NULL	NULL	NULL	NULL	1	
1	SIMPLE	t1i	ALL	NULL	NULL	NULL	NULL	1	
select max(7) from t2i join t1i;
max(7)
NULL
select 1, min(a) from t1i where a=99;
1	min(a)
1	NULL
select 1, min(a) from t1i where 1=99;
1	min(a)
1	NULL
select 1, min(1) from t1i where a=99;
1	min(1)
1	NULL
select 1, min(1) from t1i where 1=99;
1	min(1)
1	NULL
select 1, max(a) from t1i where a=99;
1	max(a)
1	NULL
select 1, max(a) from t1i where 1=99;
1	max(a)
1	NULL
select 1, max(1) from t1i where a=99;
1	max(1)
1	NULL
select 1, max(1) from t1i where 1=99;
1	max(1)
1	NULL
explain select count(*), min(7), max(7) from t1m, t1i;
id	select_type	table	type	possible_keys	key	key_len	ref	rows	Extra
1	SIMPLE	t1m	system	NULL	NULL	NULL	NULL	0	const row not found
1	SIMPLE	t1i	ALL	NULL	NULL	NULL	NULL	1	
select count(*), min(7), max(7) from t1m, t1i;
count(*)	min(7)	max(7)
0	NULL	NULL
explain select count(*), min(7), max(7) from t1m, t2i;
id	select_type	table	type	possible_keys	key	key_len	ref	rows	Extra
1	SIMPLE	t1m	system	NULL	NULL	NULL	NULL	0	const row not found
1	SIMPLE	t2i	ALL	NULL	NULL	NULL	NULL	1	
select count(*), min(7), max(7) from t1m, t2i;
count(*)	min(7)	max(7)
0	NULL	NULL
explain select count(*), min(7), max(7) from t2m, t1i;
id	select_type	table	type	possible_keys	key	key_len	ref	rows	Extra
1	SIMPLE	t2m	system	NULL	NULL	NULL	NULL	1	
1	SIMPLE	t1i	ALL	NULL	NULL	NULL	NULL	1	
select count(*), min(7), max(7) from t2m, t1i;
count(*)	min(7)	max(7)
0	NULL	NULL
drop table t1m, t1i, t2m, t2i;
>>>>>>> 351554e1
CREATE TABLE t1 (id int PRIMARY KEY, b char(3), INDEX(b));
INSERT INTO t1 VALUES (1,'xx'), (2,'aa');
SELECT * FROM t1;
id	b
1	xx
2	aa
SELECT MAX(b) FROM t1 WHERE b < 'ppppp';
MAX(b)
aa
SHOW WARNINGS;
Level	Code	Message
SELECT MAX(b) FROM t1 WHERE b < 'pp';
MAX(b)
aa
DROP TABLE t1;
CREATE TABLE t1 (id int PRIMARY KEY, b char(16), INDEX(b(4)));
INSERT INTO t1 VALUES (1, 'xxxxbbbb'), (2, 'xxxxaaaa');
SELECT MAX(b) FROM t1;
MAX(b)
xxxxbbbb
EXPLAIN SELECT MAX(b) FROM t1;
id	select_type	table	type	possible_keys	key	key_len	ref	rows	Extra
1	SIMPLE	t1	ALL	NULL	NULL	NULL	NULL	2	
DROP TABLE t1;
CREATE TABLE t1 (id int , b varchar(512), INDEX(b(250))) COLLATE latin1_bin;
INSERT INTO t1 VALUES
(1,CONCAT(REPEAT('_', 250), "qq")), (1,CONCAT(REPEAT('_', 250), "zz")),
(1,CONCAT(REPEAT('_', 250), "aa")), (1,CONCAT(REPEAT('_', 250), "ff"));
SELECT MAX(b) FROM t1;
MAX(b)
__________________________________________________________________________________________________________________________________________________________________________________________________________________________________________________________zz
EXPLAIN SELECT MAX(b) FROM t1;
id	select_type	table	type	possible_keys	key	key_len	ref	rows	Extra
1	SIMPLE	t1	ALL	NULL	NULL	NULL	NULL	4	
DROP TABLE t1;
create table t2 (ff double);
insert into t2 values (2.2);
select cast(sum(distinct ff) as decimal(5,2)) from t2;
cast(sum(distinct ff) as decimal(5,2))
2.20
select cast(sum(distinct ff) as signed) from t2;
cast(sum(distinct ff) as signed)
2
select cast(variance(ff) as decimal(10,3)) from t2;
cast(variance(ff) as decimal(10,3))
0.000
select cast(min(ff) as decimal(5,2)) from t2;
cast(min(ff) as decimal(5,2))
2.20
create table t1 (df decimal(5,1));
insert into t1 values(1.1);
insert into t1 values(2.2);
select cast(sum(distinct df) as signed) from t1;
cast(sum(distinct df) as signed)
3
select cast(min(df) as signed) from t1;
cast(min(df) as signed)
0
select 1e8 * sum(distinct df) from t1;
1e8 * sum(distinct df)
330000000
select 1e8 * min(df) from t1;
1e8 * min(df)
110000000
create table t3 (ifl int);
insert into t3 values(1), (2);
select cast(min(ifl) as decimal(5,2)) from t3;
cast(min(ifl) as decimal(5,2))
1.00
drop table t1, t2, t3;
CREATE TABLE t1 (id int(11),value1 float(10,2));
INSERT INTO t1 VALUES (1,0.00),(1,1.00), (1,2.00), (2,10.00), (2,11.00), (2,12.00), (2,13.00);
select id, stddev_pop(value1), var_pop(value1), stddev_samp(value1), var_samp(value1) from t1 group by id;
id	stddev_pop(value1)	var_pop(value1)	stddev_samp(value1)	var_samp(value1)
1	0.816497	0.666667	1.000000	1.000000
2	1.118034	1.250000	1.290994	1.666667
DROP TABLE t1;
CREATE TABLE t1 (col1 decimal(16,12));
INSERT INTO t1 VALUES (-5.00000000001),(-5.00000000002),(-5.00000000003),(-5.00000000000),(-5.00000000001),(-5.00000000002);
insert into t1 select * from t1;
select col1,count(col1),sum(col1),avg(col1) from t1 group by col1;
col1	count(col1)	sum(col1)	avg(col1)
-5.000000000030	2	-10.000000000060	-5.00000000003000000
-5.000000000020	4	-20.000000000080	-5.00000000002000000
-5.000000000010	4	-20.000000000040	-5.00000000001000000
-5.000000000000	2	-10.000000000000	-5.00000000000000000
DROP TABLE t1;
create table t1 (col1 decimal(16,12));
insert into t1 values (-5.00000000001);
insert into t1 values (-5.00000000001);
select col1,sum(col1),max(col1),min(col1) from t1 group by col1;
col1	sum(col1)	max(col1)	min(col1)
-5.000000000010	-10.000000000020	-5.000000000010	-5.000000000010
delete from t1;
insert into t1 values (5.00000000001);
insert into t1 values (5.00000000001);
select col1,sum(col1),max(col1),min(col1) from t1 group by col1;
col1	sum(col1)	max(col1)	min(col1)
5.000000000010	10.000000000020	5.000000000010	5.000000000010
DROP TABLE t1;
CREATE TABLE t1 (a VARCHAR(400));
INSERT INTO t1 (a) VALUES ("A"), ("a"), ("a "), ("a   "),
("B"), ("b"), ("b "), ("b   ");
SELECT COUNT(DISTINCT a) FROM t1;
COUNT(DISTINCT a)
2
DROP TABLE t1;
CREATE TABLE t1 (a int, b int, c int);
INSERT INTO t1 (a, b, c) VALUES
(1,1,1), (1,1,2), (1,1,3),
(1,2,1), (1,2,2), (1,2,3),
(1,3,1), (1,3,2), (1,3,3),
(2,1,1), (2,1,2), (2,1,3),
(2,2,1), (2,2,2), (2,2,3),
(2,3,1), (2,3,2), (2,3,3),
(3,1,1), (3,1,2), (3,1,3),
(3,2,1), (3,2,2), (3,2,3),
(3,3,1), (3,3,2), (3,3,3);
SELECT b/c as v, a FROM t1 ORDER BY v;
v	a
0.33333	3
0.33333	1
0.33333	2
0.50000	1
0.50000	2
0.50000	3
0.66667	2
0.66667	1
0.66667	3
1.00000	3
1.00000	2
1.00000	3
1.00000	1
1.00000	2
1.00000	3
1.00000	2
1.00000	1
1.00000	1
1.50000	3
1.50000	2
1.50000	1
2.00000	1
2.00000	3
2.00000	2
3.00000	3
3.00000	2
3.00000	1
SELECT b/c as v, SUM(a) FROM t1 GROUP BY v;
v	SUM(a)
0.33333	6
0.50000	6
0.66667	6
1.00000	18
1.50000	6
2.00000	6
3.00000	6
SELECT SUM(a) FROM t1 GROUP BY b/c;
SUM(a)
6
6
6
18
6
6
6
DROP TABLE t1;
set div_precision_increment= @sav_dpi;
CREATE TABLE t1 (a INT PRIMARY KEY, b INT);
INSERT INTO t1 VALUES (1,1), (2,2);
CREATE TABLE t2 (a INT PRIMARY KEY, b INT);
INSERT INTO t2 VALUES (1,1), (3,3);
SELECT SQL_NO_CACHE 
(SELECT SUM(c.a) FROM t1 ttt, t2 ccc 
WHERE ttt.a = ccc.b AND ttt.a = t.a GROUP BY ttt.a) AS minid   
FROM t1 t, t2 c WHERE t.a = c.b;
minid
NULL
DROP TABLE t1,t2;<|MERGE_RESOLUTION|>--- conflicted
+++ resolved
@@ -821,8 +821,6 @@
 MAX(id)
 NULL
 DROP TABLE t1;
-<<<<<<< HEAD
-=======
 create table t1m (a int) engine=myisam;
 create table t1i (a int) engine=innodb;
 create table t2m (a int) engine=myisam;
@@ -961,7 +959,6 @@
 count(*)	min(7)	max(7)
 0	NULL	NULL
 drop table t1m, t1i, t2m, t2i;
->>>>>>> 351554e1
 CREATE TABLE t1 (id int PRIMARY KEY, b char(3), INDEX(b));
 INSERT INTO t1 VALUES (1,'xx'), (2,'aa');
 SELECT * FROM t1;
