drop table if exists t1;
create table t1 (t datetime);
insert into t1 values (101),(691231),(700101),(991231),(10000101),(99991231),(101000000),(691231000000),(700101000000),(991231235959),(10000101000000),(99991231235959),(20030100000000),(20030000000000);
select * from t1;
t
2000-01-01 00:00:00
2069-12-31 00:00:00
1970-01-01 00:00:00
1999-12-31 00:00:00
1000-01-01 00:00:00
9999-12-31 00:00:00
2000-01-01 00:00:00
2069-12-31 00:00:00
1970-01-01 00:00:00
1999-12-31 23:59:59
1000-01-01 00:00:00
9999-12-31 23:59:59
2003-01-00 00:00:00
2003-00-00 00:00:00
delete from t1 where t > 0;
optimize table t1;
Table	Op	Msg_type	Msg_text
test.t1	optimize	status	OK
check table t1;
Table	Op	Msg_type	Msg_text
test.t1	check	status	OK
delete from t1;
insert into t1 values("000101"),("691231"),("700101"),("991231"),("00000101"),("00010101"),("99991231"),("00101000000"),("691231000000"),("700101000000"),("991231235959"),("10000101000000"),("99991231235959"),("20030100000000"),("20030000000000");
insert into t1 values ("2003-003-03");
insert into t1 values ("20030102T131415"),("2001-01-01T01:01:01"), ("2001-1-1T1:01:01");
select * from t1;
t
2000-01-01 00:00:00
2069-12-31 00:00:00
1970-01-01 00:00:00
1999-12-31 00:00:00
0000-01-01 00:00:00
0001-01-01 00:00:00
9999-12-31 00:00:00
2000-10-10 00:00:00
2069-12-31 00:00:00
1970-01-01 00:00:00
1999-12-31 23:59:59
1000-01-01 00:00:00
9999-12-31 23:59:59
2003-01-00 00:00:00
2003-00-00 00:00:00
2003-03-03 00:00:00
2003-01-02 13:14:15
2001-01-01 01:01:01
2001-01-01 01:01:01
truncate table t1;
insert into t1 values("2003-0303 12:13:14");
Warnings:
Warning	1264	Out of range value for column 't' at row 1
select * from t1;
t
0000-00-00 00:00:00
drop table t1;
CREATE TABLE t1 (a timestamp, b date, c time, d datetime);
insert into t1 (b,c,d) values(now(),curtime(),now());
Warnings:
Note	1265	Data truncated for column 'b' at row 1
select date_format(a,"%Y-%m-%d")=b,right(a+0,6)=c+0,a=d+0 from t1;
date_format(a,"%Y-%m-%d")=b	right(a+0,6)=c+0	a=d+0
1	1	1
drop table t1;
CREATE TABLE t1 (a datetime not null);
insert into t1 values (0);
select * from t1 where a is null;
a
0000-00-00 00:00:00
drop table t1;
create table t1 (id int, dt datetime);
insert into t1 values (1,"2001-08-14 00:00:00"),(2,"2001-08-15 00:00:00"),(3,"2001-08-16 00:00:00"),(4,"2003-09-15 01:20:30");
select * from t1 where dt='2001-08-14 00:00:00' and dt =  if(id=1,'2001-08-14 00:00:00','1999-08-15');
id	dt
1	2001-08-14 00:00:00
create index dt on t1 (dt);
select * from t1 where dt > 20021020;
id	dt
4	2003-09-15 01:20:30
select * from t1 ignore index (dt) where dt > 20021020;
id	dt
4	2003-09-15 01:20:30
drop table t1;
CREATE TABLE `t1` (
`date` datetime NOT NULL default '0000-00-00 00:00:00',
`numfacture` int(6) unsigned NOT NULL default '0',
`expedition` datetime NOT NULL default '0000-00-00 00:00:00',
PRIMARY KEY  (`numfacture`),
KEY `date` (`date`),
KEY `expedition` (`expedition`)
) ENGINE=MyISAM;
INSERT INTO t1 (expedition) VALUES ('0001-00-00 00:00:00');
SELECT * FROM t1 WHERE expedition='0001-00-00 00:00:00';
date	numfacture	expedition
0000-00-00 00:00:00	0	0001-00-00 00:00:00
INSERT INTO t1 (numfacture,expedition) VALUES ('1212','0001-00-00 00:00:00');
SELECT * FROM t1 WHERE expedition='0001-00-00 00:00:00';
date	numfacture	expedition
0000-00-00 00:00:00	0	0001-00-00 00:00:00
0000-00-00 00:00:00	1212	0001-00-00 00:00:00
EXPLAIN SELECT * FROM t1 WHERE expedition='0001-00-00 00:00:00';
id	select_type	table	type	possible_keys	key	key_len	ref	rows	Extra
1	SIMPLE	t1	ref	expedition	expedition	8	const	1	
drop table t1;
create table t1 (a datetime not null, b datetime not null);
insert into t1 values (now(), now());
insert into t1 values (now(), now());
select * from t1 where a is null or b is null;
a	b
drop table t1;
create table t1 (t datetime);
insert into t1 values (20030102030460),(20030102036301),(20030102240401),
(20030132030401),(20031302030401),(100001202030401);
Warnings:
Warning	1264	Out of range value for column 't' at row 1
Warning	1264	Out of range value for column 't' at row 2
Warning	1264	Out of range value for column 't' at row 3
Warning	1264	Out of range value for column 't' at row 4
Warning	1264	Out of range value for column 't' at row 5
Warning	1264	Out of range value for column 't' at row 6
select * from t1;
t
0000-00-00 00:00:00
0000-00-00 00:00:00
0000-00-00 00:00:00
0000-00-00 00:00:00
0000-00-00 00:00:00
0000-00-00 00:00:00
delete from t1;
insert into t1 values
("2003-01-02 03:04:60"),("2003-01-02 03:63:01"),("2003-01-02 24:04:01"),
("2003-01-32 03:04:01"),("2003-13-02 03:04:01"), ("10000-12-02 03:04:00");
Warnings:
Warning	1264	Out of range value for column 't' at row 1
Warning	1264	Out of range value for column 't' at row 2
Warning	1264	Out of range value for column 't' at row 3
Warning	1264	Out of range value for column 't' at row 4
Warning	1264	Out of range value for column 't' at row 5
Warning	1264	Out of range value for column 't' at row 6
select * from t1;
t
0000-00-00 00:00:00
0000-00-00 00:00:00
0000-00-00 00:00:00
0000-00-00 00:00:00
0000-00-00 00:00:00
0000-00-00 00:00:00
delete from t1;
insert into t1 values ("0000-00-00 00:00:00 some trailer"),("2003-01-01 00:00:00 some trailer");
Warnings:
Warning	1264	Out of range value for column 't' at row 1
Warning	1264	Out of range value for column 't' at row 2
select * from t1 order by t;
t
0000-00-00 00:00:00
2003-01-01 00:00:00
drop table t1;
create table t1 (dt datetime);
insert into t1 values ("12-00-00"), ("00-00-00 01:00:00");
insert into t1 values ("00-00-00"), ("00-00-00 00:00:00");
select * from t1;
dt
2012-00-00 00:00:00
2000-00-00 01:00:00
0000-00-00 00:00:00
0000-00-00 00:00:00
drop table t1;
select cast('2006-12-05 22:10:10' as datetime) + 0;
cast('2006-12-05 22:10:10' as datetime) + 0
20061205221010.000000
CREATE TABLE t1(a DATETIME NOT NULL);
INSERT INTO t1 VALUES ('20060606155555');
SELECT a FROM t1 WHERE a=(SELECT MAX(a) FROM t1) AND (a="20060606155555");
a
2006-06-06 15:55:55
PREPARE s FROM 'SELECT a FROM t1 WHERE a=(SELECT MAX(a) FROM t1) AND (a="20060606155555")';
EXECUTE s;
a
2006-06-06 15:55:55
DROP PREPARE s;
DROP TABLE t1;
SELECT CAST(CAST('2006-08-10' AS DATE) AS DECIMAL(20,6));
CAST(CAST('2006-08-10' AS DATE) AS DECIMAL(20,6))
20060810.000000
SELECT CAST(CAST('2006-08-10 10:11:12' AS DATETIME) AS DECIMAL(20,6));
CAST(CAST('2006-08-10 10:11:12' AS DATETIME) AS DECIMAL(20,6))
20060810101112.000000
SELECT CAST(CAST('2006-08-10 10:11:12' AS DATETIME) + INTERVAL 14 MICROSECOND AS DECIMAL(20,6));
CAST(CAST('2006-08-10 10:11:12' AS DATETIME) + INTERVAL 14 MICROSECOND AS DECIMAL(20,6))
20060810101112.000014
SELECT CAST(CAST('10:11:12.098700' AS TIME) AS DECIMAL(20,6));
CAST(CAST('10:11:12.098700' AS TIME) AS DECIMAL(20,6))
101112.098700
set @org_mode=@@sql_mode;
create table t1 (da date default '1962-03-03 23:33:34', dt datetime default '1962-03-03');
Warnings:
Note	1265	Data truncated for column 'da' at row 1
show create table t1;
Table	Create Table
t1	CREATE TABLE `t1` (
  `da` date DEFAULT '1962-03-03',
  `dt` datetime DEFAULT '1962-03-03 00:00:00'
) ENGINE=MyISAM DEFAULT CHARSET=latin1
insert into t1 values ();
insert into t1 values ('2007-03-23 13:49:38','2007-03-23 13:49:38');
Warnings:
Note	1265	Data truncated for column 'da' at row 1
set @@sql_mode='ansi,traditional';
insert into t1 values ('2007-03-23 13:49:38','2007-03-23 13:49:38');
Warnings:
Note	1265	Data truncated for column 'da' at row 1
insert into t1 set dt='2007-03-23 13:49:38',da=dt;
Warnings:
Note	1265	Data truncated for column 'da' at row 1
insert into t1 values ('2007-03-32','2007-03-23 13:49:38');
ERROR 22007: Incorrect date value: '2007-03-32' for column 'da' at row 1
select * from t1;
da	dt
1962-03-03	1962-03-03 00:00:00
2007-03-23	2007-03-23 13:49:38
2007-03-23	2007-03-23 13:49:38
2007-03-23	2007-03-23 13:49:38
drop table t1;
create table t1 (da date default '1962-03-32 23:33:34', dt datetime default '1962-03-03');
ERROR 42000: Invalid default value for 'da'
create table t1 (t time default '916:00:00 a');
ERROR 42000: Invalid default value for 't'
set @@sql_mode= @org_mode;
create table t1 (f1 date, f2 datetime, f3 timestamp);
insert into t1(f1) values(curdate());
select curdate() < now(), f1 < now(), cast(f1 as date) < now() from t1;
curdate() < now()	f1 < now()	cast(f1 as date) < now()
1	1	1
delete from t1;
insert into t1 values('2001-01-01','2001-01-01 01:01:01','2001-01-01 01:01:01');
insert into t1 values('2001-02-05','2001-02-05 00:00:00','2001-02-05 01:01:01');
insert into t1 values('2001-03-10','2001-03-09 01:01:01','2001-03-10 01:01:01');
insert into t1 values('2001-04-15','2001-04-15 00:00:00','2001-04-15 00:00:00');
insert into t1 values('2001-05-20','2001-05-20 01:01:01','2001-05-20 01:01:01');
select f1, f3 from t1 where f1 >= '2001-02-05 00:00:00' and f3 <= '2001-04-15';
f1	f3
2001-02-05	2001-02-05 01:01:01
2001-03-10	2001-03-10 01:01:01
2001-04-15	2001-04-15 00:00:00
select f1, f3 from t1 where f1 >= '2001-2-5 0:0:0' and f2 <= '2001-4-15';
f1	f3
2001-02-05	2001-02-05 01:01:01
2001-03-10	2001-03-10 01:01:01
2001-04-15	2001-04-15 00:00:00
select f1, f2 from t1 where if(1, f1, 0) >= f2;
f1	f2
2001-02-05	2001-02-05 00:00:00
2001-03-10	2001-03-09 01:01:01
2001-04-15	2001-04-15 00:00:00
select 1 from dual where cast('2001-1-1 2:3:4' as date) = cast('2001-01-01' as datetime);
1
1
select f1, f2, f1 > f2, f1 = f2, f1 < f2 from t1;
f1	f2	f1 > f2	f1 = f2	f1 < f2
2001-01-01	2001-01-01 01:01:01	0	0	1
2001-02-05	2001-02-05 00:00:00	0	1	0
2001-03-10	2001-03-09 01:01:01	1	0	0
2001-04-15	2001-04-15 00:00:00	0	1	0
2001-05-20	2001-05-20 01:01:01	0	0	1
drop table t1;
create table t1 (f1 date, f2 datetime, f3 timestamp);
insert into t1 values('2001-01-01','2001-01-01 01:01:01','2001-01-01 01:01:01');
insert into t1 values('2001-02-05','2001-02-05 00:00:00','2001-02-05 01:01:01');
insert into t1 values('2001-03-10','2001-03-09 01:01:01','2001-03-10 01:01:01');
insert into t1 values('2001-04-15','2001-04-15 00:00:00','2001-04-15 00:00:00');
insert into t1 values('2001-05-20','2001-05-20 01:01:01','2001-05-20 01:01:01');
select f2 from t1 where f2 between '2001-2-5' and '01-04-14';
f2
2001-02-05 00:00:00
2001-03-09 01:01:01
select f1, f2, f3 from t1 where f1 between f2 and f3;
f1	f2	f3
2001-02-05	2001-02-05 00:00:00	2001-02-05 01:01:01
2001-03-10	2001-03-09 01:01:01	2001-03-10 01:01:01
2001-04-15	2001-04-15 00:00:00	2001-04-15 00:00:00
select f1, f2, f3 from t1 where cast(f1 as datetime) between f2 and
cast(f3 as date);
f1	f2	f3
2001-02-05	2001-02-05 00:00:00	2001-02-05 01:01:01
2001-03-10	2001-03-09 01:01:01	2001-03-10 01:01:01
2001-04-15	2001-04-15 00:00:00	2001-04-15 00:00:00
select f2 from t1 where '2001-04-10 12:34:56' between f2 and '01-05-01';
f2
2001-01-01 01:01:01
2001-02-05 00:00:00
2001-03-09 01:01:01
select f2, f3 from t1 where '01-03-10' between f2 and f3;
f2	f3
2001-03-09 01:01:01	2001-03-10 01:01:01
select f2 from t1 where DATE(f2) between "2001-4-15" AND "01-4-15";
f2
2001-04-15 00:00:00
SELECT 1 from dual where NOW() BETWEEN CURRENT_DATE() - INTERVAL 1 DAY AND CURRENT_DATE();
1
drop table t1;
create table t1 (f1 date);
insert into t1 values('01-01-01'),('01-01-02'),('01-01-03');
select * from t1 where f1 in ('01-01-01','2001-01-02','2001-01-03 00:00:00');
f1
2001-01-01
2001-01-02
2001-01-03
create table t2(f2 datetime);
insert into t2 values('01-01-01 00:00:00'),('01-02-03 12:34:56'),('02-04-06 11:22:33');
select * from t2 where f2 in ('01-01-01','01-02-03 12:34:56','01-02-03');
f2
2001-01-01 00:00:00
2001-02-03 12:34:56
select * from t1,t2 where '01-01-02' in (f1, cast(f2 as date));
f1	f2
2001-01-02	2001-01-01 00:00:00
2001-01-02	2001-02-03 12:34:56
2001-01-02	2002-04-06 11:22:33
select * from t1,t2 where '01-01-01' in (f1, '01-02-03');
f1	f2
2001-01-01	2001-01-01 00:00:00
2001-01-01	2001-02-03 12:34:56
2001-01-01	2002-04-06 11:22:33
select * from t1,t2 where if(1,'01-02-03 12:34:56','') in (f1, f2);
f1	f2
2001-01-01	2001-02-03 12:34:56
2001-01-02	2001-02-03 12:34:56
2001-01-03	2001-02-03 12:34:56
create table t3(f3 varchar(20));
insert into t3 select * from t2;
select * from t2,t3 where f2 in (f3,'03-04-05');
f2	f3
2001-01-01 00:00:00	2001-01-01 00:00:00
2001-02-03 12:34:56	2001-02-03 12:34:56
2002-04-06 11:22:33	2002-04-06 11:22:33
select f1,f2,f3 from t1,t2,t3 where (f1,'1') in ((f2,'1'),(f3,'1'));
f1	f2	f3
2001-01-01	2001-01-01 00:00:00	2001-01-01 00:00:00
2001-01-01	2001-02-03 12:34:56	2001-01-01 00:00:00
2001-01-01	2002-04-06 11:22:33	2001-01-01 00:00:00
2001-01-01	2001-01-01 00:00:00	2001-02-03 12:34:56
2001-01-01	2001-01-01 00:00:00	2002-04-06 11:22:33
select f1 from t1 where ('1',f1) in (('1','01-01-01'),('1','2001-1-1 0:0:0'),('1','02-02-02'));
f1
2001-01-01
drop table t1,t2,t3;
select least(cast('01-01-01' as date), '01-01-02');
least(cast('01-01-01' as date), '01-01-02')
2001-01-01
select greatest(cast('01-01-01' as date), '01-01-02');
greatest(cast('01-01-01' as date), '01-01-02')
01-01-02
select least(cast('01-01-01' as date), '01-01-02') + 0;
least(cast('01-01-01' as date), '01-01-02') + 0
20010101
select greatest(cast('01-01-01' as date), '01-01-02') + 0;
greatest(cast('01-01-01' as date), '01-01-02') + 0
20010102
select least(cast('01-01-01' as datetime), '01-01-02') + 0;
least(cast('01-01-01' as datetime), '01-01-02') + 0
20010101000000
select cast(least(cast('01-01-01' as datetime), '01-01-02') as signed);
cast(least(cast('01-01-01' as datetime), '01-01-02') as signed)
20010101000000
select cast(least(cast('01-01-01' as datetime), '01-01-02') as decimal(16,2));
cast(least(cast('01-01-01' as datetime), '01-01-02') as decimal(16,2))
20010101000000.00
DROP PROCEDURE IF EXISTS test27759 ;
CREATE PROCEDURE test27759()
BEGIN
declare v_a date default '2007-4-10';
declare v_b date default '2007-4-11';
declare v_c datetime default '2004-4-9 0:0:0';
select v_a as a,v_b as b,
least( v_a, v_b ) as a_then_b,
least( v_b, v_a ) as b_then_a,
least( v_c, v_a ) as c_then_a;
END;|
call test27759();
a	b	a_then_b	b_then_a	c_then_a
2007-04-10	2007-04-11	2007-04-10	2007-04-10	2004-04-09 00:00:00
drop procedure test27759;
create table t1 (f1 date);
insert into t1 values (curdate());
select left(f1,10) = curdate() from t1;
left(f1,10) = curdate()
1
drop table t1;
create table t1(f1 date);
insert into t1 values('01-01-01'),('02-02-02'),('01-01-01'),('02-02-02');
set @bug28261='';
select if(@bug28261 = f1, '', @bug28261:= f1) from t1;
if(@bug28261 = f1, '', @bug28261:= f1)
2001-01-01
2002-02-02
2001-01-01
2002-02-02
Warnings:
Warning	1292	Incorrect date value: '' for column 'f1' at row 1
select if(@bug28261 = f1, '', @bug28261:= f1) from t1;
if(@bug28261 = f1, '', @bug28261:= f1)
2001-01-01
2002-02-02
2001-01-01
2002-02-02
select if(@bug28261 = f1, '', @bug28261:= f1) from t1;
if(@bug28261 = f1, '', @bug28261:= f1)
2001-01-01
2002-02-02
2001-01-01
2002-02-02
drop table t1;
create table t1(f1 datetime);
insert into t1 values('2001-01-01'),('2002-02-02');
select * from t1 where f1 between 20020101 and 20070101000000;
f1
2002-02-02 00:00:00
select * from t1 where f1 between 2002010 and 20070101000000;
f1
2001-01-01 00:00:00
2002-02-02 00:00:00
Warnings:
Warning	1292	Incorrect datetime value: '2002010' for column 'f1' at row 1
select * from t1 where f1 between 20020101 and 2007010100000;
f1
Warnings:
Warning	1292	Incorrect datetime value: '2007010100000' for column 'f1' at row 1
drop table t1;
#
# Bug#27216: functions with parameters of different date types may
#            return wrong type of the result.
#
create table t1 (f1 date, f2 datetime, f3 varchar(20));
create table t2 as select coalesce(f1,f1) as f4 from t1;
desc t2;
Field	Type	Null	Key	Default	Extra
f4	date	YES		NULL	
create table t3 as select coalesce(f1,f2) as f4 from t1;
desc t3;
Field	Type	Null	Key	Default	Extra
f4	datetime	YES		NULL	
create table t4 as select coalesce(f2,f2) as f4 from t1;
desc t4;
Field	Type	Null	Key	Default	Extra
f4	datetime	YES		NULL	
create table t5 as select coalesce(f1,f3) as f4 from t1;
desc t5;
Field	Type	Null	Key	Default	Extra
f4	varchar(20)	YES		NULL	
create table t6 as select coalesce(f2,f3) as f4 from t1;
desc t6;
Field	Type	Null	Key	Default	Extra
f4	varchar(20)	YES		NULL	
create table t7 as select coalesce(makedate(1997,1),f2) as f4 from t1;
desc t7;
Field	Type	Null	Key	Default	Extra
f4	datetime	YES		NULL	
create table t8 as select coalesce(cast('01-01-01' as datetime),f2) as f4
from t1;
desc t8;
Field	Type	Null	Key	Default	Extra
f4	datetime	YES		NULL	
create table t9 as select case when 1 then cast('01-01-01' as date)
when 0 then cast('01-01-01' as date) end as f4 from t1;
desc t9;
Field	Type	Null	Key	Default	Extra
f4	date	YES		NULL	
create table t10 as select case when 1 then cast('01-01-01' as datetime)
when 0 then cast('01-01-01' as datetime) end as f4 from t1;
desc t10;
Field	Type	Null	Key	Default	Extra
f4	datetime	YES		NULL	
create table t11 as select if(1, cast('01-01-01' as datetime),
cast('01-01-01' as date)) as f4 from t1;
desc t11;
Field	Type	Null	Key	Default	Extra
f4	datetime	YES		NULL	
create table t12 as select least(cast('01-01-01' as datetime),
cast('01-01-01' as date)) as f4 from t1;
desc t12;
Field	Type	Null	Key	Default	Extra
f4	datetime	YES		NULL	
create table t13 as select ifnull(cast('01-01-01' as datetime),
cast('01-01-01' as date)) as f4 from t1;
desc t13;
Field	Type	Null	Key	Default	Extra
f4	datetime	YES		NULL	
drop tables t1,t2,t3,t4,t5,t6,t7,t8,t9,t10,t11,t12,t13;
###################################################################
create table t1 (f1 time);
insert into t1 set f1 = '45:44:44';
insert into t1 set f1 = '15:44:44';
select * from t1 where (convert(f1,datetime)) != 1;
f1
15:44:44
Warnings:
Warning	1292	Incorrect datetime value: '0000-00-00 45:44:44'
drop table t1;
create table t1 (a tinyint);
insert into t1 values (), (), ();
select sum(a) from t1 group by convert(a, datetime);
sum(a)
NULL
drop table t1;
create table t1 (id int(10) not null, cur_date datetime not null);
create table t2 (id int(10) not null, cur_date date not null);
insert into t1 (id, cur_date) values (1, '2007-04-25 18:30:22');
insert into t2 (id, cur_date) values (1, '2007-04-25');
explain extended
select * from t1
where id in (select id from t1 as x1 where (t1.cur_date is null));
id	select_type	table	type	possible_keys	key	key_len	ref	rows	filtered	Extra
1	PRIMARY	NULL	NULL	NULL	NULL	NULL	NULL	NULL	NULL	Impossible WHERE noticed after reading const tables
2	DEPENDENT SUBQUERY	NULL	NULL	NULL	NULL	NULL	NULL	NULL	NULL	Impossible WHERE
Warnings:
Note	1276	Field or reference 'test.t1.cur_date' of SELECT #2 was resolved in SELECT #1
Note	1003	select '1' AS `id`,'2007-04-25 18:30:22' AS `cur_date` from dual where <in_optimizer>('1',<exists>(select 1 from `test`.`t1` `x1` where 0))
select * from t1
where id in (select id from t1 as x1 where (t1.cur_date is null));
id	cur_date
explain extended
select * from t2
where id in (select id from t2 as x1 where (t2.cur_date is null));
id	select_type	table	type	possible_keys	key	key_len	ref	rows	filtered	Extra
1	PRIMARY	NULL	NULL	NULL	NULL	NULL	NULL	NULL	NULL	Impossible WHERE noticed after reading const tables
2	DEPENDENT SUBQUERY	NULL	NULL	NULL	NULL	NULL	NULL	NULL	NULL	Impossible WHERE
Warnings:
Note	1276	Field or reference 'test.t2.cur_date' of SELECT #2 was resolved in SELECT #1
Note	1003	select '1' AS `id`,'2007-04-25' AS `cur_date` from dual where <in_optimizer>('1',<exists>(select 1 from `test`.`t2` `x1` where 0))
select * from t2
where id in (select id from t2 as x1 where (t2.cur_date is null));
id	cur_date
insert into t1 (id, cur_date) values (2, '2007-04-26 18:30:22');
insert into t2 (id, cur_date) values (2, '2007-04-26');
explain extended
select * from t1
where id in (select id from t1 as x1 where (t1.cur_date is null));
id	select_type	table	type	possible_keys	key	key_len	ref	rows	filtered	Extra
1	PRIMARY	t1	ALL	NULL	NULL	NULL	NULL	2	100.00	Using where
2	DEPENDENT SUBQUERY	x1	ALL	NULL	NULL	NULL	NULL	2	100.00	Using where
Warnings:
Note	1276	Field or reference 'test.t1.cur_date' of SELECT #2 was resolved in SELECT #1
Note	1003	select `test`.`t1`.`id` AS `id`,`test`.`t1`.`cur_date` AS `cur_date` from `test`.`t1` where <in_optimizer>(`test`.`t1`.`id`,<exists>(select 1 from `test`.`t1` `x1` where ((`test`.`t1`.`cur_date` = 0) and (<cache>(`test`.`t1`.`id`) = `test`.`x1`.`id`))))
select * from t1
where id in (select id from t1 as x1 where (t1.cur_date is null));
id	cur_date
explain extended
select * from t2
where id in (select id from t2 as x1 where (t2.cur_date is null));
id	select_type	table	type	possible_keys	key	key_len	ref	rows	filtered	Extra
1	PRIMARY	t2	ALL	NULL	NULL	NULL	NULL	2	100.00	Using where
2	DEPENDENT SUBQUERY	x1	ALL	NULL	NULL	NULL	NULL	2	100.00	Using where
Warnings:
Note	1276	Field or reference 'test.t2.cur_date' of SELECT #2 was resolved in SELECT #1
Note	1003	select `test`.`t2`.`id` AS `id`,`test`.`t2`.`cur_date` AS `cur_date` from `test`.`t2` where <in_optimizer>(`test`.`t2`.`id`,<exists>(select 1 from `test`.`t2` `x1` where ((`test`.`t2`.`cur_date` = 0) and (<cache>(`test`.`t2`.`id`) = `test`.`x1`.`id`))))
select * from t2
where id in (select id from t2 as x1 where (t2.cur_date is null));
id	cur_date
drop table t1,t2;
SELECT 
CAST('NULL' AS DATE) <=> CAST('2008-01-01' AS DATE) n1, 
CAST('2008-01-01' AS DATE) <=> CAST('NULL' AS DATE) n2,
CAST('NULL' AS DATE) <=> CAST('NULL' AS DATE) n3,
CAST('NULL' AS DATE) <> CAST('2008-01-01' AS DATE) n4, 
CAST('2008-01-01' AS DATE) <> CAST('NULL' AS DATE) n5,
CAST('NULL' AS DATE) <> CAST('NULL' AS DATE) n6,
CAST('NULL' AS DATE) < CAST('2008-01-01' AS DATE) n7, 
CAST('2008-01-01' AS DATE) < CAST('NULL' AS DATE) n8,
CAST('NULL' AS DATE) < CAST('NULL' AS DATE) n9;
n1	n2	n3	n4	n5	n6	n7	n8	n9
0	0	1	NULL	NULL	NULL	NULL	NULL	NULL
Warnings:
Warning	1292	Incorrect datetime value: 'NULL'
Warning	1292	Incorrect datetime value: 'NULL'
Warning	1292	Incorrect datetime value: 'NULL'
Warning	1292	Incorrect datetime value: 'NULL'
Warning	1292	Incorrect datetime value: 'NULL'
Warning	1292	Incorrect datetime value: 'NULL'
Warning	1292	Incorrect datetime value: 'NULL'
Warning	1292	Incorrect datetime value: 'NULL'
Warning	1292	Incorrect datetime value: 'NULL'
Warning	1292	Incorrect datetime value: 'NULL'
End of 5.0 tests
set @org_mode=@@sql_mode;
create table t1 (da date default '1962-03-03 23:33:34', dt datetime default '1962-03-03');
Warnings:
Note	1265	Data truncated for column 'da' at row 1
show create table t1;
Table	Create Table
t1	CREATE TABLE `t1` (
  `da` date DEFAULT '1962-03-03',
  `dt` datetime DEFAULT '1962-03-03 00:00:00'
) ENGINE=MyISAM DEFAULT CHARSET=latin1
insert into t1 values ();
insert into t1 values ('2007-03-23 13:49:38','2007-03-23 13:49:38');
Warnings:
Note	1265	Data truncated for column 'da' at row 1
set @@sql_mode='ansi,traditional';
insert into t1 values ('2007-03-23 13:49:38','2007-03-23 13:49:38');
Warnings:
Note	1265	Data truncated for column 'da' at row 1
insert into t1 set dt='2007-03-23 13:49:38',da=dt;
Warnings:
Note	1265	Data truncated for column 'da' at row 1
insert into t1 values ('2007-03-32','2007-03-23 13:49:38');
ERROR 22007: Incorrect date value: '2007-03-32' for column 'da' at row 1
select * from t1;
da	dt
1962-03-03	1962-03-03 00:00:00
2007-03-23	2007-03-23 13:49:38
2007-03-23	2007-03-23 13:49:38
2007-03-23	2007-03-23 13:49:38
drop table t1;
create table t1 (da date default '1962-03-32 23:33:34', dt datetime default '1962-03-03');
ERROR 42000: Invalid default value for 'da'
create table t1 (t time default '916:00:00 a');
ERROR 42000: Invalid default value for 't'
set @@sql_mode= @org_mode;
SELECT CAST(CAST('2006-08-10 10:11:12.0123450' AS DATETIME) AS DECIMAL(30,7));
CAST(CAST('2006-08-10 10:11:12.0123450' AS DATETIME) AS DECIMAL(30,7))
20060810101112.0123450
Warnings:
Warning	1292	Truncated incorrect datetime value: '2006-08-10 10:11:12.0123450'
SELECT CAST(CAST('00000002006-000008-0000010 000010:0000011:00000012.0123450' AS DATETIME) AS DECIMAL(30,7));
CAST(CAST('00000002006-000008-0000010 000010:0000011:00000012.0123450' AS DATETIME) AS DECIMAL(30,7))
20060810101112.0123450
Warnings:
Warning	1292	Truncated incorrect datetime value: '00000002006-000008-0000010 000010:0000011:00000012.0123450'
SELECT CAST(CAST('00000002006-000008-0000010 000010:0000011:00000012.012345'  AS DATETIME) AS DECIMAL(30,7));
CAST(CAST('00000002006-000008-0000010 000010:0000011:00000012.012345'  AS DATETIME) AS DECIMAL(30,7))
20060810101112.0123450
SELECT CAST(CAST('2008-07-29T10:42:51.1234567' AS DateTime) AS DECIMAL(30,7));
CAST(CAST('2008-07-29T10:42:51.1234567' AS DateTime) AS DECIMAL(30,7))
20080729104251.1234560
Warnings:
Warning	1292	Truncated incorrect datetime value: '2008-07-29T10:42:51.1234567'
<<<<<<< HEAD
End of 5.1 tests
#
# Start of 5.5 tests
#
#
# Bug#52849 datetime index not work
#
CREATE TABLE t1 (Id INT, AtTime DATETIME, KEY AtTime (AtTime));
SET NAMES CP850;
INSERT INTO t1 VALUES (1,'2010-04-12 22:30:12'), (2,'2010-04-12 22:30:12'), (3,'2010-04-12 22:30:12');
EXPLAIN EXTENDED SELECT * FROM t1 FORCE INDEX(attime) WHERE AtTime = '2010-02-22 18:40:07';
id	select_type	table	type	possible_keys	key	key_len	ref	rows	filtered	Extra
1	SIMPLE	t1	ref	AtTime	AtTime	9	const	1	100.00	Using where
Warnings:
Note	1003	select `test`.`t1`.`Id` AS `Id`,`test`.`t1`.`AtTime` AS `AtTime` from `test`.`t1` FORCE INDEX (`attime`) where (`test`.`t1`.`AtTime` = '2010-02-22 18:40:07')
DROP TABLE t1;
SET NAMES latin1;
#
# Bug#56271: Wrong comparison result with STR_TO_DATE function
#
CREATE TABLE t1 (
`year` int(4) NOT NULL,
`month` int(2) NOT NULL
);
INSERT INTO t1 VALUES (2010,3),(2010,4),(2009,8),(2008,9);
SELECT *
FROM t1
WHERE STR_TO_DATE(CONCAT_WS('/01/',`month`,`year`), '%m/%d/%Y') >=
STR_TO_DATE('1/1/2010', '%m/%d/%Y');
year	month
2010	3
2010	4
create table t2(f1 datetime primary key);
insert into t2 select STR_TO_DATE(CONCAT_WS('/01/',`month`,`year`), '%m/%d/%Y') from t1;
select * from t2 where f1=STR_TO_DATE('4/1/2010', '%m/%d/%Y');
f1
2010-04-01 00:00:00
t2 should be const
explain select * from t2 where f1=STR_TO_DATE('4/1/2010', '%m/%d/%Y');
id	select_type	table	type	possible_keys	key	key_len	ref	rows	Extra
1	SIMPLE	t2	const	PRIMARY	PRIMARY	8	const	1	Using index
DROP TABLE t1,t2;
#
# Bug#57095: Wrongly chosen expression cache type led to a wrong
#            result.
#
CREATE TABLE t1 (`b` datetime );
INSERT INTO t1 VALUES ('2010-01-01 00:00:00'), ('2010-01-01 00:00:00');
SELECT * FROM t1 WHERE b <= coalesce(NULL, now());
b
2010-01-01 00:00:00
2010-01-01 00:00:00
DROP TABLE t1;
#
#
# End of 5.5 tests
#
=======
# 
# Bug#59173: Failure to handle DATE(TIME) values where Year, Month or
# Day is ZERO 
# 
CREATE TABLE t1 (dt1 DATETIME);
INSERT INTO t1 (dt1) VALUES ('0000-00-01 00:00:01');
DELETE   FROM t1 WHERE dt1 = '0000-00-01 00:00:01';
# Should be empty
SELECT * FROM t1;
dt1
DROP TABLE t1;
End of 5.1 tests
>>>>>>> 616e2227
<|MERGE_RESOLUTION|>--- conflicted
+++ resolved
@@ -637,7 +637,17 @@
 20080729104251.1234560
 Warnings:
 Warning	1292	Truncated incorrect datetime value: '2008-07-29T10:42:51.1234567'
-<<<<<<< HEAD
+# 
+# Bug#59173: Failure to handle DATE(TIME) values where Year, Month or
+# Day is ZERO 
+# 
+CREATE TABLE t1 (dt1 DATETIME);
+INSERT INTO t1 (dt1) VALUES ('0000-00-01 00:00:01');
+DELETE   FROM t1 WHERE dt1 = '0000-00-01 00:00:01';
+# Should be empty
+SELECT * FROM t1;
+dt1
+DROP TABLE t1;
 End of 5.1 tests
 #
 # Start of 5.5 tests
@@ -694,18 +704,4 @@
 #
 #
 # End of 5.5 tests
-#
-=======
-# 
-# Bug#59173: Failure to handle DATE(TIME) values where Year, Month or
-# Day is ZERO 
-# 
-CREATE TABLE t1 (dt1 DATETIME);
-INSERT INTO t1 (dt1) VALUES ('0000-00-01 00:00:01');
-DELETE   FROM t1 WHERE dt1 = '0000-00-01 00:00:01';
-# Should be empty
-SELECT * FROM t1;
-dt1
-DROP TABLE t1;
-End of 5.1 tests
->>>>>>> 616e2227
+#