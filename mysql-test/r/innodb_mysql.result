--- conflicted
+++ resolved
@@ -735,11 +735,6 @@
 3072
 set @@sort_buffer_size=default;
 DROP TABLE t1,t2;
-<<<<<<< HEAD
-drop table if exists t1;
-create table t1 (a int) engine=innodb;
-alter table t1 alter a set default 1;
-=======
 create table t1(a text) engine=innodb default charset=utf8;
 insert into t1 values('aaa');
 alter table t1 add index(a(1024));
@@ -751,6 +746,8 @@
   `a` text,
   KEY `a` (`a`(255))
 ) ENGINE=InnoDB DEFAULT CHARSET=utf8
->>>>>>> 26001a27
+drop table if exists t1;
+create table t1 (a int) engine=innodb;
+alter table t1 alter a set default 1;
 drop table t1;
 End of 5.0 tests