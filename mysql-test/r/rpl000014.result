--- conflicted
+++ resolved
@@ -7,29 +7,12 @@
 File	Position	Binlog_do_db	Binlog_ignore_db
 master-bin.001	79		
 show slave status;
-<<<<<<< HEAD
-Master_Host	Master_User	Master_Port	Connect_retry	Log_File	Pos	Slave_Running	Replicate_do_db	Replicate_ignore_db	Last_errno	Last_error	Skip_counter	Last_log_seq
-127.0.0.1	root	MASTER_PORT	1	master-bin.001	79	Yes			0		0	1
-=======
 Master_Host	Master_User	Master_Port	Connect_retry	Master_Log_File	Read_Master_Log_Pos	Relay_Log_File	Relay_Log_Pos	Relay_Master_Log_File	Slave_IO_Running	Slave_SQL_Running	Replicate_do_db	Replicate_ignore_db	Last_errno	Last_error	Skip_counter	Exec_master_log_pos
 127.0.0.1	root	9306	1	master-bin.001	79	mysql-relay-bin.002	120	master-bin.001	Yes	Yes			0		0	79
->>>>>>> 6291b7b5
 change master to master_log_pos=73;
 slave stop;
 change master to master_log_pos=73;
 show slave status;
-<<<<<<< HEAD
-Master_Host	Master_User	Master_Port	Connect_retry	Log_File	Pos	Slave_Running	Replicate_do_db	Replicate_ignore_db	Last_errno	Last_error	Skip_counter	Last_log_seq
-127.0.0.1	root	MASTER_PORT	1	master-bin.001	73	No			0		0	1
-slave start;
-show slave status;
-Master_Host	Master_User	Master_Port	Connect_retry	Log_File	Pos	Slave_Running	Replicate_do_db	Replicate_ignore_db	Last_errno	Last_error	Skip_counter	Last_log_seq
-127.0.0.1	root	MASTER_PORT	1	master-bin.001	73	Yes			0		0	1
-change master to master_log_pos=173;
-show slave status;
-Master_Host	Master_User	Master_Port	Connect_retry	Log_File	Pos	Slave_Running	Replicate_do_db	Replicate_ignore_db	Last_errno	Last_error	Skip_counter	Last_log_seq
-127.0.0.1	root	MASTER_PORT	1	master-bin.001	173	Yes			0		0	1
-=======
 Master_Host	Master_User	Master_Port	Connect_retry	Master_Log_File	Read_Master_Log_Pos	Relay_Log_File	Relay_Log_Pos	Relay_Master_Log_File	Slave_IO_Running	Slave_SQL_Running	Replicate_do_db	Replicate_ignore_db	Last_errno	Last_error	Skip_counter	Exec_master_log_pos
 127.0.0.1	root	9306	1	master-bin.001	73	mysql-relay-bin.001	4	master-bin.001	No	No			0		0	73
 slave start;
@@ -40,7 +23,6 @@
 show slave status;
 Master_Host	Master_User	Master_Port	Connect_retry	Master_Log_File	Read_Master_Log_Pos	Relay_Log_File	Relay_Log_Pos	Relay_Master_Log_File	Slave_IO_Running	Slave_SQL_Running	Replicate_do_db	Replicate_ignore_db	Last_errno	Last_error	Skip_counter	Exec_master_log_pos
 127.0.0.1	root	9306	1	master-bin.001	173	mysql-relay-bin.001	4	master-bin.001	Yes	Yes			0		0	173
->>>>>>> 6291b7b5
 show master status;
 File	Position	Binlog_do_db	Binlog_ignore_db
 master-bin.001	79		
