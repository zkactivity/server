--- conflicted
+++ resolved
@@ -665,7 +665,16 @@
 pk1	pk2	pk3	pk4	filler
 2621	2635	1000015	0	filler
 drop table t1, t2;
-<<<<<<< HEAD
+create table t1(a char(2), key(a(1)));
+insert into t1 values ('x'), ('xx');
+explain select a from t1 where a > 'x';
+id	select_type	table	type	possible_keys	key	key_len	ref	rows	Extra
+1	SIMPLE	t1	range	a	a	2	NULL	2	Using where
+select a from t1 where a > 'x';
+a
+xx
+drop table t1;
+End of 4.1 tests
 CREATE TABLE t1 (
 id int(11) NOT NULL auto_increment,
 status varchar(20),
@@ -941,16 +950,4 @@
 item	started	price
 A1	2005-11-01 08:00:00	1000.000
 A1	2005-11-15 00:00:00	2000.000
-DROP TABLE t1;
-=======
-create table t1(a char(2), key(a(1)));
-insert into t1 values ('x'), ('xx');
-explain select a from t1 where a > 'x';
-id	select_type	table	type	possible_keys	key	key_len	ref	rows	Extra
-1	SIMPLE	t1	range	a	a	2	NULL	2	Using where
-select a from t1 where a > 'x';
-a
-xx
-drop table t1;
-End of 4.1 tests
->>>>>>> da7af481
+DROP TABLE t1;