drop table if exists t1, t2, t3;
CREATE TABLE t1 (
event_date date DEFAULT '0000-00-00' NOT NULL,
type int(11) DEFAULT '0' NOT NULL,
event_id int(11) DEFAULT '0' NOT NULL,
PRIMARY KEY (event_date,type,event_id)
);
INSERT INTO t1 VALUES ('1999-07-10',100100,24), ('1999-07-11',100100,25),
('1999-07-13',100600,0), ('1999-07-13',100600,4), ('1999-07-13',100600,26),
('1999-07-14',100600,10), ('1999-07-15',100600,16), ('1999-07-15',100800,45),
('1999-07-15',101000,47), ('1999-07-16',100800,46), ('1999-07-20',100600,5),
('1999-07-20',100600,27), ('1999-07-21',100600,11), ('1999-07-22',100600,17),
('1999-07-23',100100,39), ('1999-07-24',100100,39), ('1999-07-24',100500,40),
('1999-07-25',100100,39), ('1999-07-27',100600,1), ('1999-07-27',100600,6),
('1999-07-27',100600,28), ('1999-07-28',100600,12), ('1999-07-29',100500,41),
('1999-07-29',100600,18), ('1999-07-30',100500,41), ('1999-07-31',100500,41),
('1999-08-01',100700,34), ('1999-08-03',100600,7), ('1999-08-03',100600,29),
('1999-08-04',100600,13), ('1999-08-05',100500,42), ('1999-08-05',100600,19),
('1999-08-06',100500,42), ('1999-08-07',100500,42), ('1999-08-08',100500,42),
('1999-08-10',100600,2), ('1999-08-10',100600,9), ('1999-08-10',100600,30),
('1999-08-11',100600,14), ('1999-08-12',100600,20), ('1999-08-17',100500,8),
('1999-08-17',100600,31), ('1999-08-18',100600,15), ('1999-08-19',100600,22),
('1999-08-24',100600,3), ('1999-08-24',100600,32), ('1999-08-27',100500,43),
('1999-08-31',100600,33), ('1999-09-17',100100,37), ('1999-09-18',100100,37),
('1999-09-19',100100,37), ('2000-12-18',100700,38);
select event_date,type,event_id from t1 WHERE event_date >= "1999-07-01" AND event_date < "1999-07-15" AND (type=100600 OR type=100100) ORDER BY event_date;
event_date	type	event_id
1999-07-10	100100	24
1999-07-11	100100	25
1999-07-13	100600	0
1999-07-13	100600	4
1999-07-13	100600	26
1999-07-14	100600	10
explain select event_date,type,event_id from t1 WHERE type = 100601 and event_date >= "1999-07-01" AND event_date < "1999-07-15" AND (type=100600 OR type=100100) ORDER BY event_date;
id	select_type	table	type	possible_keys	key	key_len	ref	rows	Extra
1	SIMPLE	NULL	NULL	NULL	NULL	NULL	NULL	NULL	Impossible WHERE
select event_date,type,event_id from t1 WHERE event_date >= "1999-07-01" AND event_date <= "1999-07-15" AND (type=100600 OR type=100100) or event_date >= "1999-07-01" AND event_date <= "1999-07-15" AND type=100099;
event_date	type	event_id
1999-07-10	100100	24
1999-07-11	100100	25
1999-07-13	100600	0
1999-07-13	100600	4
1999-07-13	100600	26
1999-07-14	100600	10
1999-07-15	100600	16
drop table t1;
CREATE TABLE t1 (
PAPER_ID smallint(6) DEFAULT '0' NOT NULL,
YEAR smallint(6) DEFAULT '0' NOT NULL,
ISSUE smallint(6) DEFAULT '0' NOT NULL,
CLOSED tinyint(4) DEFAULT '0' NOT NULL,
ISS_DATE date DEFAULT '0000-00-00' NOT NULL,
PRIMARY KEY (PAPER_ID,YEAR,ISSUE)
);
INSERT INTO t1 VALUES (3,1999,34,0,'1999-07-12'), (1,1999,111,0,'1999-03-23'),
(1,1999,222,0,'1999-03-23'), (3,1999,33,0,'1999-07-12'),
(3,1999,32,0,'1999-07-12'), (3,1999,31,0,'1999-07-12'),
(3,1999,30,0,'1999-07-12'), (3,1999,29,0,'1999-07-12'),
(3,1999,28,0,'1999-07-12'), (1,1999,40,1,'1999-05-01'),
(1,1999,41,1,'1999-05-01'), (1,1999,42,1,'1999-05-01'),
(1,1999,46,1,'1999-05-01'), (1,1999,47,1,'1999-05-01'),
(1,1999,48,1,'1999-05-01'), (1,1999,49,1,'1999-05-01'),
(1,1999,50,0,'1999-05-01'), (1,1999,51,0,'1999-05-01'),
(1,1999,200,0,'1999-06-28'), (1,1999,52,0,'1999-06-28'),
(1,1999,53,0,'1999-06-28'), (1,1999,54,0,'1999-06-28'),
(1,1999,55,0,'1999-06-28'), (1,1999,56,0,'1999-07-01'),
(1,1999,57,0,'1999-07-01'), (1,1999,58,0,'1999-07-01'),
(1,1999,59,0,'1999-07-01'), (1,1999,60,0,'1999-07-01'),
(3,1999,35,0,'1999-07-12');
select YEAR,ISSUE from t1 where PAPER_ID=3 and (YEAR>1999 or (YEAR=1999 and ISSUE>28))  order by YEAR,ISSUE;
YEAR	ISSUE
1999	29
1999	30
1999	31
1999	32
1999	33
1999	34
1999	35
check table t1;
Table	Op	Msg_type	Msg_text
test.t1	check	status	OK
repair table t1;
Table	Op	Msg_type	Msg_text
test.t1	repair	status	OK
drop table t1;
CREATE TABLE t1 (
id int(11) NOT NULL auto_increment,
parent_id int(11) DEFAULT '0' NOT NULL,
level tinyint(4) DEFAULT '0' NOT NULL,
PRIMARY KEY (id),
KEY parent_id (parent_id),
KEY level (level)
);
INSERT INTO t1 VALUES (1,0,0), (3,1,1), (4,1,1), (8,2,2), (9,2,2), (17,3,2),
(22,4,2), (24,4,2), (28,5,2), (29,5,2), (30,5,2), (31,6,2), (32,6,2), (33,6,2),
(203,7,2), (202,7,2), (20,3,2), (157,0,0), (193,5,2), (40,7,2), (2,1,1),
(15,2,2), (6,1,1), (34,6,2), (35,6,2), (16,3,2), (7,1,1), (36,7,2), (18,3,2),
(26,5,2), (27,5,2), (183,4,2), (38,7,2), (25,5,2), (37,7,2), (21,4,2),
(19,3,2), (5,1,1), (179,5,2);
SELECT * FROM t1 WHERE level = 1 AND parent_id = 1;
id	parent_id	level
3	1	1
4	1	1
2	1	1
6	1	1
7	1	1
5	1	1
SELECT * FROM t1 WHERE level = 1 AND parent_id = 1 order by id;
id	parent_id	level
2	1	1
3	1	1
4	1	1
5	1	1
6	1	1
7	1	1
drop table t1;
create table t1(
Satellite		varchar(25)	not null,
SensorMode		varchar(25)	not null,
FullImageCornersUpperLeftLongitude	double	not null,
FullImageCornersUpperRightLongitude	double	not null,
FullImageCornersUpperRightLatitude	double	not null,
FullImageCornersLowerRightLatitude	double	not null,
index two (Satellite, SensorMode, FullImageCornersUpperLeftLongitude, FullImageCornersUpperRightLongitude, FullImageCornersUpperRightLatitude, FullImageCornersLowerRightLatitude));
insert into t1 values("OV-3","PAN1",91,-92,40,50);
insert into t1 values("OV-4","PAN1",91,-92,40,50);
select * from t1 where t1.Satellite = "OV-3" and t1.SensorMode = "PAN1" and t1.FullImageCornersUpperLeftLongitude > -90.000000 and t1.FullImageCornersUpperRightLongitude < -82.000000;
Satellite	SensorMode	FullImageCornersUpperLeftLongitude	FullImageCornersUpperRightLongitude	FullImageCornersUpperRightLatitude	FullImageCornersLowerRightLatitude
OV-3	PAN1	91	-92	40	50
drop table t1;
create table t1 ( aString char(100) not null default "", key aString (aString(10)) );
insert t1 (aString) values ( "believe in myself" ), ( "believe" ), ("baaa" ), ( "believe in love");
select * from t1 where aString < "believe in myself" order by aString;
aString
baaa
believe
believe in love
select * from t1 where aString > "believe in love" order by aString;
aString
believe in myself
alter table t1 drop key aString;
select * from t1 where aString < "believe in myself" order by aString;
aString
baaa
believe
believe in love
select * from t1 where aString > "believe in love" order by aString;
aString
believe in myself
drop table t1;
CREATE TABLE t1 (
t1ID int(10) unsigned NOT NULL auto_increment,
art binary(1) NOT NULL default '',
KNR char(5) NOT NULL default '',
RECHNR char(6) NOT NULL default '',
POSNR char(2) NOT NULL default '',
ARTNR char(10) NOT NULL default '',
TEX char(70) NOT NULL default '',
PRIMARY KEY  (t1ID),
KEY IdxArt (art),
KEY IdxKnr (KNR),
KEY IdxArtnr (ARTNR)
) ENGINE=MyISAM;
INSERT INTO t1 (art) VALUES ('j'),('J'),('j'),('J'),('j'),('J'),('j'),('J'),('j'),('J'),
('j'),('J'),('j'),('J'),('j'),('J'),('j'),('J'),('j'),('J'),('j'),('J'),('j'),('J'),('j'),('J'),
('j'),('J'),('j'),('J'),('j'),('J'),('j'),('J'),('j'),('J'),('j'),('J'),('j'),('J'),('j'),('J'),
('j'),('J'),('j'),('J'),('j'),('J'),('j'),('J'),('j'),('J'),('j'),('J'),('j'),('J'),('j'),('J'),
('j'),('J'),('j'),('J'),('j'),('J'),('j'),('J'),('j'),('J'),('j'),('J'),('j'),('J'),('j'),('J'),
('j'),('J'),('j'),('J'),('j'),('J'),('j'),('J'),('j'),('J'),('j'),('J'),('j'),('J'),('j'),('J'),
('j'),('J'),('j'),('J'),('j'),('J'),('j'),('J'),('j'),('J'),('j'),('J'),('j'),('J'),('j'),('J'),
('j'),('J'),('j'),('J'),('j'),('J'),('j'),('J'),('j'),('J'),('j'),('J'),('j'),('J'),('j'),('J'),
('j'),('J'),('j'),('J'),('j'),('J'),('j'),('J'),('j'),('J'),('j'),('J'),('j'),('J'),('j'),('J'),
('j'),('J'),('j'),('J'),('j'),('J'),('j'),('J'),('j'),('J'),('j'),('J'),('j'),('J'),('j'),('J'),
('j'),('J'),('j'),('J'),('j'),('J'),('j'),('J'),('j'),('J'),('j'),('J'),('j'),('J'),('j'),('J'),
('j'),('J'),('j'),('J'),('j'),('J'),('j'),('J'),('j'),('J'),('j'),('J'),('j'),('J'),('j'),('J'),
('j'),('J'),('j'),('J'),('j'),('J'),('j'),('J'),('j'),('J'),('j'),('J'),('j'),('J'),('j'),('J'),
('j'),('J'),('j'),('J'),('j'),('J'),('j'),('J'),('j'),('J'),('j'),('J'),('j'),('J'),('j'),('J'),
('j'),('J'),('j'),('J'),('j'),('J'),('j'),('J'),('j'),('J'),('j'),('J'),('j'),('J'),('j'),('J'),
('j'),('J'),('j'),('J'),('j'),('J'),('j'),('J'),('j'),('J'),('j'),('J'),('j'),('J'),('j'),('J'),
('j'),('J'),('j'),('J'),('j'),('J'),('j'),('J'),('j'),('J'),('j'),('J'),('j'),('J'),('j'),('J'),
('j'),('J'),('j'),('J'),('j'),('J'),('j'),('J'),('j'),('J'),('j'),('J'),('j'),('J'),('j'),('J'),
('j'),('J'),('j'),('J'),('j'),('J'),('j'),('J'),('j'),('J'),('j'),('J'),('j'),('J'),('j'),('J'),
('j'),('J'),('j'),('J'),('j'),('J'),('j'),('J'),('j'),('J'),('j'),('J'),('j'),('J'),('j'),('J'),
('j'),('J'),('j'),('J'),('j'),('J'),('j'),('J'),('j'),('J'),('j'),('J'),('j'),('J'),('j'),('J'),
('j'),('J'),('j'),('J'),('j'),('J'),('j'),('J'),('j'),('J'),('j'),('J'),('j'),('J'),('j'),('J'),
('j'),('J'),('j'),('J'),('j'),('J'),('j'),('J'),('j'),('J'),('j'),('J'),('j'),('J'),('j'),('J'),
('j'),('J'),('j'),('J'),('j'),('J'),('j'),('J'),('j'),('J'),('j'),('J'),('j'),('J'),('j'),('J'),
('j'),('J'),('j'),('J'),('j'),('J'),('j'),('J'),('j'),('J'),('j'),('J'),('j'),('J'),('j'),('J'),
('j'),('J'),('j'),('J'),('j'),('J'),('j'),('J'),('j'),('J'),('j'),('J'),('j'),('J'),('j'),('J'),
('j'),('J'),('j'),('J'),('j'),('J'),('j'),('J'),('j'),('J'),('j'),('J'),('j'),('J'),('j'),('J'),
('j'),('j'),('j'),('j'),('j'),('j'),('j'),('j'),('j'),('j'),('j'),('j'),('j'),('j'),('j'),('j'),
('j'),('j'),('j'),('j'),('j'),('j'),('j'),('j'),('j'),('j'),('j'),('j'),('j'),('j'),('j'),('j'),
('j'),('j'),('j'),('j'),('j'),('j'),('j'),('j'),('j'),('j'),('j'),('j'),('j'),('j'),('j'),('j'),
('j'),('j'),('j'),('j'),('j'),('j'),('j'),('j'),('j'),('j'),('j'),('j'),('j'),('j'),('j'),('j'),
('j'),('j'),('j'),('j'),('j'),('j'),('j'),('j'),('j'),('j'),('j'),('j'),('j'),('j'),('j'),('j'),
('j'),('j'),('j'),('j'),('j'),('j'),('j'),('j'),('j'),('j'),('j'),('j'),('j'),('j'),('j'),('j'),
('j'),('j'),('j'),('j'),('j'),('j'),('j'),('j'),('j'),('j'),('j'),('j'),('j'),('j'),('j'),('j'),
('j'),('j'),('j'),('j'),('j'),('j'),('j'),('j'),('j'),('j'),('j'),('j'),('j'),('j'),('j'),('j'),
('j'),('j'),('j'),('j'),('j'),('j'),('j'),('j'),('j'),('j'),('j'),('j'),('j'),('j'),('j'),('j'),
('j'),('j'),('j'),('j'),('j'),('j'),('j'),('j'),('j'),('j'),('j'),('j'),('j'),('j'),('j'),('j'),
('j'),('j'),('j'),('j'),('j'),('j'),('j'),('j'),('j'),('j'),('j'),('j'),('j'),('j'),('j'),('j');
select count(*) from t1 where upper(art) = 'J';
count(*)
213
select count(*) from t1 where art = 'J' or art = 'j';
count(*)
602
select count(*) from t1 where art = 'j' or art = 'J';
count(*)
602
select count(*) from t1 where art = 'j';
count(*)
389
select count(*) from t1 where art = 'J';
count(*)
213
drop table t1;
create table t1 (x int, y int, index(x), index(y));
insert into t1 (x) values (1),(2),(3),(4),(5),(6),(7),(8),(9);
update t1 set y=x;
explain select * from t1, t1 t2 where t1.y = 8 and t2.x between 7 and t1.y+0;
id	select_type	table	type	possible_keys	key	key_len	ref	rows	Extra
1	SIMPLE	t1	ref	y	y	5	const	1	Using where
1	SIMPLE	t2	range	x	x	5	NULL	2	Using where; Using join buffer
explain select * from t1, t1 t2 where t1.y = 8 and t2.x >= 7 and t2.x <= t1.y+0;
id	select_type	table	type	possible_keys	key	key_len	ref	rows	Extra
1	SIMPLE	t1	ref	y	y	5	const	1	Using where
1	SIMPLE	t2	range	x	x	5	NULL	2	Using where; Using join buffer
explain select * from t1, t1 t2 where t1.y = 2 and t2.x between t1.y-1 and t1.y+1;
id	select_type	table	type	possible_keys	key	key_len	ref	rows	Extra
1	SIMPLE	t1	ref	y	y	5	const	1	Using where
1	SIMPLE	t2	range	x	x	5	NULL	3	Using where; Using join buffer
explain select * from t1, t1 t2 where t1.y = 2 and t2.x >= t1.y-1 and t2.x <= t1.y+1;
id	select_type	table	type	possible_keys	key	key_len	ref	rows	Extra
1	SIMPLE	t1	ref	y	y	5	const	1	Using where
1	SIMPLE	t2	range	x	x	5	NULL	3	Using where; Using join buffer
explain select * from t1, t1 t2 where t1.y = 2 and t2.x between 0 and t1.y;
id	select_type	table	type	possible_keys	key	key_len	ref	rows	Extra
1	SIMPLE	t1	ref	y	y	5	const	1	Using where
1	SIMPLE	t2	range	x	x	5	NULL	2	Using where; Using join buffer
explain select * from t1, t1 t2 where t1.y = 2 and t2.x >= 0 and t2.x <= t1.y;
id	select_type	table	type	possible_keys	key	key_len	ref	rows	Extra
1	SIMPLE	t1	ref	y	y	5	const	1	Using where
1	SIMPLE	t2	range	x	x	5	NULL	2	Using where; Using join buffer
explain select count(*) from t1 where x in (1);
id	select_type	table	type	possible_keys	key	key_len	ref	rows	Extra
1	SIMPLE	t1	ref	x	x	5	const	1	Using where; Using index
explain select count(*) from t1 where x in (1,2);
id	select_type	table	type	possible_keys	key	key_len	ref	rows	Extra
1	SIMPLE	t1	index	x	x	5	NULL	9	Using where; Using index
drop table t1;
CREATE TABLE t1 (key1 int(11) NOT NULL default '0', KEY i1 (key1));
INSERT INTO t1 VALUES (0),(0),(0),(0),(0),(1),(1);
CREATE TABLE t2 (keya int(11) NOT NULL default '0', KEY j1 (keya));
INSERT INTO t2 VALUES (0),(0),(1),(1),(2),(2);
explain select * from t1, t2 where (t1.key1 <t2.keya + 1) and t2.keya=3;
id	select_type	table	type	possible_keys	key	key_len	ref	rows	Extra
1	SIMPLE	t2	ref	j1	j1	4	const	1	Using index
1	SIMPLE	t1	index	i1	i1	4	NULL	7	Using where; Using index; Using join buffer
explain select * from t1 force index(i1), t2 force index(j1) where 
(t1.key1 <t2.keya + 1) and t2.keya=3;
id	select_type	table	type	possible_keys	key	key_len	ref	rows	Extra
1	SIMPLE	t2	ref	j1	j1	4	const	1	Using index
1	SIMPLE	t1	index	i1	i1	4	NULL	7	Using where; Using index; Using join buffer
DROP TABLE t1,t2;
CREATE TABLE t1 (
a int(11) default NULL,
b int(11) default NULL,
KEY a (a),
KEY b (b)
) ENGINE=MyISAM;
INSERT INTO t1 VALUES
(1,1),(2,1),(3,1),(4,1),(5,1),(6,1),(7,1),(8,1),(9,1),(10,2),(10,2),
(13,2),(14,2),(15,2),(16,2),(17,3),(17,3),(16,3),(17,3),(19,3),(20,3),
(21,4),(22,5),(23,5),(24,5),(25,5),(26,5),(30,5),(31,5),(32,5),(33,5),
(33,5),(33,5),(33,5),(33,5),(34,5),(35,5);
EXPLAIN SELECT * FROM t1 WHERE a IN(1,2) AND b=5;
id	select_type	table	type	possible_keys	key	key_len	ref	rows	Extra
1	SIMPLE	t1	range	a,b	a	5	NULL	2	Using where
SELECT * FROM t1 WHERE a IN(1,2) AND b=5;
a	b
DROP TABLE t1;
CREATE TABLE t1 (a int, b int, c int, INDEX (c,a,b));
INSERT INTO t1 VALUES (1,0,0),(1,0,0),(1,0,0);
INSERT INTO t1 VALUES (0,1,0),(0,1,0),(0,1,0);
SELECT COUNT(*) FROM t1 WHERE (c=0 and a=1) or (c=0 and b=1);
COUNT(*)
6
SELECT COUNT(*) FROM t1 WHERE (c=0 and b=1) or (c=0 and a=1);
COUNT(*)
6
DROP TABLE t1;
CREATE TABLE t1 ( a int not null, b int not null, INDEX ab(a,b) );
INSERT INTO t1 VALUES (47,1), (70,1), (15,1), (15, 4);
SELECT * FROM t1
WHERE
(
( b =1 AND a BETWEEN 14 AND 21 ) OR
( b =2 AND a BETWEEN 16 AND 18 ) OR
( b =3 AND a BETWEEN 15 AND 19 ) OR
(a BETWEEN 19 AND 47)
);
a	b
15	1
47	1
DROP TABLE t1;
CREATE TABLE t1 (
id int( 11 ) unsigned NOT NULL AUTO_INCREMENT ,
line int( 5 ) unsigned NOT NULL default '0',
columnid int( 3 ) unsigned NOT NULL default '0',
owner int( 3 ) unsigned NOT NULL default '0',
ordinal int( 3 ) unsigned NOT NULL default '0',
showid smallint( 6 ) unsigned NOT NULL default '1',
tableid int( 1 ) unsigned NOT NULL default '1',
content int( 5 ) unsigned NOT NULL default '188',
PRIMARY KEY ( owner, id ) ,
KEY menu( owner, showid, columnid ) ,
KEY `COLUMN` ( owner, columnid, line ) ,
KEY `LINES` ( owner, tableid, content, id ) ,
KEY recount( owner, line ) 
) ENGINE = MYISAM;
INSERT into t1 (owner,id,columnid,line) values (11,15,15,1),(11,13,13,5);
SELECT id, columnid, tableid, content, showid, line, ordinal FROM t1 WHERE owner=11 AND ((columnid IN ( 15, 13, 14 ) AND line IN ( 1, 2, 5, 6, 7, 8, 9, 10, 11, 12, 13, 14, 15, 16, 17, 18, 31 )) OR (columnid IN ( 13, 14 ) AND line IN ( 15 ))) LIMIT 0 , 30;
id	columnid	tableid	content	showid	line	ordinal
13	13	1	188	1	5	0
15	15	1	188	1	1	0
drop table t1;
create  table t1 (id int(10) primary key);
insert into t1 values (1),(2),(3),(4),(5),(6),(7),(8),(9);
select id from t1 where id in (2,5,9) ;
id
2
5
9
select id from t1 where id=2 or id=5 or id=9 ;
id
2
5
9
drop table t1;
create table t1 ( id1 int not null, id2 int not null, idnull int null, c char(20), primary key (id1,id2));
insert into t1 values (0,1,NULL,"aaa"), (1,1,NULL,"aaa"), (2,1,NULL,"aaa"),
(3,1,NULL,"aaa"), (4,1,NULL,"aaa"), (5,1,NULL,"aaa"),
(6,1,NULL,"aaa"), (7,1,NULL,"aaa"), (8,1,NULL,"aaa"),
(9,1,NULL,"aaa"), (10,1,NULL,"aaa"), (11,1,NULL,"aaa"),
(12,1,NULL,"aaa"), (13,1,NULL,"aaa"), (14,1,NULL,"aaa"),
(15,1,NULL,"aaa"), (16,1,NULL,"aaa"), (17,1,NULL,"aaa"),
(18,1,NULL,"aaa"), (19,1,NULL,"aaa"), (20,1,NULL,"aaa");
select a.id1, b.idnull from t1 as a, t1 as b where a.id2=1 and a.id1=1 and b.id1=a.idnull order by b.id2 desc limit 1;
id1	idnull
drop table t1;
create table t1 (
id int not null auto_increment,
name char(1) not null,
uid int not null,
primary key (id),
index uid_index (uid));
create table t2 (
id int not null auto_increment,
name char(1) not null,
uid int not null,
primary key (id),
index uid_index (uid));
insert into t1(id, uid, name) values(1, 0, ' ');
insert into t1(uid, name) values(0, ' ');
insert into t2(uid, name) select uid, name from t1;
insert into t1(uid, name) select uid, name from t2;
insert into t2(uid, name) select uid, name from t1;
insert into t1(uid, name) select uid, name from t2;
insert into t2(uid, name) select uid, name from t1;
insert into t1(uid, name) select uid, name from t2;
insert into t2(uid, name) select uid, name from t1;
insert into t1(uid, name) select uid, name from t2;
insert into t2(uid, name) select uid, name from t1;
insert into t1(uid, name) select uid, name from t2;
insert into t2(uid, name) select uid, name from t1;
insert into t2(uid, name) select uid, name from t1;
insert into t2(uid, name) select uid, name from t1;
insert into t2(uid, name) select uid, name from t1;
insert into t1(uid, name) select uid, name from t2;
delete from t2;
insert into t2(uid, name) values 
(1, CHAR(64+1)),
(2, CHAR(64+2)),
(3, CHAR(64+3)),
(4, CHAR(64+4)),
(5, CHAR(64+5)),
(6, CHAR(64+6)),
(7, CHAR(64+7)),
(8, CHAR(64+8)),
(9, CHAR(64+9)),
(10, CHAR(64+10)),
(11, CHAR(64+11)),
(12, CHAR(64+12)),
(13, CHAR(64+13)),
(14, CHAR(64+14)),
(15, CHAR(64+15)),
(16, CHAR(64+16)),
(17, CHAR(64+17)),
(18, CHAR(64+18)),
(19, CHAR(64+19)),
(20, CHAR(64+20)),
(21, CHAR(64+21)),
(22, CHAR(64+22)),
(23, CHAR(64+23)),
(24, CHAR(64+24)),
(25, CHAR(64+25)),
(26, CHAR(64+26));
insert into t1(uid, name) select uid, name from t2 order by uid;
delete from t2;
insert into t2(id, uid, name) select id, uid, name from t1;
select count(*) from t1;
count(*)
1026
select count(*) from t2;
count(*)
1026
analyze table t1,t2;
Table	Op	Msg_type	Msg_text
test.t1	analyze	status	OK
test.t2	analyze	status	Table is already up to date
explain select * from t1, t2  where t1.uid=t2.uid AND t1.uid > 0;
id	select_type	table	type	possible_keys	key	key_len	ref	rows	Extra
1	SIMPLE	t1	range	uid_index	uid_index	4	NULL	112	Using where
1	SIMPLE	t2	ref	uid_index	uid_index	4	test.t1.uid	38	
explain select * from t1, t2  where t1.uid=t2.uid AND t2.uid > 0;
id	select_type	table	type	possible_keys	key	key_len	ref	rows	Extra
1	SIMPLE	t1	range	uid_index	uid_index	4	NULL	112	Using where
1	SIMPLE	t2	ref	uid_index	uid_index	4	test.t1.uid	38	
explain select * from t1, t2  where t1.uid=t2.uid AND t1.uid != 0;
id	select_type	table	type	possible_keys	key	key_len	ref	rows	Extra
1	SIMPLE	t1	range	uid_index	uid_index	4	NULL	113	Using where
1	SIMPLE	t2	ref	uid_index	uid_index	4	test.t1.uid	38	
explain select * from t1, t2  where t1.uid=t2.uid AND t2.uid != 0;
id	select_type	table	type	possible_keys	key	key_len	ref	rows	Extra
1	SIMPLE	t1	range	uid_index	uid_index	4	NULL	113	Using where
1	SIMPLE	t2	ref	uid_index	uid_index	4	test.t1.uid	38	
select * from t1, t2  where t1.uid=t2.uid AND t1.uid > 0;
id	name	uid	id	name	uid
1001	A	1	1001	A	1
1002	B	2	1002	B	2
1003	C	3	1003	C	3
1004	D	4	1004	D	4
1005	E	5	1005	E	5
1006	F	6	1006	F	6
1007	G	7	1007	G	7
1008	H	8	1008	H	8
1009	I	9	1009	I	9
1010	J	10	1010	J	10
1011	K	11	1011	K	11
1012	L	12	1012	L	12
1013	M	13	1013	M	13
1014	N	14	1014	N	14
1015	O	15	1015	O	15
1016	P	16	1016	P	16
1017	Q	17	1017	Q	17
1018	R	18	1018	R	18
1019	S	19	1019	S	19
1020	T	20	1020	T	20
1021	U	21	1021	U	21
1022	V	22	1022	V	22
1023	W	23	1023	W	23
1024	X	24	1024	X	24
1025	Y	25	1025	Y	25
1026	Z	26	1026	Z	26
select * from t1, t2  where t1.uid=t2.uid AND t1.uid != 0;
id	name	uid	id	name	uid
1001	A	1	1001	A	1
1002	B	2	1002	B	2
1003	C	3	1003	C	3
1004	D	4	1004	D	4
1005	E	5	1005	E	5
1006	F	6	1006	F	6
1007	G	7	1007	G	7
1008	H	8	1008	H	8
1009	I	9	1009	I	9
1010	J	10	1010	J	10
1011	K	11	1011	K	11
1012	L	12	1012	L	12
1013	M	13	1013	M	13
1014	N	14	1014	N	14
1015	O	15	1015	O	15
1016	P	16	1016	P	16
1017	Q	17	1017	Q	17
1018	R	18	1018	R	18
1019	S	19	1019	S	19
1020	T	20	1020	T	20
1021	U	21	1021	U	21
1022	V	22	1022	V	22
1023	W	23	1023	W	23
1024	X	24	1024	X	24
1025	Y	25	1025	Y	25
1026	Z	26	1026	Z	26
drop table t1,t2;
create table t1 (x bigint unsigned not null);
insert into t1(x) values (0xfffffffffffffff0);
insert into t1(x) values (0xfffffffffffffff1);
select * from t1;
x
18446744073709551600
18446744073709551601
select count(*) from t1 where x>0;
count(*)
2
select count(*) from t1 where x=0;
count(*)
0
select count(*) from t1 where x<0;
count(*)
0
select count(*) from t1 where x < -16;
count(*)
0
select count(*) from t1 where x = -16;
count(*)
0
select count(*) from t1 where x > -16;
count(*)
2
select count(*) from t1 where x = 18446744073709551601;
count(*)
1
create table t2 (x bigint not null);
insert into t2(x) values (-16);
insert into t2(x) values (-15);
select * from t2;
x
-16
-15
select count(*) from t2 where x>0;
count(*)
0
select count(*) from t2 where x=0;
count(*)
0
select count(*) from t2 where x<0;
count(*)
2
select count(*) from t2 where x < -16;
count(*)
0
select count(*) from t2 where x = -16;
count(*)
1
select count(*) from t2 where x > -16;
count(*)
1
select count(*) from t2 where x = 18446744073709551601;
count(*)
0
drop table t1,t2;
create table t1 (x bigint unsigned not null primary key) engine=innodb;
insert into t1(x) values (0xfffffffffffffff0);
insert into t1(x) values (0xfffffffffffffff1);
select * from t1;
x
18446744073709551600
18446744073709551601
select count(*) from t1 where x>0;
count(*)
2
select count(*) from t1 where x=0;
count(*)
0
select count(*) from t1 where x<0;
count(*)
0
select count(*) from t1 where x < -16;
count(*)
0
select count(*) from t1 where x = -16;
count(*)
0
select count(*) from t1 where x > -16;
count(*)
2
select count(*) from t1 where x = 18446744073709551601;
count(*)
1
drop table t1;
create table t1 (a bigint unsigned);
create index t1i on t1(a);
insert into t1 select 18446744073709551615;
insert into t1 select 18446744073709551614;
explain select * from t1 where a <> -1;
id	select_type	table	type	possible_keys	key	key_len	ref	rows	Extra
1	SIMPLE	t1	index	t1i	t1i	9	NULL	2	Using where; Using index
select * from t1 where a <> -1;
a
18446744073709551614
18446744073709551615
explain select * from t1 where a > -1 or a < -1;
id	select_type	table	type	possible_keys	key	key_len	ref	rows	Extra
1	SIMPLE	t1	index	t1i	t1i	9	NULL	2	Using where; Using index
select * from t1 where a > -1 or a < -1;
a
18446744073709551614
18446744073709551615
explain select * from t1 where a > -1;
id	select_type	table	type	possible_keys	key	key_len	ref	rows	Extra
1	SIMPLE	t1	index	t1i	t1i	9	NULL	2	Using where; Using index
select * from t1 where a > -1;
a
18446744073709551614
18446744073709551615
explain select * from t1 where a < -1;
id	select_type	table	type	possible_keys	key	key_len	ref	rows	Extra
1	SIMPLE	NULL	NULL	NULL	NULL	NULL	NULL	NULL	Impossible WHERE noticed after reading const tables
select * from t1 where a < -1;
a
drop table t1;
set names latin1;
create table t1 (a char(10), b text, key (a)) character set latin1;
INSERT INTO t1 (a) VALUES
('111'),('222'),('222'),('222'),('222'),('444'),('aaa'),('AAA'),('bbb');
explain select * from t1 where a='aaa';
id	select_type	table	type	possible_keys	key	key_len	ref	rows	Extra
1	SIMPLE	t1	ref	a	a	11	const	2	Using where
explain select * from t1 where a=binary 'aaa';
id	select_type	table	type	possible_keys	key	key_len	ref	rows	Extra
1	SIMPLE	t1	range	a	a	11	NULL	2	Using where
explain select * from t1 where a='aaa' collate latin1_bin;
id	select_type	table	type	possible_keys	key	key_len	ref	rows	Extra
1	SIMPLE	t1	range	a	a	11	NULL	2	Using where
explain select * from t1 where a='aaa' collate latin1_german1_ci;
id	select_type	table	type	possible_keys	key	key_len	ref	rows	Extra
1	SIMPLE	t1	ALL	a	NULL	NULL	NULL	9	Using where
drop table t1;
CREATE TABLE t1 (
`CLIENT` char(3) character set latin1 collate latin1_bin NOT NULL default '000',
`ARG1` char(3) character set latin1 collate latin1_bin NOT NULL default '',
`ARG2` char(3) character set latin1 collate latin1_bin NOT NULL default '',
`FUNCTION` varchar(10) character set latin1 collate latin1_bin NOT NULL default '',
`FUNCTINT` int(11) NOT NULL default '0',
KEY `VERI_CLNT~2` (`ARG1`)
) ENGINE=InnoDB DEFAULT CHARSET=latin1;
INSERT INTO t1 VALUES ('000',' 0',' 0','Text 001',0), ('000',' 0',' 1','Text 002',0),
('000',' 1',' 2','Text 003',0), ('000',' 2',' 3','Text 004',0),
('001',' 3',' 0','Text 017',0);
SELECT count(*) FROM t1 WHERE CLIENT='000' AND (ARG1 != ' 1' OR ARG1 != ' 2');
count(*)
4
SELECT count(*) FROM t1 WHERE CLIENT='000' AND (ARG1 != ' 2' OR ARG1 != ' 1');
count(*)
4
drop table t1;
create table t1 (a int);
insert into t1 values (0),(1),(2),(3),(4),(5),(6),(7),(8),(9);
CREATE TABLE t2 (
pk1 int(11) NOT NULL,
pk2 int(11) NOT NULL,
pk3 int(11) NOT NULL,
pk4 int(11) NOT NULL,
filler char(82),
PRIMARY KEY (pk1,pk2,pk3,pk4)
) DEFAULT CHARSET=latin1;
insert into t2 select 1, A.a+10*B.a, 432, 44, 'fillerZ' from t1 A, t1 B;
INSERT INTO t2 VALUES (2621, 2635, 0, 0,'filler'), (2621, 2635, 1, 0,'filler'),
(2621, 2635, 10, 0,'filler'), (2621, 2635, 11, 0,'filler'),
(2621, 2635, 14, 0,'filler'), (2621, 2635, 1000015, 0,'filler');
SELECT * FROM t2
WHERE ((((pk4 =0) AND (pk1 =2621) AND (pk2 =2635)))
OR ((pk4 =1) AND (((pk1 IN ( 7, 2, 1 ))) OR (pk1 =522)) AND ((pk2 IN ( 0, 2635))))
) AND (pk3 >=1000000);
pk1	pk2	pk3	pk4	filler
2621	2635	1000015	0	filler
drop table t1, t2;
create table t1(a char(2), key(a(1)));
insert into t1 values ('x'), ('xx');
explain select a from t1 where a > 'x';
id	select_type	table	type	possible_keys	key	key_len	ref	rows	Extra
1	SIMPLE	t1	range	a	a	2	NULL	2	Using where
select a from t1 where a > 'x';
a
xx
drop table t1;
CREATE TABLE t1 (
OXID varchar(32) COLLATE latin1_german2_ci NOT NULL DEFAULT '',
OXPARENTID varchar(32) COLLATE latin1_german2_ci NOT NULL DEFAULT 'oxrootid',
OXLEFT int NOT NULL DEFAULT '0',
OXRIGHT int NOT NULL DEFAULT '0',
OXROOTID varchar(32) COLLATE latin1_german2_ci NOT NULL DEFAULT '',
PRIMARY KEY  (OXID),
KEY OXNID (OXID),
KEY OXLEFT (OXLEFT),
KEY OXRIGHT (OXRIGHT),
KEY OXROOTID (OXROOTID)
) ENGINE=MyISAM DEFAULT CHARSET=latin1 COLLATE=latin1_german2_ci;
INSERT INTO t1 VALUES
('d8c4177d09f8b11f5.52725521','oxrootid',1,40,'d8c4177d09f8b11f5.52725521'),
('d8c4177d151affab2.81582770','d8c4177d09f8b11f5.52725521',2,3,
'd8c4177d09f8b11f5.52725521'),
('d8c4177d206a333d2.74422679','d8c4177d09f8b11f5.52725521',4,5,
'd8c4177d09f8b11f5.52725521'),
('d8c4177d225791924.30714720','d8c4177d09f8b11f5.52725521',6,7,
'd8c4177d09f8b11f5.52725521'),
('d8c4177d2380fc201.39666693','d8c4177d09f8b11f5.52725521',8,9,
'd8c4177d09f8b11f5.52725521'),
('d8c4177d24ccef970.14957924','d8c4177d09f8b11f5.52725521',10,11,
'd8c4177d09f8b11f5.52725521');
EXPLAIN
SELECT s.oxid FROM t1 v, t1 s 
WHERE s.oxrootid = 'd8c4177d09f8b11f5.52725521' AND
v.oxrootid ='d8c4177d09f8b11f5.52725521' AND
s.oxleft > v.oxleft AND s.oxleft < v.oxright;
id	select_type	table	type	possible_keys	key	key_len	ref	rows	Extra
1	SIMPLE	v	ref	OXLEFT,OXRIGHT,OXROOTID	OXROOTID	34	const	5	Using where
1	SIMPLE	s	ALL	OXLEFT	NULL	NULL	NULL	6	Range checked for each record (index map: 0x4)
SELECT s.oxid FROM t1 v, t1 s 
WHERE s.oxrootid = 'd8c4177d09f8b11f5.52725521' AND
v.oxrootid ='d8c4177d09f8b11f5.52725521' AND
s.oxleft > v.oxleft AND s.oxleft < v.oxright;
oxid
d8c4177d151affab2.81582770
d8c4177d206a333d2.74422679
d8c4177d225791924.30714720
d8c4177d2380fc201.39666693
d8c4177d24ccef970.14957924
DROP TABLE t1;
create table t1 (
c1  char(10), c2  char(10), c3  char(10), c4  char(10),
c5  char(10), c6  char(10), c7  char(10), c8  char(10),
c9  char(10), c10 char(10), c11 char(10), c12 char(10),
c13 char(10), c14 char(10), c15 char(10), c16 char(10),
index(c1, c2, c3, c4, c5, c6, c7, c8, c9, c10, c11, c12,c13,c14,c15,c16)
);
insert into t1 (c1) values ('1'),('1'),('1'),('1');
select * from t1 where
c1 in ("abcdefgh", "123456789", "qwertyuio", "asddfgh", 
"abcdefg1", "123456781", "qwertyui1", "asddfg1", 
"abcdefg2", "123456782", "qwertyui2", "asddfg2", 
"abcdefg3", "123456783", "qwertyui3", "asddfg3", 
"abcdefg4", "123456784", "qwertyui4", "asddfg4",
"abcdefg5", "123456785", "qwertyui5", "asddfg5",
"abcdefg6", "123456786", "qwertyui6", "asddfg6",
"abcdefg7", "123456787", "qwertyui7", "asddfg7",
"abcdefg8", "123456788", "qwertyui8", "asddfg8",
"abcdefg9", "123456789", "qwertyui9", "asddfg9",
"abcdefgA", "12345678A", "qwertyuiA", "asddfgA",
"abcdefgB", "12345678B", "qwertyuiB", "asddfgB",
"abcdefgC", "12345678C", "qwertyuiC", "asddfgC")
and c2 in ("abcdefgh", "123456789", "qwertyuio", "asddfgh", 
"abcdefg1", "123456781", "qwertyui1", "asddfg1", 
"abcdefg2", "123456782", "qwertyui2", "asddfg2", 
"abcdefg3", "123456783", "qwertyui3", "asddfg3", 
"abcdefg4", "123456784", "qwertyui4", "asddfg4", 
"abcdefg5", "123456785", "qwertyui5", "asddfg5",
"abcdefg6", "123456786", "qwertyui6", "asddfg6",
"abcdefg7", "123456787", "qwertyui7", "asddfg7",
"abcdefg8", "123456788", "qwertyui8", "asddfg8",
"abcdefg9", "123456789", "qwertyui9", "asddfg9",
"abcdefgA", "12345678A", "qwertyuiA", "asddfgA",
"abcdefgB", "12345678B", "qwertyuiB", "asddfgB",
"abcdefgC", "12345678C", "qwertyuiC", "asddfgC")
and c3 in ("abcdefgh", "123456789", "qwertyuio", "asddfgh", 
"abcdefg1", "123456781", "qwertyui1", "asddfg1", 
"abcdefg2", "123456782", "qwertyui2", "asddfg2", 
"abcdefg3", "123456783", "qwertyui3", "asddfg3", 
"abcdefg4", "123456784", "qwertyui4", "asddfg4", 
"abcdefg5", "123456785", "qwertyui5", "asddfg5",
"abcdefg6", "123456786", "qwertyui6", "asddfg6",
"abcdefg7", "123456787", "qwertyui7", "asddfg7",
"abcdefg8", "123456788", "qwertyui8", "asddfg8",
"abcdefg9", "123456789", "qwertyui9", "asddfg9",
"abcdefgA", "12345678A", "qwertyuiA", "asddfgA",
"abcdefgB", "12345678B", "qwertyuiB", "asddfgB",
"abcdefgC", "12345678C", "qwertyuiC", "asddfgC")
and c4 in ("abcdefgh", "123456789", "qwertyuio", "asddfgh", 
"abcdefg1", "123456781", "qwertyui1", "asddfg1", 
"abcdefg2", "123456782", "qwertyui2", "asddfg2", 
"abcdefg3", "123456783", "qwertyui3", "asddfg3", 
"abcdefg4", "123456784", "qwertyui4", "asddfg4", 
"abcdefg5", "123456785", "qwertyui5", "asddfg5", 
"abcdefg6", "123456786", "qwertyui6", "asddfg6",
"abcdefg7", "123456787", "qwertyui7", "asddfg7",
"abcdefg8", "123456788", "qwertyui8", "asddfg8",
"abcdefg9", "123456789", "qwertyui9", "asddfg9",
"abcdefgA", "12345678A", "qwertyuiA", "asddfgA",
"abcdefgB", "12345678B", "qwertyuiB", "asddfgB",
"abcdefgC", "12345678C", "qwertyuiC", "asddfgC")
and c5 in ("abcdefgh", "123456789", "qwertyuio", "asddfgh", 
"abcdefg1", "123456781", "qwertyui1", "asddfg1", 
"abcdefg2", "123456782", "qwertyui2", "asddfg2", 
"abcdefg3", "123456783", "qwertyui3", "asddfg3", 
"abcdefg4", "123456784", "qwertyui4", "asddfg4",
"abcdefg5", "123456785", "qwertyui5", "asddfg5",
"abcdefg6", "123456786", "qwertyui6", "asddfg6",
"abcdefg7", "123456787", "qwertyui7", "asddfg7",
"abcdefg8", "123456788", "qwertyui8", "asddfg8",
"abcdefg9", "123456789", "qwertyui9", "asddfg9",
"abcdefgA", "12345678A", "qwertyuiA", "asddfgA",
"abcdefgB", "12345678B", "qwertyuiB", "asddfgB",
"abcdefgC", "12345678C", "qwertyuiC", "asddfgC")
and c6 in ("abcdefgh", "123456789", "qwertyuio", "asddfgh", 
"abcdefg1", "123456781", "qwertyui1", "asddfg1", 
"abcdefg2", "123456782", "qwertyui2", "asddfg2", 
"abcdefg3", "123456783", "qwertyui3", "asddfg3", 
"abcdefg4", "123456784", "qwertyui4", "asddfg4",
"abcdefg5", "123456785", "qwertyui5", "asddfg5",
"abcdefg6", "123456786", "qwertyui6", "asddfg6",
"abcdefg7", "123456787", "qwertyui7", "asddfg7",
"abcdefg8", "123456788", "qwertyui8", "asddfg8",
"abcdefg9", "123456789", "qwertyui9", "asddfg9",
"abcdefgA", "12345678A", "qwertyuiA", "asddfgA",
"abcdefgB", "12345678B", "qwertyuiB", "asddfgB",
"abcdefgC", "12345678C", "qwertyuiC", "asddfgC")
and c7 in ("abcdefgh", "123456789", "qwertyuio", "asddfgh", 
"abcdefg1", "123456781", "qwertyui1", "asddfg1", 
"abcdefg2", "123456782", "qwertyui2", "asddfg2", 
"abcdefg3", "123456783", "qwertyui3", "asddfg3", 
"abcdefg4", "123456784", "qwertyui4", "asddfg4", 
"abcdefg5", "123456785", "qwertyui5", "asddfg5",
"abcdefg6", "123456786", "qwertyui6", "asddfg6",
"abcdefg7", "123456787", "qwertyui7", "asddfg7",
"abcdefg8", "123456788", "qwertyui8", "asddfg8",
"abcdefg9", "123456789", "qwertyui9", "asddfg9",
"abcdefgA", "12345678A", "qwertyuiA", "asddfgA",
"abcdefgB", "12345678B", "qwertyuiB", "asddfgB",
"abcdefgC", "12345678C", "qwertyuiC", "asddfgC")
and c8 in ("abcdefgh", "123456789", "qwertyuio", "asddfgh", 
"abcdefg1", "123456781", "qwertyui1", "asddfg1", 
"abcdefg2", "123456782", "qwertyui2", "asddfg2", 
"abcdefg3", "123456783", "qwertyui3", "asddfg3", 
"abcdefg4", "123456784", "qwertyui4", "asddfg4", 
"abcdefg5", "123456785", "qwertyui5", "asddfg5",
"abcdefg6", "123456786", "qwertyui6", "asddfg6",
"abcdefg7", "123456787", "qwertyui7", "asddfg7",
"abcdefg8", "123456788", "qwertyui8", "asddfg8",
"abcdefg9", "123456789", "qwertyui9", "asddfg9",
"abcdefgA", "12345678A", "qwertyuiA", "asddfgA",
"abcdefgB", "12345678B", "qwertyuiB", "asddfgB",
"abcdefgC", "12345678C", "qwertyuiC", "asddfgC")
and c9 in ("abcdefgh", "123456789", "qwertyuio", "asddfgh", 
"abcdefg1", "123456781", "qwertyui1", "asddfg1", 
"abcdefg2", "123456782", "qwertyui2", "asddfg2", 
"abcdefg3", "123456783", "qwertyui3", "asddfg3", 
"abcdefg4", "123456784", "qwertyui4", "asddfg4", 
"abcdefg5", "123456785", "qwertyui5", "asddfg5",
"abcdefg6", "123456786", "qwertyui6", "asddfg6",
"abcdefg7", "123456787", "qwertyui7", "asddfg7",
"abcdefg8", "123456788", "qwertyui8", "asddfg8",
"abcdefg9", "123456789", "qwertyui9", "asddfg9",
"abcdefgA", "12345678A", "qwertyuiA", "asddfgA",
"abcdefgB", "12345678B", "qwertyuiB", "asddfgB",
"abcdefgC", "12345678C", "qwertyuiC", "asddfgC")
and c10 in ("abcdefgh", "123456789", "qwertyuio", "asddfgh", 
"abcdefg1", "123456781", "qwertyui1", "asddfg1", 
"abcdefg2", "123456782", "qwertyui2", "asddfg2", 
"abcdefg3", "123456783", "qwertyui3", "asddfg3", 
"abcdefg4", "123456784", "qwertyui4", "asddfg4", 
"abcdefg5", "123456785", "qwertyui5", "asddfg5",
"abcdefg6", "123456786", "qwertyui6", "asddfg6",
"abcdefg7", "123456787", "qwertyui7", "asddfg7",
"abcdefg8", "123456788", "qwertyui8", "asddfg8",
"abcdefg9", "123456789", "qwertyui9", "asddfg9",
"abcdefgA", "12345678A", "qwertyuiA", "asddfgA",
"abcdefgB", "12345678B", "qwertyuiB", "asddfgB",
"abcdefgC", "12345678C", "qwertyuiC", "asddfgC");
c1	c2	c3	c4	c5	c6	c7	c8	c9	c10	c11	c12	c13	c14	c15	c16
drop table t1;
End of 4.1 tests
CREATE TABLE t1 (
id int(11) NOT NULL auto_increment,
status varchar(20),
PRIMARY KEY  (id),
KEY (status)
);
INSERT INTO t1 VALUES
(1,'B'), (2,'B'), (3,'B'), (4,'B'), (5,'B'), (6,'B'),
(7,'B'), (8,'B'), (9,'B'), (10,'B'), (11,'B'), (12,'B'),
(13,'B'), (14,'B'), (15,'B'), (16,'B'), (17,'B'), (18,'B'),
(19,'B'), (20,'B'), (21,'B'), (22,'B'), (23,'B'), (24,'B'), 
(25,'A'), (26,'A'), (27,'A'), (28,'A'), (29,'A'), (30,'A'),
(31,'A'), (32,'A'), (33,'A'), (34,'A'), (35,'A'), (36,'A'),
(37,'A'), (38,'A'), (39,'A'), (40,'A'), (41,'A'), (42,'A'),
(43,'A'), (44,'A'), (45,'A'), (46,'A'), (47,'A'), (48,'A'),
(49,'A'), (50,'A'), (51,'A'), (52,'A'), (53,'C'), (54,'C'),
(55,'C'), (56,'C'), (57,'C'), (58,'C'), (59,'C'), (60,'C');
EXPLAIN SELECT * FROM t1 WHERE status <> 'A' AND status <> 'B';
id	select_type	table	type	possible_keys	key	key_len	ref	rows	Extra
1	SIMPLE	t1	range	status	status	23	NULL	11	Using where
EXPLAIN SELECT * FROM t1 WHERE status NOT IN ('A','B');
id	select_type	table	type	possible_keys	key	key_len	ref	rows	Extra
1	SIMPLE	t1	range	status	status	23	NULL	11	Using where
SELECT * FROM t1 WHERE status <> 'A' AND status <> 'B';
id	status
53	C
54	C
55	C
56	C
57	C
58	C
59	C
60	C
SELECT * FROM t1 WHERE status NOT IN ('A','B');
id	status
53	C
54	C
55	C
56	C
57	C
58	C
59	C
60	C
EXPLAIN SELECT status FROM t1 WHERE status <> 'A' AND status <> 'B';
id	select_type	table	type	possible_keys	key	key_len	ref	rows	Extra
1	SIMPLE	t1	range	status	status	23	NULL	11	Using where; Using index
EXPLAIN SELECT status FROM t1 WHERE status NOT IN ('A','B');
id	select_type	table	type	possible_keys	key	key_len	ref	rows	Extra
1	SIMPLE	t1	range	status	status	23	NULL	11	Using where; Using index
EXPLAIN SELECT * FROM t1 WHERE status NOT BETWEEN 'A' AND 'B';
id	select_type	table	type	possible_keys	key	key_len	ref	rows	Extra
1	SIMPLE	t1	range	status	status	23	NULL	10	Using where
EXPLAIN SELECT * FROM t1 WHERE status < 'A' OR status > 'B';
id	select_type	table	type	possible_keys	key	key_len	ref	rows	Extra
1	SIMPLE	t1	range	status	status	23	NULL	10	Using where
SELECT * FROM t1 WHERE status NOT BETWEEN 'A' AND 'B';
id	status
53	C
54	C
55	C
56	C
57	C
58	C
59	C
60	C
SELECT * FROM t1 WHERE status < 'A' OR status > 'B';
id	status
53	C
54	C
55	C
56	C
57	C
58	C
59	C
60	C
DROP TABLE t1;
CREATE TABLE  t1 (a int, b int, primary key(a,b));
INSERT INTO  t1 VALUES
(1,1),(1,2),(1,3),(2,1),(2,2),(2,3),(3,1),(3,2),(3,3),(4,1),(4,2),(4,3);
CREATE VIEW v1 as SELECT a,b FROM t1 WHERE b=3;
EXPLAIN SELECT a,b FROM t1 WHERE a < 2 and b=3;
id	select_type	table	type	possible_keys	key	key_len	ref	rows	Extra
1	SIMPLE	t1	range	PRIMARY	PRIMARY	4	NULL	4	Using where; Using index
EXPLAIN SELECT a,b FROM v1 WHERE a < 2 and b=3;
id	select_type	table	type	possible_keys	key	key_len	ref	rows	Extra
1	SIMPLE	t1	range	PRIMARY	PRIMARY	4	NULL	4	Using where; Using index
EXPLAIN SELECT a,b FROM t1 WHERE a < 2;
id	select_type	table	type	possible_keys	key	key_len	ref	rows	Extra
1	SIMPLE	t1	range	PRIMARY	PRIMARY	4	NULL	4	Using where; Using index
EXPLAIN SELECT a,b FROM v1 WHERE a < 2;
id	select_type	table	type	possible_keys	key	key_len	ref	rows	Extra
1	SIMPLE	t1	range	PRIMARY	PRIMARY	4	NULL	4	Using where; Using index
SELECT a,b FROM t1 WHERE a < 2 and b=3;
a	b
1	3
SELECT a,b FROM v1 WHERE a < 2 and b=3;
a	b
1	3
DROP VIEW v1;
DROP TABLE t1;
CREATE TABLE t1 (name varchar(15) NOT NULL, KEY idx(name));
INSERT INTO t1 VALUES ('Betty'), ('Anna');
SELECT * FROM t1;
name
Anna
Betty
DELETE FROM t1 WHERE name NOT LIKE 'A%a';
SELECT * FROM t1;
name
Anna
DROP TABLE t1;
CREATE TABLE t1 (a int, KEY idx(a));
INSERT INTO t1 VALUES (NULL), (1), (2), (3);
SELECT * FROM t1;
a
NULL
1
2
3
DELETE FROM t1 WHERE NOT(a <=> 2);
SELECT * FROM t1;
a
2
DROP TABLE t1;
create table t1 (a int, b int, primary key(a,b));
create view v1 as select a, b from t1;
INSERT INTO `t1` VALUES
(0,0),(1,0),(2,0),(3,0),(4,0),(5,1),(6,1),(7,1),(8,1),(9,1),(10,2),(11,2),(12,2)
,(13,2),(14,2),(15,3),(16,3),(17,3),(18,3),(19,3);
explain select * from t1 where a in (3,4)  and b in (1,2,3);
id	select_type	table	type	possible_keys	key	key_len	ref	rows	Extra
1	SIMPLE	t1	range	PRIMARY	PRIMARY	8	NULL	#	Using where; Using index
explain select * from v1 where a in (3,4)  and b in (1,2,3);
id	select_type	table	type	possible_keys	key	key_len	ref	rows	Extra
1	SIMPLE	t1	range	PRIMARY	PRIMARY	8	NULL	#	Using where; Using index
explain select * from t1 where a between 3 and 4 and b between 1 and 2;
id	select_type	table	type	possible_keys	key	key_len	ref	rows	Extra
1	SIMPLE	t1	range	PRIMARY	PRIMARY	8	NULL	#	Using where; Using index
explain select * from v1 where a between 3 and 4 and b between 1 and 2;
id	select_type	table	type	possible_keys	key	key_len	ref	rows	Extra
1	SIMPLE	t1	range	PRIMARY	PRIMARY	8	NULL	#	Using where; Using index
drop view v1;
drop table t1;
create table t3 (a int);
insert into t3 values (0),(1),(2),(3),(4),(5),(6),(7),(8),(9);
create table t1 (a varchar(10), filler char(200), key(a)) charset=binary;
insert into t1 values ('a','');
insert into t1 values ('a ','');
insert into t1 values ('a  ', '');
insert into t1 select concat('a', 1000 + A.a + 10 * (B.a + 10 * C.a)), ''
  from t3 A, t3 B, t3 C;
create table t2 (a varchar(10), filler char(200), key(a));
insert into t2 select * from t1;
explain select * from t1 where a between 'a' and 'a ';
id	select_type	table	type	possible_keys	key	key_len	ref	rows	Extra
1	SIMPLE	t1	range	a	a	13	NULL	#	Using where
explain select * from t1 where a = 'a' or a='a ';
id	select_type	table	type	possible_keys	key	key_len	ref	rows	Extra
1	SIMPLE	t1	range	a	a	13	NULL	#	Using where
explain select * from t2 where a between 'a' and 'a ';
id	select_type	table	type	possible_keys	key	key_len	ref	rows	Extra
1	SIMPLE	t2	ref	a	a	13	const	#	Using where
explain select * from t2 where a = 'a' or a='a ';
id	select_type	table	type	possible_keys	key	key_len	ref	rows	Extra
1	SIMPLE	t2	ref	a	a	13	const	#	Using where
update t1 set a='b' where a<>'a';
explain select * from t1 where a not between 'b' and 'b';
id	select_type	table	type	possible_keys	key	key_len	ref	rows	Extra
1	SIMPLE	t1	range	a	a	13	NULL	#	Using where
select a, hex(filler) from t1 where a not between 'b' and 'b';
a	hex(filler)
a	0000000000000000000000000000000000000000000000000000000000000000000000000000000000000000000000000000000000000000000000000000000000000000000000000000000000000000000000000000000000000000000000000000000000000000000000000000000000000000000000000000000000000000000000000000000000000000000000000000000000000000000000000000000000000000000000000000000000000000000000000000000000000000000000000000000000000000
drop table t1,t2,t3;
create table t1 (a int);
insert into t1 values (0),(1),(2),(3),(4),(5),(6),(7),(8),(9);
create table t2 (a int, key(a));
insert into t2 select 2*(A.a + 10*(B.a + 10*C.a)) from t1 A, t1 B, t1 C;
set @a="select * from t2 force index (a) where a NOT IN(0";
select count(*) from (select @a:=concat(@a, ',', a) from t2 ) Z;
count(*)
1000
set @a=concat(@a, ')');
insert into t2 values (11),(13),(15);
set @b= concat("explain ", @a);
prepare stmt1 from @b;
execute stmt1;
id	select_type	table	type	possible_keys	key	key_len	ref	rows	Extra
1	SIMPLE	t2	index	a	a	5	NULL	1003	Using where; Using index
prepare stmt1 from @a;
execute stmt1;
a
11
13
15
drop table t1, t2;
CREATE TABLE t1 (
id int NOT NULL DEFAULT '0',
b int NOT NULL DEFAULT '0',
c int NOT NULL DEFAULT '0', 
INDEX idx1(b,c), INDEX idx2(c));
INSERT INTO t1(id) VALUES (1), (2), (3), (4), (5), (6), (7), (8);
INSERT INTO t1(b,c) VALUES (3,4), (3,4);
SELECT * FROM t1 WHERE b<=3 AND 3<=c;
id	b	c
0	3	4
0	3	4
SELECT * FROM t1 WHERE 3 BETWEEN b AND c;
id	b	c
0	3	4
0	3	4
EXPLAIN  SELECT * FROM t1 WHERE b<=3 AND 3<=c;
id	select_type	table	type	possible_keys	key	key_len	ref	rows	Extra
1	SIMPLE	t1	range	idx1,idx2	idx2	4	NULL	3	Using where
EXPLAIN  SELECT * FROM t1 WHERE 3 BETWEEN b AND c;
id	select_type	table	type	possible_keys	key	key_len	ref	rows	Extra
1	SIMPLE	t1	range	idx1,idx2	idx2	4	NULL	3	Using where
SELECT * FROM t1 WHERE 0 < b OR 0 > c;
id	b	c
0	3	4
0	3	4
SELECT * FROM t1 WHERE 0 NOT BETWEEN b AND c;
id	b	c
0	3	4
0	3	4
EXPLAIN SELECT * FROM t1 WHERE 0 < b OR 0 > c;
id	select_type	table	type	possible_keys	key	key_len	ref	rows	Extra
1	SIMPLE	t1	index_merge	idx1,idx2	idx1,idx2	4,4	NULL	4	Using sort_union(idx1,idx2); Using where
EXPLAIN SELECT * FROM t1 WHERE 0 NOT BETWEEN b AND c;
id	select_type	table	type	possible_keys	key	key_len	ref	rows	Extra
1	SIMPLE	t1	index_merge	idx1,idx2	idx1,idx2	4,4	NULL	4	Using sort_union(idx1,idx2); Using where
DROP TABLE t1;
CREATE TABLE t1 (                                      
item char(20) NOT NULL default '',                          
started datetime NOT NULL default '0000-00-00 00:00:00', 
price decimal(16,3) NOT NULL default '0.000',                 
PRIMARY KEY (item,started)                     
) ENGINE=MyISAM;
INSERT INTO t1 VALUES
('A1','2005-11-01 08:00:00',1000),
('A1','2005-11-15 00:00:00',2000),
('A1','2005-12-12 08:00:00',3000),
('A2','2005-12-01 08:00:00',1000);
EXPLAIN SELECT * FROM t1 WHERE item='A1' AND started<='2005-12-01 24:00:00';
id	select_type	table	type	possible_keys	key	key_len	ref	rows	Extra
1	SIMPLE	t1	ref	PRIMARY	PRIMARY	20	const	2	Using where
Warnings:
Warning	1292	Incorrect datetime value: '2005-12-01 24:00:00' for column 'started' at row 1
Warning	1292	Incorrect datetime value: '2005-12-01 24:00:00' for column 'started' at row 1
SELECT * FROM t1 WHERE item='A1' AND started<='2005-12-01 24:00:00';
item	started	price
A1	2005-11-01 08:00:00	1000.000
A1	2005-11-15 00:00:00	2000.000
Warnings:
Warning	1292	Incorrect datetime value: '2005-12-01 24:00:00' for column 'started' at row 1
Warning	1292	Incorrect datetime value: '2005-12-01 24:00:00' for column 'started' at row 1
SELECT * FROM t1 WHERE item='A1' AND started<='2005-12-02 00:00:00';
item	started	price
A1	2005-11-01 08:00:00	1000.000
A1	2005-11-15 00:00:00	2000.000
DROP INDEX `PRIMARY` ON t1;
EXPLAIN SELECT * FROM t1 WHERE item='A1' AND started<='2005-12-01 24:00:00';
id	select_type	table	type	possible_keys	key	key_len	ref	rows	Extra
1	SIMPLE	t1	ALL	NULL	NULL	NULL	NULL	4	Using where
Warnings:
Warning	1292	Incorrect datetime value: '2005-12-01 24:00:00' for column 'started' at row 1
SELECT * FROM t1 WHERE item='A1' AND started<='2005-12-01 24:00:00';
item	started	price
A1	2005-11-01 08:00:00	1000.000
A1	2005-11-15 00:00:00	2000.000
Warnings:
Warning	1292	Incorrect datetime value: '2005-12-01 24:00:00' for column 'started' at row 1
SELECT * FROM t1 WHERE item='A1' AND started<='2005-12-02 00:00:00';
item	started	price
A1	2005-11-01 08:00:00	1000.000
A1	2005-11-15 00:00:00	2000.000
DROP TABLE t1;

BUG#32198 "Comparison of DATE with DATETIME still not using indexes correctly"

CREATE TABLE t1 (
id int(11) NOT NULL auto_increment,
dateval date default NULL,
PRIMARY KEY  (id),
KEY dateval (dateval)
) AUTO_INCREMENT=173;
INSERT INTO t1 VALUES
(1,'2007-01-01'),(2,'2007-01-02'),(3,'2007-01-03'),(4,'2007-01-04'),
(5,'2007-01-05'),(6,'2007-01-06'),(7,'2007-01-07'),(8,'2007-01-08'),
(9,'2007-01-09'),(10,'2007-01-10'),(11,'2007-01-11');
This must use range access:
explain select * from t1 where dateval >= '2007-01-01 00:00:00' and dateval <= '2007-01-02 23:59:59';
id	select_type	table	type	possible_keys	key	key_len	ref	rows	Extra
1	SIMPLE	t1	range	dateval	dateval	4	NULL	2	Using where
drop table t1;
CREATE TABLE t1 (
a varchar(32), index (a)
) DEFAULT CHARSET=latin1 COLLATE=latin1_bin;
INSERT INTO t1 VALUES
('B'), ('A'), ('A'), ('C'), ('B'), ('A'), ('A');
SELECT a FROM t1 WHERE a='b' OR a='B';
a
B
B
EXPLAIN SELECT a FROM t1 WHERE a='b' OR a='B';
id	select_type	table	type	possible_keys	key	key_len	ref	rows	Extra
1	SIMPLE	t1	range	a	a	35	NULL	3	Using where; Using index
DROP TABLE t1;
CREATE TABLE t1 (f1 TINYINT(11) UNSIGNED NOT NULL, PRIMARY KEY (f1));
INSERT INTO t1 VALUES (127),(254),(0),(1),(255);
SELECT SQL_NO_CACHE COUNT(*) FROM t1 WHERE f1 < 256;
COUNT(*)
5
SELECT SQL_NO_CACHE COUNT(*) FROM t1 WHERE f1 < 256.0;
COUNT(*)
5
SELECT SQL_NO_CACHE COUNT(*) FROM t1 WHERE f1 < 255;
COUNT(*)
4
SELECT SQL_NO_CACHE COUNT(*) FROM t1 WHERE f1 < -1;
COUNT(*)
0
SELECT SQL_NO_CACHE COUNT(*) FROM t1 WHERE f1 > -1;
COUNT(*)
5
DROP TABLE t1;
CREATE TABLE t1 ( f1 TINYINT(11) NOT NULL, PRIMARY KEY (f1));
INSERT INTO t1 VALUES (127),(126),(0),(-128),(-127);
SELECT SQL_NO_CACHE COUNT(*) FROM t1 WHERE f1 < 128;
COUNT(*)
5
SELECT SQL_NO_CACHE COUNT(*) FROM t1 WHERE f1 < 128.0;
COUNT(*)
5
SELECT SQL_NO_CACHE COUNT(*) FROM t1 WHERE f1 < 127;
COUNT(*)
4
SELECT SQL_NO_CACHE COUNT(*) FROM t1 WHERE f1 > -129;
COUNT(*)
5
SELECT SQL_NO_CACHE COUNT(*) FROM t1 WHERE f1 > -129.0;
COUNT(*)
5
SELECT SQL_NO_CACHE COUNT(*) FROM t1 WHERE f1 > -128;
COUNT(*)
4
DROP TABLE t1;
create table t1 (a int);
insert into t1 values (0),(1),(2),(3),(4),(5),(6),(7),(8),(9);
create table t2 (a int, b int, filler char(100));
insert into t2 select A.a + 10 * (B.a + 10 * C.a), 10, 'filler' from t1 A,
t1 B, t1 C where A.a < 5;
insert into t2 select 1000, b, 'filler' from t2;
alter table t2 add index (a,b);
select 'In following EXPLAIN the access method should be ref, #rows~=500 (and not 2)' Z;
Z
In following EXPLAIN the access method should be ref, #rows~=500 (and not 2)
explain select * from t2 where a=1000 and b<11;
id	select_type	table	type	possible_keys	key	key_len	ref	rows	Extra
1	SIMPLE	t2	ref	a	a	5	const	502	Using where
drop table t1, t2;
<<<<<<< HEAD
CREATE TABLE t1( a INT, b INT, KEY( a, b ) );
CREATE TABLE t2( a INT, b INT, KEY( a, b ) );
CREATE TABLE t3( a INT, b INT, KEY( a, b ) );
INSERT INTO t1( a, b ) 
VALUES (0, 1), (1, 2), (1, 4), (2, 3), (5, 0), (9, 7);
INSERT INTO t2( a, b ) 
VALUES ( 1, 1), ( 2, 1), ( 3, 1), ( 4, 1), ( 5, 1),
( 6, 1), ( 7, 1), ( 8, 1), ( 9, 1), (10, 1), 
(11, 1), (12, 1), (13, 1), (14, 1), (15, 1),
(16, 1), (17, 1), (18, 1), (19, 1), (20, 1);
INSERT INTO t2 SELECT a, 2 FROM t2 WHERE b = 1;
INSERT INTO t2 SELECT a, 3 FROM t2 WHERE b = 1;
INSERT INTO t2 SELECT -1, -1 FROM t2;
INSERT INTO t2 SELECT -1, -1 FROM t2;
INSERT INTO t2 SELECT -1, -1 FROM t2;
INSERT INTO t3
VALUES (1, 0), (2, 0), (3, 0), (4, 0), (5, 0),
(6, 0), (7, 0), (8, 0), (9, 0), (10, 0);
INSERT INTO t3 SELECT * FROM t3 WHERE a = 10;
INSERT INTO t3 SELECT * FROM t3 WHERE a = 10;
SELECT * FROM t1 WHERE
3 <= a AND a < 5 OR 
5 < a AND b = 3 OR
3 <= a;
a	b
5	0
9	7
EXPLAIN
SELECT * FROM t1 WHERE
3 <= a AND a < 5 OR 
5 < a AND b = 3 OR
3 <= a;
id	select_type	table	type	possible_keys	key	key_len	ref	rows	Extra
1	SIMPLE	t1	range	a	a	5	NULL	3	Using where; Using index
SELECT * FROM t1 WHERE
3 <= a AND a < 5 OR 
5 <= a AND b = 3 OR
3 <= a;
a	b
5	0
9	7
EXPLAIN
SELECT * FROM t1 WHERE
3 <= a AND a < 5 OR 
5 <= a AND b = 3 OR
3 <= a;
id	select_type	table	type	possible_keys	key	key_len	ref	rows	Extra
1	SIMPLE	t1	range	a	a	5	NULL	4	Using where; Using index
SELECT * FROM t1 WHERE
3 <= a AND a <= 5 OR 
5 <= a AND b = 3 OR
3 <= a;
a	b
5	0
9	7
EXPLAIN
SELECT * FROM t1 WHERE
3 <= a AND a <= 5 OR 
5 <= a AND b = 3 OR
3 <= a;
id	select_type	table	type	possible_keys	key	key_len	ref	rows	Extra
1	SIMPLE	t1	range	a	a	5	NULL	3	Using where; Using index
SELECT * FROM t1 WHERE
3 <= a AND a <= 5 OR 
3 <= a;
a	b
5	0
9	7
EXPLAIN
SELECT * FROM t1 WHERE
3 <= a AND a <= 5 OR 
3 <= a;
id	select_type	table	type	possible_keys	key	key_len	ref	rows	Extra
1	SIMPLE	t1	range	a	a	5	NULL	3	Using where; Using index
SELECT * FROM t2 WHERE
5 <= a AND a < 10 AND b = 1 OR
15 <= a AND a < 20 AND b = 3
OR
1 <= a AND b = 1;
a	b
1	1
2	1
3	1
4	1
5	1
6	1
7	1
8	1
9	1
10	1
11	1
12	1
13	1
14	1
15	1
15	3
16	1
16	3
17	1
17	3
18	1
18	3
19	1
19	3
20	1
EXPLAIN
SELECT * FROM t2 WHERE
5 <= a AND a < 10 AND b = 1 OR
15 <= a AND a < 20 AND b = 3
OR
1 <= a AND b = 1;
id	select_type	table	type	possible_keys	key	key_len	ref	rows	Extra
1	SIMPLE	t2	range	a	a	10	NULL	50	Using where; Using index
SELECT * FROM t2 WHERE
5 <= a AND a < 10 AND b = 2 OR
15 <= a AND a < 20 AND b = 3
OR
1 <= a AND b = 1;
a	b
1	1
2	1
3	1
4	1
5	1
5	2
6	1
6	2
7	1
7	2
8	1
8	2
9	1
9	2
10	1
11	1
12	1
13	1
14	1
15	1
15	3
16	1
16	3
17	1
17	3
18	1
18	3
19	1
19	3
20	1
EXPLAIN
SELECT * FROM t2 WHERE
5 <= a AND a < 10 AND b = 2 OR
15 <= a AND a < 20 AND b = 3
OR
1 <= a AND b = 1;
id	select_type	table	type	possible_keys	key	key_len	ref	rows	Extra
1	SIMPLE	t2	range	a	a	10	NULL	50	Using where; Using index
SELECT * FROM t3 WHERE
5 <= a AND a < 10 AND b = 3 OR 
a < 5 OR
a < 10;
a	b
1	0
2	0
3	0
4	0
5	0
6	0
7	0
8	0
9	0
EXPLAIN
SELECT * FROM t3 WHERE
5 <= a AND a < 10 AND b = 3 OR 
a < 5 OR
a < 10;
id	select_type	table	type	possible_keys	key	key_len	ref	rows	Extra
1	SIMPLE	t3	range	a	a	5	NULL	8	Using where; Using index
DROP TABLE t1, t2, t3;
=======
#
# Bug #47123: Endless 100% CPU loop with STRAIGHT_JOIN
#
CREATE TABLE t1(a INT, KEY(a));
INSERT INTO t1 VALUES (1), (NULL);
SELECT * FROM t1 WHERE a <> NULL and (a <> NULL or a <= NULL);
a
DROP TABLE t1;
# End of 5.1 tests
>>>>>>> 5db734a8
<|MERGE_RESOLUTION|>--- conflicted
+++ resolved
@@ -1219,7 +1219,6 @@
 id	select_type	table	type	possible_keys	key	key_len	ref	rows	Extra
 1	SIMPLE	t2	ref	a	a	5	const	502	Using where
 drop table t1, t2;
-<<<<<<< HEAD
 CREATE TABLE t1( a INT, b INT, KEY( a, b ) );
 CREATE TABLE t2( a INT, b INT, KEY( a, b ) );
 CREATE TABLE t3( a INT, b INT, KEY( a, b ) );
@@ -1399,7 +1398,6 @@
 id	select_type	table	type	possible_keys	key	key_len	ref	rows	Extra
 1	SIMPLE	t3	range	a	a	5	NULL	8	Using where; Using index
 DROP TABLE t1, t2, t3;
-=======
 #
 # Bug #47123: Endless 100% CPU loop with STRAIGHT_JOIN
 #
@@ -1408,5 +1406,4 @@
 SELECT * FROM t1 WHERE a <> NULL and (a <> NULL or a <= NULL);
 a
 DROP TABLE t1;
-# End of 5.1 tests
->>>>>>> 5db734a8
+End of 5.1 tests