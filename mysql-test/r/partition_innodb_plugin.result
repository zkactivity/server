--- conflicted
+++ resolved
@@ -1,13 +1,8 @@
 #
 # Bug#11766879/Bug#60106: DIFF BETWEEN # OF INDEXES IN MYSQL VS INNODB,
 #                         PARTITONING, ON INDEX CREATE
-<<<<<<< HEAD
-#
-call mtr.add_suppression("contains 2 indexes inside InnoDB, which is different from the number of indexes 1 defined in the MySQL");
-=======
 # Bug#12696518: MEMORY LEAKS IN HA_PARTITION (VALGRIND TESTS ON TRUNK)
 #
->>>>>>> 13d16368
 CREATE TABLE t1 (
 id bigint NOT NULL AUTO_INCREMENT,
 time date,
@@ -25,8 +20,6 @@
 SELECT COUNT(*) FROM t1;
 COUNT(*)
 3
-<<<<<<< HEAD
-=======
 SHOW CREATE TABLE t1;
 Table	Create Table
 t1	CREATE TABLE `t1` (
@@ -38,7 +31,6 @@
 /*!50100 PARTITION BY RANGE (TO_DAYS(time))
 (PARTITION p10 VALUES LESS THAN (734708) ENGINE = InnoDB,
  PARTITION p20 VALUES LESS THAN MAXVALUE ENGINE = InnoDB) */
->>>>>>> 13d16368
 DROP TABLE t1;
 call mtr.add_suppression("nnoDB: Error: table `test`.`t1` .* Partition.* InnoDB internal");
 #
