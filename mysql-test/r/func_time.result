drop table if exists t1,t2,t3;
set time_zone="+03:00";
select from_days(to_days("960101")),to_days(960201)-to_days("19960101"),to_days(date_add(curdate(), interval 1 day))-to_days(curdate()),weekday("1997-11-29");
from_days(to_days("960101"))	to_days(960201)-to_days("19960101")	to_days(date_add(curdate(), interval 1 day))-to_days(curdate())	weekday("1997-11-29")
1996-01-01	31	1	5
select period_add("9602",-12),period_diff(199505,"9404") ;
period_add("9602",-12)	period_diff(199505,"9404")
199502	13
select now()-now(),weekday(curdate())-weekday(now()),unix_timestamp()-unix_timestamp(now());
now()-now()	weekday(curdate())-weekday(now())	unix_timestamp()-unix_timestamp(now())
0.000000	0	0
select from_unixtime(unix_timestamp("1994-03-02 10:11:12")),from_unixtime(unix_timestamp("1994-03-02 10:11:12"),"%Y-%m-%d %h:%i:%s"),from_unixtime(unix_timestamp("1994-03-02 10:11:12"))+0;
from_unixtime(unix_timestamp("1994-03-02 10:11:12"))	from_unixtime(unix_timestamp("1994-03-02 10:11:12"),"%Y-%m-%d %h:%i:%s")	from_unixtime(unix_timestamp("1994-03-02 10:11:12"))+0
1994-03-02 10:11:12	1994-03-02 10:11:12	19940302101112.000000
select sec_to_time(9001),sec_to_time(9001)+0,time_to_sec("15:12:22"),
sec_to_time(time_to_sec("0:30:47")/6.21);
sec_to_time(9001)	sec_to_time(9001)+0	time_to_sec("15:12:22")	sec_to_time(time_to_sec("0:30:47")/6.21)
02:30:01	23001.000000	54742	00:04:57
select sec_to_time(time_to_sec('-838:59:59'));
sec_to_time(time_to_sec('-838:59:59'))
-838:59:59
select now()-curdate()*1000000-curtime();
now()-curdate()*1000000-curtime()
0.000000
select strcmp(current_timestamp(),concat(current_date()," ",current_time()));
strcmp(current_timestamp(),concat(current_date()," ",current_time()))
0
select strcmp(localtime(),concat(current_date()," ",current_time()));
strcmp(localtime(),concat(current_date()," ",current_time()))
0
select strcmp(localtimestamp(),concat(current_date()," ",current_time()));
strcmp(localtimestamp(),concat(current_date()," ",current_time()))
0
select date_format("1997-01-02 03:04:05", "%M %W %D %Y %y %m %d %h %i %s %w");
date_format("1997-01-02 03:04:05", "%M %W %D %Y %y %m %d %h %i %s %w")
January Thursday 2nd 1997 97 01 02 03 04 05 4
select date_format("1997-01-02", concat("%M %W %D ","%Y %y %m %d %h %i %s %w"));
date_format("1997-01-02", concat("%M %W %D ","%Y %y %m %d %h %i %s %w"))
January Thursday 2nd 1997 97 01 02 12 00 00 4
select dayofmonth("1997-01-02"),dayofmonth(19970323);
dayofmonth("1997-01-02")	dayofmonth(19970323)
2	23
select month("1997-01-02"),year("98-02-03"),dayofyear("1997-12-31");
month("1997-01-02")	year("98-02-03")	dayofyear("1997-12-31")
1	1998	365
select month("2001-02-00"),year("2001-00-00");
month("2001-02-00")	year("2001-00-00")
2	2001
select DAYOFYEAR("1997-03-03"), WEEK("1998-03-03"), QUARTER(980303);
DAYOFYEAR("1997-03-03")	WEEK("1998-03-03")	QUARTER(980303)
62	9	1
select HOUR("1997-03-03 23:03:22"), MINUTE("23:03:22"), SECOND(230322);
HOUR("1997-03-03 23:03:22")	MINUTE("23:03:22")	SECOND(230322)
23	3	22
select week(19980101),week(19970101),week(19980101,1),week(19970101,1);
week(19980101)	week(19970101)	week(19980101,1)	week(19970101,1)
0	0	1	1
select week(19981231),week(19971231),week(19981231,1),week(19971231,1);
week(19981231)	week(19971231)	week(19981231,1)	week(19971231,1)
52	52	53	53
select week(19950101),week(19950101,1);
week(19950101)	week(19950101,1)
1	0
select yearweek('1981-12-31',1),yearweek('1982-01-01',1),yearweek('1982-12-31',1),yearweek('1983-01-01',1);
yearweek('1981-12-31',1)	yearweek('1982-01-01',1)	yearweek('1982-12-31',1)	yearweek('1983-01-01',1)
198153	198153	198252	198252
select yearweek('1987-01-01',1),yearweek('1987-01-01');
yearweek('1987-01-01',1)	yearweek('1987-01-01')
198701	198652
select week("2000-01-01",0) as '2000', week("2001-01-01",0) as '2001', week("2002-01-01",0) as '2002',week("2003-01-01",0) as '2003', week("2004-01-01",0) as '2004', week("2005-01-01",0) as '2005', week("2006-01-01",0) as '2006';
2000	2001	2002	2003	2004	2005	2006
0	0	0	0	0	0	1
select week("2000-01-06",0) as '2000', week("2001-01-06",0) as '2001', week("2002-01-06",0) as '2002',week("2003-01-06",0) as '2003', week("2004-01-06",0) as '2004', week("2005-01-06",0) as '2005', week("2006-01-06",0) as '2006';
2000	2001	2002	2003	2004	2005	2006
1	0	1	1	1	1	1
select week("2000-01-01",1) as '2000', week("2001-01-01",1) as '2001', week("2002-01-01",1) as '2002',week("2003-01-01",1) as '2003', week("2004-01-01",1) as '2004', week("2005-01-01",1) as '2005', week("2006-01-01",1) as '2006';
2000	2001	2002	2003	2004	2005	2006
0	1	1	1	1	0	0
select week("2000-01-06",1) as '2000', week("2001-01-06",1) as '2001', week("2002-01-06",1) as '2002',week("2003-01-06",1) as '2003', week("2004-01-06",1) as '2004', week("2005-01-06",1) as '2005', week("2006-01-06",1) as '2006';
2000	2001	2002	2003	2004	2005	2006
1	1	1	2	2	1	1
select yearweek("2000-01-01",0) as '2000', yearweek("2001-01-01",0) as '2001', yearweek("2002-01-01",0) as '2002',yearweek("2003-01-01",0) as '2003', yearweek("2004-01-01",0) as '2004', yearweek("2005-01-01",0) as '2005', yearweek("2006-01-01",0) as '2006';
2000	2001	2002	2003	2004	2005	2006
199952	200053	200152	200252	200352	200452	200601
select yearweek("2000-01-06",0) as '2000', yearweek("2001-01-06",0) as '2001', yearweek("2002-01-06",0) as '2002',yearweek("2003-01-06",0) as '2003', yearweek("2004-01-06",0) as '2004', yearweek("2005-01-06",0) as '2005', yearweek("2006-01-06",0) as '2006';
2000	2001	2002	2003	2004	2005	2006
200001	200053	200201	200301	200401	200501	200601
select yearweek("2000-01-01",1) as '2000', yearweek("2001-01-01",1) as '2001', yearweek("2002-01-01",1) as '2002',yearweek("2003-01-01",1) as '2003', yearweek("2004-01-01",1) as '2004', yearweek("2005-01-01",1) as '2005', yearweek("2006-01-01",1) as '2006';
2000	2001	2002	2003	2004	2005	2006
199952	200101	200201	200301	200401	200453	200552
select yearweek("2000-01-06",1) as '2000', yearweek("2001-01-06",1) as '2001', yearweek("2002-01-06",1) as '2002',yearweek("2003-01-06",1) as '2003', yearweek("2004-01-06",1) as '2004', yearweek("2005-01-06",1) as '2005', yearweek("2006-01-06",1) as '2006';
2000	2001	2002	2003	2004	2005	2006
200001	200101	200201	200302	200402	200501	200601
select week(19981231,2), week(19981231,3), week(20000101,2), week(20000101,3);
week(19981231,2)	week(19981231,3)	week(20000101,2)	week(20000101,3)
52	53	52	52
select week(20001231,2),week(20001231,3);
week(20001231,2)	week(20001231,3)
53	52
select week(19981231,0) as '0', week(19981231,1) as '1', week(19981231,2) as '2', week(19981231,3) as '3', week(19981231,4) as '4', week(19981231,5) as '5', week(19981231,6) as '6', week(19981231,7) as '7';
0	1	2	3	4	5	6	7
52	53	52	53	52	52	52	52
select week(20000101,0) as '0', week(20000101,1) as '1', week(20000101,2) as '2', week(20000101,3) as '3', week(20000101,4) as '4', week(20000101,5) as '5', week(20000101,6) as '6', week(20000101,7) as '7';
0	1	2	3	4	5	6	7
0	0	52	52	0	0	52	52
select week(20000106,0) as '0', week(20000106,1) as '1', week(20000106,2) as '2', week(20000106,3) as '3', week(20000106,4) as '4', week(20000106,5) as '5', week(20000106,6) as '6', week(20000106,7) as '7';
0	1	2	3	4	5	6	7
1	1	1	1	1	1	1	1
select week(20001231,0) as '0', week(20001231,1) as '1', week(20001231,2) as '2', week(20001231,3) as '3', week(20001231,4) as '4', week(20001231,5) as '5', week(20001231,6) as '6', week(20001231,7) as '7';
0	1	2	3	4	5	6	7
53	52	53	52	53	52	1	52
select week(20010101,0) as '0', week(20010101,1) as '1', week(20010101,2) as '2', week(20010101,3) as '3', week(20010101,4) as '4', week(20010101,5) as '5', week(20010101,6) as '6', week(20010101,7) as '7';
0	1	2	3	4	5	6	7
0	1	53	1	1	1	1	1
select yearweek(20001231,0), yearweek(20001231,1), yearweek(20001231,2), yearweek(20001231,3), yearweek(20001231,4), yearweek(20001231,5), yearweek(20001231,6), yearweek(20001231,7);
yearweek(20001231,0)	yearweek(20001231,1)	yearweek(20001231,2)	yearweek(20001231,3)	yearweek(20001231,4)	yearweek(20001231,5)	yearweek(20001231,6)	yearweek(20001231,7)
200053	200052	200053	200052	200101	200052	200101	200052
set default_week_format = 6;
select week(20001231), week(20001231,6);
week(20001231)	week(20001231,6)
1	1
set default_week_format = 0;
set default_week_format = 2;
select week(20001231),week(20001231,2),week(20001231,0);
week(20001231)	week(20001231,2)	week(20001231,0)
53	53	53
set default_week_format = 0;
select date_format('1998-12-31','%x-%v'),date_format('1999-01-01','%x-%v');
date_format('1998-12-31','%x-%v')	date_format('1999-01-01','%x-%v')
1998-53	1998-53
select date_format('1999-12-31','%x-%v'),date_format('2000-01-01','%x-%v');
date_format('1999-12-31','%x-%v')	date_format('2000-01-01','%x-%v')
1999-52	1999-52
select dayname("1962-03-03"),dayname("1962-03-03")+0;
dayname("1962-03-03")	dayname("1962-03-03")+0
Saturday	5
select monthname("1972-03-04"),monthname("1972-03-04")+0;
monthname("1972-03-04")	monthname("1972-03-04")+0
March	3
select time_format(19980131000000,'%H|%I|%k|%l|%i|%p|%r|%S|%T');
time_format(19980131000000,'%H|%I|%k|%l|%i|%p|%r|%S|%T')
00|12|0|12|00|AM|12:00:00 AM|00|00:00:00
select time_format(19980131010203,'%H|%I|%k|%l|%i|%p|%r|%S|%T');
time_format(19980131010203,'%H|%I|%k|%l|%i|%p|%r|%S|%T')
01|01|1|1|02|AM|01:02:03 AM|03|01:02:03
select time_format(19980131131415,'%H|%I|%k|%l|%i|%p|%r|%S|%T');
time_format(19980131131415,'%H|%I|%k|%l|%i|%p|%r|%S|%T')
13|01|13|1|14|PM|01:14:15 PM|15|13:14:15
select time_format(19980131010015,'%H|%I|%k|%l|%i|%p|%r|%S|%T');
time_format(19980131010015,'%H|%I|%k|%l|%i|%p|%r|%S|%T')
01|01|1|1|00|AM|01:00:15 AM|15|01:00:15
select date_format(concat('19980131',131415),'%H|%I|%k|%l|%i|%p|%r|%S|%T| %M|%W|%D|%Y|%y|%a|%b|%j|%m|%d|%h|%s|%w');
date_format(concat('19980131',131415),'%H|%I|%k|%l|%i|%p|%r|%S|%T| %M|%W|%D|%Y|%y|%a|%b|%j|%m|%d|%h|%s|%w')
13|01|13|1|14|PM|01:14:15 PM|15|13:14:15| January|Saturday|31st|1998|98|Sat|Jan|031|01|31|01|15|6
select date_format(19980021000000,'%H|%I|%k|%l|%i|%p|%r|%S|%T| %M|%W|%D|%Y|%y|%a|%b|%j|%m|%d|%h|%s|%w');
date_format(19980021000000,'%H|%I|%k|%l|%i|%p|%r|%S|%T| %M|%W|%D|%Y|%y|%a|%b|%j|%m|%d|%h|%s|%w')
NULL
select date_add("1997-12-31 23:59:59",INTERVAL 1 SECOND);
date_add("1997-12-31 23:59:59",INTERVAL 1 SECOND)
1998-01-01 00:00:00
select date_add("1997-12-31 23:59:59",INTERVAL 1 MINUTE);
date_add("1997-12-31 23:59:59",INTERVAL 1 MINUTE)
1998-01-01 00:00:59
select date_add("1997-12-31 23:59:59",INTERVAL 1 HOUR);
date_add("1997-12-31 23:59:59",INTERVAL 1 HOUR)
1998-01-01 00:59:59
select date_add("1997-12-31 23:59:59",INTERVAL 1 DAY);
date_add("1997-12-31 23:59:59",INTERVAL 1 DAY)
1998-01-01 23:59:59
select date_add("1997-12-31 23:59:59",INTERVAL 1 MONTH);
date_add("1997-12-31 23:59:59",INTERVAL 1 MONTH)
1998-01-31 23:59:59
select date_add("1997-12-31 23:59:59",INTERVAL 1 YEAR);
date_add("1997-12-31 23:59:59",INTERVAL 1 YEAR)
1998-12-31 23:59:59
select date_add("1997-12-31 23:59:59",INTERVAL "1:1" MINUTE_SECOND);
date_add("1997-12-31 23:59:59",INTERVAL "1:1" MINUTE_SECOND)
1998-01-01 00:01:00
select date_add("1997-12-31 23:59:59",INTERVAL "1:1" HOUR_MINUTE);
date_add("1997-12-31 23:59:59",INTERVAL "1:1" HOUR_MINUTE)
1998-01-01 01:00:59
select date_add("1997-12-31 23:59:59",INTERVAL "1:1" DAY_HOUR);
date_add("1997-12-31 23:59:59",INTERVAL "1:1" DAY_HOUR)
1998-01-02 00:59:59
select date_add("1997-12-31 23:59:59",INTERVAL "1 1" YEAR_MONTH);
date_add("1997-12-31 23:59:59",INTERVAL "1 1" YEAR_MONTH)
1999-01-31 23:59:59
select date_add("1997-12-31 23:59:59",INTERVAL "1:1:1" HOUR_SECOND);
date_add("1997-12-31 23:59:59",INTERVAL "1:1:1" HOUR_SECOND)
1998-01-01 01:01:00
select date_add("1997-12-31 23:59:59",INTERVAL "1 1:1" DAY_MINUTE);
date_add("1997-12-31 23:59:59",INTERVAL "1 1:1" DAY_MINUTE)
1998-01-02 01:00:59
select date_add("1997-12-31 23:59:59",INTERVAL "1 1:1:1" DAY_SECOND);
date_add("1997-12-31 23:59:59",INTERVAL "1 1:1:1" DAY_SECOND)
1998-01-02 01:01:00
select date_sub("1998-01-01 00:00:00",INTERVAL 1 SECOND);
date_sub("1998-01-01 00:00:00",INTERVAL 1 SECOND)
1997-12-31 23:59:59
select date_sub("1998-01-01 00:00:00",INTERVAL 1 MINUTE);
date_sub("1998-01-01 00:00:00",INTERVAL 1 MINUTE)
1997-12-31 23:59:00
select date_sub("1998-01-01 00:00:00",INTERVAL 1 HOUR);
date_sub("1998-01-01 00:00:00",INTERVAL 1 HOUR)
1997-12-31 23:00:00
select date_sub("1998-01-01 00:00:00",INTERVAL 1 DAY);
date_sub("1998-01-01 00:00:00",INTERVAL 1 DAY)
1997-12-31 00:00:00
select date_sub("1998-01-01 00:00:00",INTERVAL 1 MONTH);
date_sub("1998-01-01 00:00:00",INTERVAL 1 MONTH)
1997-12-01 00:00:00
select date_sub("1998-01-01 00:00:00",INTERVAL 1 YEAR);
date_sub("1998-01-01 00:00:00",INTERVAL 1 YEAR)
1997-01-01 00:00:00
select date_sub("1998-01-01 00:00:00",INTERVAL "1:1" MINUTE_SECOND);
date_sub("1998-01-01 00:00:00",INTERVAL "1:1" MINUTE_SECOND)
1997-12-31 23:58:59
select date_sub("1998-01-01 00:00:00",INTERVAL "1:1" HOUR_MINUTE);
date_sub("1998-01-01 00:00:00",INTERVAL "1:1" HOUR_MINUTE)
1997-12-31 22:59:00
select date_sub("1998-01-01 00:00:00",INTERVAL "1:1" DAY_HOUR);
date_sub("1998-01-01 00:00:00",INTERVAL "1:1" DAY_HOUR)
1997-12-30 23:00:00
select date_sub("1998-01-01 00:00:00",INTERVAL "1 1" YEAR_MONTH);
date_sub("1998-01-01 00:00:00",INTERVAL "1 1" YEAR_MONTH)
1996-12-01 00:00:00
select date_sub("1998-01-01 00:00:00",INTERVAL "1:1:1" HOUR_SECOND);
date_sub("1998-01-01 00:00:00",INTERVAL "1:1:1" HOUR_SECOND)
1997-12-31 22:58:59
select date_sub("1998-01-01 00:00:00",INTERVAL "1 1:1" DAY_MINUTE);
date_sub("1998-01-01 00:00:00",INTERVAL "1 1:1" DAY_MINUTE)
1997-12-30 22:59:00
select date_sub("1998-01-01 00:00:00",INTERVAL "1 1:1:1" DAY_SECOND);
date_sub("1998-01-01 00:00:00",INTERVAL "1 1:1:1" DAY_SECOND)
1997-12-30 22:58:59
select date_add("1997-12-31 23:59:59",INTERVAL 100000 SECOND);
date_add("1997-12-31 23:59:59",INTERVAL 100000 SECOND)
1998-01-02 03:46:39
select date_add("1997-12-31 23:59:59",INTERVAL -100000 MINUTE);
date_add("1997-12-31 23:59:59",INTERVAL -100000 MINUTE)
1997-10-23 13:19:59
select date_add("1997-12-31 23:59:59",INTERVAL 100000 HOUR);
date_add("1997-12-31 23:59:59",INTERVAL 100000 HOUR)
2009-05-29 15:59:59
select date_add("1997-12-31 23:59:59",INTERVAL -100000 DAY);
date_add("1997-12-31 23:59:59",INTERVAL -100000 DAY)
1724-03-17 23:59:59
select date_add("1997-12-31 23:59:59",INTERVAL 100000 MONTH);
date_add("1997-12-31 23:59:59",INTERVAL 100000 MONTH)
NULL
Warnings:
Warning	1441	Datetime function: datetime field overflow
select date_add("1997-12-31 23:59:59",INTERVAL -100000 YEAR);
date_add("1997-12-31 23:59:59",INTERVAL -100000 YEAR)
NULL
Warnings:
Warning	1441	Datetime function: datetime field overflow
select date_add("1997-12-31 23:59:59",INTERVAL "10000:1" MINUTE_SECOND);
date_add("1997-12-31 23:59:59",INTERVAL "10000:1" MINUTE_SECOND)
1998-01-07 22:40:00
select date_add("1997-12-31 23:59:59",INTERVAL "-10000:1" HOUR_MINUTE);
date_add("1997-12-31 23:59:59",INTERVAL "-10000:1" HOUR_MINUTE)
1996-11-10 07:58:59
select date_add("1997-12-31 23:59:59",INTERVAL "10000:1" DAY_HOUR);
date_add("1997-12-31 23:59:59",INTERVAL "10000:1" DAY_HOUR)
2025-05-19 00:59:59
select date_add("1997-12-31 23:59:59",INTERVAL "-100 1" YEAR_MONTH);
date_add("1997-12-31 23:59:59",INTERVAL "-100 1" YEAR_MONTH)
1897-11-30 23:59:59
select date_add("1997-12-31 23:59:59",INTERVAL "10000:99:99" HOUR_SECOND);
date_add("1997-12-31 23:59:59",INTERVAL "10000:99:99" HOUR_SECOND)
1999-02-21 17:40:38
select date_add("1997-12-31 23:59:59",INTERVAL " -10000 99:99" DAY_MINUTE);
date_add("1997-12-31 23:59:59",INTERVAL " -10000 99:99" DAY_MINUTE)
1970-08-11 19:20:59
select date_add("1997-12-31 23:59:59",INTERVAL "10000 99:99:99" DAY_SECOND);
date_add("1997-12-31 23:59:59",INTERVAL "10000 99:99:99" DAY_SECOND)
2025-05-23 04:40:38
select "1997-12-31 23:59:59" + INTERVAL 1 SECOND;
"1997-12-31 23:59:59" + INTERVAL 1 SECOND
1998-01-01 00:00:00
select INTERVAL 1 DAY + "1997-12-31";
INTERVAL 1 DAY + "1997-12-31"
1998-01-01
select "1998-01-01 00:00:00" - INTERVAL 1 SECOND;
"1998-01-01 00:00:00" - INTERVAL 1 SECOND
1997-12-31 23:59:59
select date_sub("1998-01-02",INTERVAL 31 DAY);
date_sub("1998-01-02",INTERVAL 31 DAY)
1997-12-02
select date_add("1997-12-31",INTERVAL 1 SECOND);
date_add("1997-12-31",INTERVAL 1 SECOND)
1997-12-31 00:00:01
select date_add("1997-12-31",INTERVAL 1 DAY);
date_add("1997-12-31",INTERVAL 1 DAY)
1998-01-01
select date_add(NULL,INTERVAL 100000 SECOND);
date_add(NULL,INTERVAL 100000 SECOND)
NULL
select date_add("1997-12-31 23:59:59",INTERVAL NULL SECOND);
date_add("1997-12-31 23:59:59",INTERVAL NULL SECOND)
NULL
select date_add("1997-12-31 23:59:59",INTERVAL NULL MINUTE_SECOND);
date_add("1997-12-31 23:59:59",INTERVAL NULL MINUTE_SECOND)
NULL
select date_add("9999-12-31 23:59:59",INTERVAL 1 SECOND);
date_add("9999-12-31 23:59:59",INTERVAL 1 SECOND)
NULL
Warnings:
Warning	1441	Datetime function: datetime field overflow
select date_sub("0000-00-00 00:00:00",INTERVAL 1 SECOND);
date_sub("0000-00-00 00:00:00",INTERVAL 1 SECOND)
NULL
Warnings:
Warning	1292	Incorrect datetime value: '0000-00-00 00:00:00'
select date_add('1998-01-30',Interval 1 month);
date_add('1998-01-30',Interval 1 month)
1998-02-28
select date_add('1998-01-30',Interval '2:1' year_month);
date_add('1998-01-30',Interval '2:1' year_month)
2000-02-29
select date_add('1996-02-29',Interval '1' year);
date_add('1996-02-29',Interval '1' year)
1997-02-28
select extract(YEAR FROM "1999-01-02 10:11:12");
extract(YEAR FROM "1999-01-02 10:11:12")
1999
select extract(YEAR_MONTH FROM "1999-01-02");
extract(YEAR_MONTH FROM "1999-01-02")
199901
select extract(DAY FROM "1999-01-02");
extract(DAY FROM "1999-01-02")
2
select extract(DAY_HOUR FROM "1999-01-02 10:11:12");
extract(DAY_HOUR FROM "1999-01-02 10:11:12")
210
select extract(DAY_MINUTE FROM "02 10:11:12");
extract(DAY_MINUTE FROM "02 10:11:12")
21011
select extract(DAY_SECOND FROM "225 10:11:12");
extract(DAY_SECOND FROM "225 10:11:12")
8385959
Warnings:
Warning	1292	Truncated incorrect time value: '225 10:11:12'
select extract(HOUR FROM "1999-01-02 10:11:12");
extract(HOUR FROM "1999-01-02 10:11:12")
10
select extract(HOUR_MINUTE FROM "10:11:12");
extract(HOUR_MINUTE FROM "10:11:12")
1011
select extract(HOUR_SECOND FROM "10:11:12");
extract(HOUR_SECOND FROM "10:11:12")
101112
select extract(MINUTE FROM "10:11:12");
extract(MINUTE FROM "10:11:12")
11
select extract(MINUTE_SECOND FROM "10:11:12");
extract(MINUTE_SECOND FROM "10:11:12")
1112
select extract(SECOND FROM "1999-01-02 10:11:12");
extract(SECOND FROM "1999-01-02 10:11:12")
12
select extract(MONTH FROM "2001-02-00");
extract(MONTH FROM "2001-02-00")
2
SELECT EXTRACT(QUARTER FROM '2004-01-15') AS quarter;
quarter
1
SELECT EXTRACT(QUARTER FROM '2004-02-15') AS quarter;
quarter
1
SELECT EXTRACT(QUARTER FROM '2004-03-15') AS quarter;
quarter
1
SELECT EXTRACT(QUARTER FROM '2004-04-15') AS quarter;
quarter
2
SELECT EXTRACT(QUARTER FROM '2004-05-15') AS quarter;
quarter
2
SELECT EXTRACT(QUARTER FROM '2004-06-15') AS quarter;
quarter
2
SELECT EXTRACT(QUARTER FROM '2004-07-15') AS quarter;
quarter
3
SELECT EXTRACT(QUARTER FROM '2004-08-15') AS quarter;
quarter
3
SELECT EXTRACT(QUARTER FROM '2004-09-15') AS quarter;
quarter
3
SELECT EXTRACT(QUARTER FROM '2004-10-15') AS quarter;
quarter
4
SELECT EXTRACT(QUARTER FROM '2004-11-15') AS quarter;
quarter
4
SELECT EXTRACT(QUARTER FROM '2004-12-15') AS quarter;
quarter
4
SELECT DATE_SUB(str_to_date('9999-12-31 00:01:00','%Y-%m-%d %H:%i:%s'), INTERVAL 1 MINUTE);
DATE_SUB(str_to_date('9999-12-31 00:01:00','%Y-%m-%d %H:%i:%s'), INTERVAL 1 MINUTE)
9999-12-31 00:00:00
SELECT DATE_ADD(str_to_date('9999-12-30 23:59:00','%Y-%m-%d %H:%i:%s'), INTERVAL 1 MINUTE);
DATE_ADD(str_to_date('9999-12-30 23:59:00','%Y-%m-%d %H:%i:%s'), INTERVAL 1 MINUTE)
9999-12-31 00:00:00
SELECT "1900-01-01 00:00:00" + INTERVAL 2147483648 SECOND;
"1900-01-01 00:00:00" + INTERVAL 2147483648 SECOND
1968-01-20 03:14:08
SELECT "1900-01-01 00:00:00" + INTERVAL "1:2147483647" MINUTE_SECOND;
"1900-01-01 00:00:00" + INTERVAL "1:2147483647" MINUTE_SECOND
1968-01-20 03:15:07
SELECT "1900-01-01 00:00:00" + INTERVAL "100000000:214748364700" MINUTE_SECOND;
"1900-01-01 00:00:00" + INTERVAL "100000000:214748364700" MINUTE_SECOND
8895-03-27 22:11:40
SELECT "1900-01-01 00:00:00" + INTERVAL 1<<37 SECOND;
"1900-01-01 00:00:00" + INTERVAL 1<<37 SECOND
6255-04-08 15:04:32
SELECT "1900-01-01 00:00:00" + INTERVAL 1<<31 MINUTE;
"1900-01-01 00:00:00" + INTERVAL 1<<31 MINUTE
5983-01-24 02:08:00
SELECT "1900-01-01 00:00:00" + INTERVAL 1<<20 HOUR;
"1900-01-01 00:00:00" + INTERVAL 1<<20 HOUR
2019-08-15 16:00:00
SELECT "1900-01-01 00:00:00" + INTERVAL 1<<38 SECOND;
"1900-01-01 00:00:00" + INTERVAL 1<<38 SECOND
NULL
Warnings:
Warning	1441	Datetime function: datetime field overflow
SELECT "1900-01-01 00:00:00" + INTERVAL 1<<33 MINUTE;
"1900-01-01 00:00:00" + INTERVAL 1<<33 MINUTE
NULL
Warnings:
Warning	1441	Datetime function: datetime field overflow
SELECT "1900-01-01 00:00:00" + INTERVAL 1<<30 HOUR;
"1900-01-01 00:00:00" + INTERVAL 1<<30 HOUR
NULL
Warnings:
Warning	1441	Datetime function: datetime field overflow
SELECT "1900-01-01 00:00:00" + INTERVAL "1000000000:214748364700" MINUTE_SECOND;
"1900-01-01 00:00:00" + INTERVAL "1000000000:214748364700" MINUTE_SECOND
NULL
Warnings:
Warning	1441	Datetime function: datetime field overflow
create table t1 (ctime varchar(20));
insert into t1 values ('2001-01-12 12:23:40');
select ctime, hour(ctime) from t1;
ctime	hour(ctime)
2001-01-12 12:23:40	12
select ctime from t1 where extract(MONTH FROM ctime) = 1 AND extract(YEAR FROM ctime) = 2001;
ctime
2001-01-12 12:23:40
drop table t1;
create table t1 (id int);
create table t2 (id int, date date);
insert into t1 values (1);
insert into t2 values (1, "0000-00-00");
insert into t1 values (2);
insert into t2 values (2, "2000-01-01");
select monthname(date) from t1 inner join t2 on t1.id = t2.id;
monthname(date)
NULL
January
select monthname(date) from t1 inner join t2 on t1.id = t2.id order by t1.id;
monthname(date)
NULL
January
drop table t1,t2;
CREATE TABLE t1 (updated text) ENGINE=MyISAM;
INSERT INTO t1 VALUES ('');
SELECT month(updated) from t1;
month(updated)
NULL
Warnings:
Warning	1292	Incorrect datetime value: ''
SELECT year(updated) from t1;
year(updated)
NULL
Warnings:
Warning	1292	Incorrect datetime value: ''
drop table t1;
create table t1 (d date, dt datetime, t timestamp, c char(10));
insert into t1 values ("0000-00-00", "0000-00-00", "0000-00-00", "0000-00-00");
select dayofyear("0000-00-00"),dayofyear(d),dayofyear(dt),dayofyear(t),dayofyear(c) from t1;
dayofyear("0000-00-00")	dayofyear(d)	dayofyear(dt)	dayofyear(t)	dayofyear(c)
NULL	NULL	NULL	NULL	NULL
Warnings:
Warning	1292	Incorrect datetime value: '0000-00-00'
Warning	1292	Incorrect datetime value: '0000-00-00'
select dayofmonth("0000-00-00"),dayofmonth(d),dayofmonth(dt),dayofmonth(t),dayofmonth(c) from t1;
dayofmonth("0000-00-00")	dayofmonth(d)	dayofmonth(dt)	dayofmonth(t)	dayofmonth(c)
0	0	0	0	0
select month("0000-00-00"),month(d),month(dt),month(t),month(c) from t1;
month("0000-00-00")	month(d)	month(dt)	month(t)	month(c)
0	0	0	0	0
select quarter("0000-00-00"),quarter(d),quarter(dt),quarter(t),quarter(c) from t1;
quarter("0000-00-00")	quarter(d)	quarter(dt)	quarter(t)	quarter(c)
0	0	0	0	0
select week("0000-00-00"),week(d),week(dt),week(t),week(c) from t1;
week("0000-00-00")	week(d)	week(dt)	week(t)	week(c)
NULL	NULL	NULL	NULL	NULL
Warnings:
Warning	1292	Incorrect datetime value: '0000-00-00'
Warning	1292	Incorrect datetime value: '0000-00-00'
select year("0000-00-00"),year(d),year(dt),year(t),year(c) from t1;
year("0000-00-00")	year(d)	year(dt)	year(t)	year(c)
0	0	0	0	0
select yearweek("0000-00-00"),yearweek(d),yearweek(dt),yearweek(t),yearweek(c) from t1;
yearweek("0000-00-00")	yearweek(d)	yearweek(dt)	yearweek(t)	yearweek(c)
NULL	NULL	NULL	NULL	NULL
Warnings:
Warning	1292	Incorrect datetime value: '0000-00-00'
Warning	1292	Incorrect datetime value: '0000-00-00'
select to_days("0000-00-00"),to_days(d),to_days(dt),to_days(t),to_days(c) from t1;
to_days("0000-00-00")	to_days(d)	to_days(dt)	to_days(t)	to_days(c)
NULL	NULL	NULL	NULL	NULL
Warnings:
Warning	1292	Incorrect datetime value: '0000-00-00'
Warning	1292	Incorrect datetime value: '0000-00-00'
select extract(MONTH FROM "0000-00-00"),extract(MONTH FROM d),extract(MONTH FROM dt),extract(MONTH FROM t),extract(MONTH FROM c) from t1;
extract(MONTH FROM "0000-00-00")	extract(MONTH FROM d)	extract(MONTH FROM dt)	extract(MONTH FROM t)	extract(MONTH FROM c)
0	0	0	0	0
drop table t1;
CREATE TABLE t1 ( start datetime default NULL);
INSERT INTO t1 VALUES ('2002-10-21 00:00:00'),('2002-10-28 00:00:00'),('2002-11-04 00:00:00');
CREATE TABLE t2 ( ctime1 timestamp NOT NULL, ctime2 timestamp NOT NULL);
INSERT INTO t2 VALUES (20021029165106,20021105164731);
CREATE TABLE t3 (ctime1 char(19) NOT NULL, ctime2 char(19) NOT NULL);
INSERT INTO t3 VALUES ("2002-10-29 16:51:06","2002-11-05 16:47:31");
select * from t1, t2 where t1.start between t2.ctime1 and t2.ctime2;
start	ctime1	ctime2
2002-11-04 00:00:00	2002-10-29 16:51:06	2002-11-05 16:47:31
select * from t1, t2 where t1.start >= t2.ctime1 and t1.start <= t2.ctime2;
start	ctime1	ctime2
2002-11-04 00:00:00	2002-10-29 16:51:06	2002-11-05 16:47:31
select * from t1, t3 where t1.start between t3.ctime1 and t3.ctime2;
start	ctime1	ctime2
2002-11-04 00:00:00	2002-10-29 16:51:06	2002-11-05 16:47:31
drop table t1,t2,t3;
select @a:=FROM_UNIXTIME(1);
@a:=FROM_UNIXTIME(1)
1970-01-01 03:00:01
select unix_timestamp(@a);
unix_timestamp(@a)
1
select unix_timestamp('1969-12-01 19:00:01');
unix_timestamp('1969-12-01 19:00:01')
0
select from_unixtime(-1);
from_unixtime(-1)
NULL
select from_unixtime(2147483647);
from_unixtime(2147483647)
2038-01-19 06:14:07
select from_unixtime(2147483648);
from_unixtime(2147483648)
NULL
select from_unixtime(0);
from_unixtime(0)
1970-01-01 03:00:00
select unix_timestamp(from_unixtime(2147483647));
unix_timestamp(from_unixtime(2147483647))
2147483647
select unix_timestamp(from_unixtime(2147483648));
unix_timestamp(from_unixtime(2147483648))
NULL
select unix_timestamp('2039-01-20 01:00:00');
unix_timestamp('2039-01-20 01:00:00')
0
select unix_timestamp('1968-01-20 01:00:00');
unix_timestamp('1968-01-20 01:00:00')
0
select unix_timestamp('2038-02-10 01:00:00');
unix_timestamp('2038-02-10 01:00:00')
0
select unix_timestamp('1969-11-20 01:00:00');
unix_timestamp('1969-11-20 01:00:00')
0
select unix_timestamp('2038-01-20 01:00:00');
unix_timestamp('2038-01-20 01:00:00')
0
select unix_timestamp('1969-12-30 01:00:00');
unix_timestamp('1969-12-30 01:00:00')
0
select unix_timestamp('2038-01-17 12:00:00');
unix_timestamp('2038-01-17 12:00:00')
2147331600
select unix_timestamp('1970-01-01 03:00:01');
unix_timestamp('1970-01-01 03:00:01')
1
select unix_timestamp('2038-01-19 07:14:07');
unix_timestamp('2038-01-19 07:14:07')
0
CREATE TABLE t1 (datetime datetime, timestamp timestamp, date date, time time);
INSERT INTO t1 values ("2001-01-02 03:04:05", "2002-01-02 03:04:05", "2003-01-02", "06:07:08");
SELECT * from t1;
datetime	timestamp	date	time
2001-01-02 03:04:05	2002-01-02 03:04:05	2003-01-02	06:07:08
select date_add("1997-12-31",INTERVAL 1 SECOND);
date_add("1997-12-31",INTERVAL 1 SECOND)
1997-12-31 00:00:01
select date_add("1997-12-31",INTERVAL "1 1" YEAR_MONTH);
date_add("1997-12-31",INTERVAL "1 1" YEAR_MONTH)
1999-01-31
select date_add(datetime, INTERVAL 1 SECOND) from t1;
date_add(datetime, INTERVAL 1 SECOND)
2001-01-02 03:04:06
select date_add(datetime, INTERVAL 1 YEAR) from t1;
date_add(datetime, INTERVAL 1 YEAR)
2002-01-02 03:04:05
select date_add(date,INTERVAL 1 SECOND) from t1;
date_add(date,INTERVAL 1 SECOND)
2003-01-02 00:00:01
select date_add(date,INTERVAL 1 MINUTE) from t1;
date_add(date,INTERVAL 1 MINUTE)
2003-01-02 00:01:00
select date_add(date,INTERVAL 1 HOUR) from t1;
date_add(date,INTERVAL 1 HOUR)
2003-01-02 01:00:00
select date_add(date,INTERVAL 1 DAY) from t1;
date_add(date,INTERVAL 1 DAY)
2003-01-03
select date_add(date,INTERVAL 1 MONTH) from t1;
date_add(date,INTERVAL 1 MONTH)
2003-02-02
select date_add(date,INTERVAL 1 YEAR) from t1;
date_add(date,INTERVAL 1 YEAR)
2004-01-02
select date_add(date,INTERVAL "1:1" MINUTE_SECOND) from t1;
date_add(date,INTERVAL "1:1" MINUTE_SECOND)
2003-01-02 00:01:01
select date_add(date,INTERVAL "1:1" HOUR_MINUTE) from t1;
date_add(date,INTERVAL "1:1" HOUR_MINUTE)
2003-01-02 01:01:00
select date_add(date,INTERVAL "1:1" DAY_HOUR) from t1;
date_add(date,INTERVAL "1:1" DAY_HOUR)
2003-01-03 01:00:00
select date_add(date,INTERVAL "1 1" YEAR_MONTH) from t1;
date_add(date,INTERVAL "1 1" YEAR_MONTH)
2004-02-02
select date_add(date,INTERVAL "1:1:1" HOUR_SECOND) from t1;
date_add(date,INTERVAL "1:1:1" HOUR_SECOND)
2003-01-02 01:01:01
select date_add(date,INTERVAL "1 1:1" DAY_MINUTE) from t1;
date_add(date,INTERVAL "1 1:1" DAY_MINUTE)
2003-01-03 01:01:00
select date_add(date,INTERVAL "1 1:1:1" DAY_SECOND) from t1;
date_add(date,INTERVAL "1 1:1:1" DAY_SECOND)
2003-01-03 01:01:01
select date_add(date,INTERVAL "1" WEEK) from t1;
date_add(date,INTERVAL "1" WEEK)
2003-01-09
select date_add(date,INTERVAL "1" QUARTER) from t1;
date_add(date,INTERVAL "1" QUARTER)
2003-04-02
select timestampadd(MINUTE, 1, date) from t1;
timestampadd(MINUTE, 1, date)
2003-01-02 00:01:00
select timestampadd(WEEK, 1, date) from t1;
timestampadd(WEEK, 1, date)
2003-01-09
select timestampadd(SQL_TSI_SECOND, 1, date) from t1;
timestampadd(SQL_TSI_SECOND, 1, date)
2003-01-02 00:00:01
select timestampadd(SQL_TSI_FRAC_SECOND, 1, date) from t1;
timestampadd(SQL_TSI_FRAC_SECOND, 1, date)
2003-01-02 00:00:00.000001
select timestampdiff(MONTH, '2001-02-01', '2001-05-01') as a;
a
3
select timestampdiff(YEAR, '2002-05-01', '2001-01-01') as a;
a
-1
select timestampdiff(QUARTER, '2002-05-01', '2001-01-01') as a;
a
-5
select timestampdiff(MONTH, '2000-03-28', '2000-02-29') as a;
a
0
select timestampdiff(MONTH, '1991-03-28', '2000-02-29') as a;
a
107
select timestampdiff(SQL_TSI_WEEK, '2001-02-01', '2001-05-01') as a;
a
12
select timestampdiff(SQL_TSI_HOUR, '2001-02-01', '2001-05-01') as a;
a
2136
select timestampdiff(SQL_TSI_DAY, '2001-02-01', '2001-05-01') as a;
a
89
select timestampdiff(SQL_TSI_MINUTE, '2001-02-01 12:59:59', '2001-05-01 12:58:59') as a;
a
128159
select timestampdiff(SQL_TSI_SECOND, '2001-02-01 12:59:59', '2001-05-01 12:58:58') as a;
a
7689539
select timestampdiff(SQL_TSI_FRAC_SECOND, '2001-02-01 12:59:59.120000', '2001-05-01 12:58:58.119999') as a;
a
7689538999999
select timestampdiff(SQL_TSI_DAY, '1986-02-01', '1986-03-01') as a1,
timestampdiff(SQL_TSI_DAY, '1900-02-01', '1900-03-01') as a2,
timestampdiff(SQL_TSI_DAY, '1996-02-01', '1996-03-01') as a3,
timestampdiff(SQL_TSI_DAY, '2000-02-01', '2000-03-01') as a4;
a1	a2	a3	a4
28	28	29	29
SELECT TIMESTAMPDIFF(day,'2006-01-10 14:30:28','2006-01-11 14:30:27');
TIMESTAMPDIFF(day,'2006-01-10 14:30:28','2006-01-11 14:30:27')
0
SELECT TIMESTAMPDIFF(day,'2006-01-10 14:30:28','2006-01-11 14:30:28');
TIMESTAMPDIFF(day,'2006-01-10 14:30:28','2006-01-11 14:30:28')
1
SELECT TIMESTAMPDIFF(day,'2006-01-10 14:30:28','2006-01-11 14:30:29');
TIMESTAMPDIFF(day,'2006-01-10 14:30:28','2006-01-11 14:30:29')
1
SELECT TIMESTAMPDIFF(day,'2006-01-10 14:30:28','2006-01-12 14:30:27');
TIMESTAMPDIFF(day,'2006-01-10 14:30:28','2006-01-12 14:30:27')
1
SELECT TIMESTAMPDIFF(day,'2006-01-10 14:30:28','2006-01-12 14:30:28');
TIMESTAMPDIFF(day,'2006-01-10 14:30:28','2006-01-12 14:30:28')
2
SELECT TIMESTAMPDIFF(day,'2006-01-10 14:30:28','2006-01-12 14:30:29');
TIMESTAMPDIFF(day,'2006-01-10 14:30:28','2006-01-12 14:30:29')
2
SELECT TIMESTAMPDIFF(week,'2006-01-10 14:30:28','2006-01-17 14:30:27');
TIMESTAMPDIFF(week,'2006-01-10 14:30:28','2006-01-17 14:30:27')
0
SELECT TIMESTAMPDIFF(week,'2006-01-10 14:30:28','2006-01-17 14:30:28');
TIMESTAMPDIFF(week,'2006-01-10 14:30:28','2006-01-17 14:30:28')
1
SELECT TIMESTAMPDIFF(week,'2006-01-10 14:30:28','2006-01-17 14:30:29');
TIMESTAMPDIFF(week,'2006-01-10 14:30:28','2006-01-17 14:30:29')
1
SELECT TIMESTAMPDIFF(week,'2006-01-10 14:30:28','2006-01-24 14:30:27');
TIMESTAMPDIFF(week,'2006-01-10 14:30:28','2006-01-24 14:30:27')
1
SELECT TIMESTAMPDIFF(week,'2006-01-10 14:30:28','2006-01-24 14:30:28');
TIMESTAMPDIFF(week,'2006-01-10 14:30:28','2006-01-24 14:30:28')
2
SELECT TIMESTAMPDIFF(week,'2006-01-10 14:30:28','2006-01-24 14:30:29');
TIMESTAMPDIFF(week,'2006-01-10 14:30:28','2006-01-24 14:30:29')
2
SELECT TIMESTAMPDIFF(month,'2006-01-10 14:30:28','2006-02-10 14:30:27');
TIMESTAMPDIFF(month,'2006-01-10 14:30:28','2006-02-10 14:30:27')
0
SELECT TIMESTAMPDIFF(month,'2006-01-10 14:30:28','2006-02-10 14:30:28');
TIMESTAMPDIFF(month,'2006-01-10 14:30:28','2006-02-10 14:30:28')
1
SELECT TIMESTAMPDIFF(month,'2006-01-10 14:30:28','2006-02-10 14:30:29');
TIMESTAMPDIFF(month,'2006-01-10 14:30:28','2006-02-10 14:30:29')
1
SELECT TIMESTAMPDIFF(month,'2006-01-10 14:30:28','2006-03-10 14:30:27');
TIMESTAMPDIFF(month,'2006-01-10 14:30:28','2006-03-10 14:30:27')
1
SELECT TIMESTAMPDIFF(month,'2006-01-10 14:30:28','2006-03-10 14:30:28');
TIMESTAMPDIFF(month,'2006-01-10 14:30:28','2006-03-10 14:30:28')
2
SELECT TIMESTAMPDIFF(month,'2006-01-10 14:30:28','2006-03-10 14:30:29');
TIMESTAMPDIFF(month,'2006-01-10 14:30:28','2006-03-10 14:30:29')
2
SELECT TIMESTAMPDIFF(year,'2006-01-10 14:30:28','2007-01-10 14:30:27');
TIMESTAMPDIFF(year,'2006-01-10 14:30:28','2007-01-10 14:30:27')
0
SELECT TIMESTAMPDIFF(year,'2006-01-10 14:30:28','2007-01-10 14:30:28');
TIMESTAMPDIFF(year,'2006-01-10 14:30:28','2007-01-10 14:30:28')
1
SELECT TIMESTAMPDIFF(year,'2006-01-10 14:30:28','2007-01-10 14:30:29');
TIMESTAMPDIFF(year,'2006-01-10 14:30:28','2007-01-10 14:30:29')
1
SELECT TIMESTAMPDIFF(year,'2006-01-10 14:30:28','2008-01-10 14:30:27');
TIMESTAMPDIFF(year,'2006-01-10 14:30:28','2008-01-10 14:30:27')
1
SELECT TIMESTAMPDIFF(year,'2006-01-10 14:30:28','2008-01-10 14:30:28');
TIMESTAMPDIFF(year,'2006-01-10 14:30:28','2008-01-10 14:30:28')
2
SELECT TIMESTAMPDIFF(year,'2006-01-10 14:30:28','2008-01-10 14:30:29');
TIMESTAMPDIFF(year,'2006-01-10 14:30:28','2008-01-10 14:30:29')
2
select date_add(time,INTERVAL 1 SECOND) from t1;
date_add(time,INTERVAL 1 SECOND)
NULL
Warnings:
Warning	1264	Out of range value for column 'time' at row 1
drop table t1;
select last_day('2000-02-05') as f1, last_day('2002-12-31') as f2,
last_day('2003-03-32') as f3, last_day('2003-04-01') as f4,
last_day('2001-01-01 01:01:01') as f5, last_day(NULL),
last_day('2001-02-12');
f1	f2	f3	f4	f5	last_day(NULL)	last_day('2001-02-12')
2000-02-29	2002-12-31	NULL	2003-04-30	2001-01-31	NULL	2001-02-28
Warnings:
Warning	1292	Incorrect datetime value: '2003-03-32'
create table t1 select last_day('2000-02-05') as a,
from_days(to_days("960101")) as b;
describe t1;
Field	Type	Null	Key	Default	Extra
a	date	NO		0000-00-00	
b	date	YES		NULL	
select * from t1;
a	b
2000-02-29	1996-01-01
drop table t1;
select last_day('2000-02-05') as a,
from_days(to_days("960101")) as b;
a	b
2000-02-29	1996-01-01
select date_add(last_day("1997-12-1"), INTERVAL 1 DAY);
date_add(last_day("1997-12-1"), INTERVAL 1 DAY)
1998-01-01
select length(last_day("1997-12-1"));
length(last_day("1997-12-1"))
10
select last_day("1997-12-1")+0;
last_day("1997-12-1")+0
19971231
select last_day("1997-12-1")+0.0;
last_day("1997-12-1")+0.0
19971231.0
select strcmp(date_sub(localtimestamp(), interval 3 hour), utc_timestamp())=0;
strcmp(date_sub(localtimestamp(), interval 3 hour), utc_timestamp())=0
1
select strcmp(date_format(date_sub(localtimestamp(), interval 3 hour),"%T"), utc_time())=0;
strcmp(date_format(date_sub(localtimestamp(), interval 3 hour),"%T"), utc_time())=0
1
select strcmp(date_format(date_sub(localtimestamp(), interval 3 hour),"%Y-%m-%d"), utc_date())=0;
strcmp(date_format(date_sub(localtimestamp(), interval 3 hour),"%Y-%m-%d"), utc_date())=0
1
select strcmp(date_format(utc_timestamp(),"%T"), utc_time())=0;
strcmp(date_format(utc_timestamp(),"%T"), utc_time())=0
1
select strcmp(date_format(utc_timestamp(),"%Y-%m-%d"), utc_date())=0;
strcmp(date_format(utc_timestamp(),"%Y-%m-%d"), utc_date())=0
1
select strcmp(concat(utc_date(),' ',utc_time()),utc_timestamp())=0;
strcmp(concat(utc_date(),' ',utc_time()),utc_timestamp())=0
1
explain extended select period_add("9602",-12),period_diff(199505,"9404"),from_days(to_days("960101")),dayofmonth("1997-01-02"), month("1997-01-02"), monthname("1972-03-04"),dayofyear("0000-00-00"),HOUR("1997-03-03 23:03:22"),MINUTE("23:03:22"),SECOND(230322),QUARTER(980303),WEEK("1998-03-03"),yearweek("2000-01-01",1),week(19950101,1),year("98-02-03"),weekday(curdate())-weekday(now()),dayname("1962-03-03"),unix_timestamp(),sec_to_time(time_to_sec("0:30:47")/6.21),curtime(),utc_time(),curdate(),utc_date(),utc_timestamp(),date_format("1997-01-02 03:04:05", "%M %W %D %Y %y %m %d %h %i %s %w"),from_unixtime(unix_timestamp("1994-03-02 10:11:12")),"1997-12-31 23:59:59" + INTERVAL 1 SECOND,"1998-01-01 00:00:00" - INTERVAL 1 SECOND,INTERVAL 1 DAY + "1997-12-31", extract(YEAR FROM "1999-01-02 10:11:12"),date_add("1997-12-31 23:59:59",INTERVAL 1 SECOND);
id	select_type	table	type	possible_keys	key	key_len	ref	rows	filtered	Extra
1	SIMPLE	NULL	NULL	NULL	NULL	NULL	NULL	NULL	NULL	No tables used
Warnings:
Note	1003	select period_add(_latin1'9602',-(12)) AS `period_add("9602",-12)`,period_diff(199505,_latin1'9404') AS `period_diff(199505,"9404")`,from_days(to_days(_latin1'960101')) AS `from_days(to_days("960101"))`,dayofmonth(_latin1'1997-01-02') AS `dayofmonth("1997-01-02")`,month(_latin1'1997-01-02') AS `month("1997-01-02")`,monthname(_latin1'1972-03-04') AS `monthname("1972-03-04")`,dayofyear(_latin1'0000-00-00') AS `dayofyear("0000-00-00")`,hour(_latin1'1997-03-03 23:03:22') AS `HOUR("1997-03-03 23:03:22")`,minute(_latin1'23:03:22') AS `MINUTE("23:03:22")`,second(230322) AS `SECOND(230322)`,quarter(980303) AS `QUARTER(980303)`,week(_latin1'1998-03-03',0) AS `WEEK("1998-03-03")`,yearweek(_latin1'2000-01-01',1) AS `yearweek("2000-01-01",1)`,week(19950101,1) AS `week(19950101,1)`,year(_latin1'98-02-03') AS `year("98-02-03")`,(weekday(curdate()) - weekday(now())) AS `weekday(curdate())-weekday(now())`,dayname(_latin1'1962-03-03') AS `dayname("1962-03-03")`,unix_timestamp() AS `unix_timestamp()`,sec_to_time((time_to_sec(_latin1'0:30:47') / 6.21)) AS `sec_to_time(time_to_sec("0:30:47")/6.21)`,curtime() AS `curtime()`,utc_time() AS `utc_time()`,curdate() AS `curdate()`,utc_date() AS `utc_date()`,utc_timestamp() AS `utc_timestamp()`,date_format(_latin1'1997-01-02 03:04:05',_latin1'%M %W %D %Y %y %m %d %h %i %s %w') AS `date_format("1997-01-02 03:04:05", "%M %W %D %Y %y %m %d %h %i %s %w")`,from_unixtime(unix_timestamp(_latin1'1994-03-02 10:11:12')) AS `from_unixtime(unix_timestamp("1994-03-02 10:11:12"))`,(_latin1'1997-12-31 23:59:59' + interval 1 second) AS `"1997-12-31 23:59:59" + INTERVAL 1 SECOND`,(_latin1'1998-01-01 00:00:00' - interval 1 second) AS `"1998-01-01 00:00:00" - INTERVAL 1 SECOND`,(_latin1'1997-12-31' + interval 1 day) AS `INTERVAL 1 DAY + "1997-12-31"`,extract(year from _latin1'1999-01-02 10:11:12') AS `extract(YEAR FROM "1999-01-02 10:11:12")`,(_latin1'1997-12-31 23:59:59' + interval 1 second) AS `date_add("1997-12-31 23:59:59",INTERVAL 1 SECOND)`
SET @TMP=NOW();
CREATE TABLE t1 (d DATETIME);
INSERT INTO t1 VALUES (NOW());
INSERT INTO t1 VALUES (NOW());
INSERT INTO t1 VALUES (NOW());
SELECT count(*) FROM t1 WHERE d>FROM_DAYS(TO_DAYS(@TMP)) AND d<=FROM_DAYS(TO_DAYS(@TMP)+1);
count(*)
3
DROP TABLE t1;
select last_day('2005-00-00');
last_day('2005-00-00')
NULL
Warnings:
Warning	1292	Incorrect datetime value: '2005-00-00'
select last_day('2005-00-01');
last_day('2005-00-01')
NULL
Warnings:
Warning	1292	Incorrect datetime value: '2005-00-01'
select last_day('2005-01-00');
last_day('2005-01-00')
NULL
Warnings:
Warning	1292	Incorrect datetime value: '2005-01-00'
select monthname(str_to_date(null, '%m')), monthname(str_to_date(null, '%m')),
monthname(str_to_date(1, '%m')), monthname(str_to_date(0, '%m'));
monthname(str_to_date(null, '%m'))	monthname(str_to_date(null, '%m'))	monthname(str_to_date(1, '%m'))	monthname(str_to_date(0, '%m'))
NULL	NULL	January	NULL
set time_zone='-6:00';
create table t1(a timestamp);
insert into t1 values (19691231190001);
select * from t1;
a
1969-12-31 19:00:01
drop table t1;
create table t1(f1 date, f2 time, f3 datetime);
insert into t1 values ("2006-01-01", "12:01:01", "2006-01-01 12:01:01");
insert into t1 values ("2006-01-02", "12:01:02", "2006-01-02 12:01:02");
select f1 from t1 where f1 between CAST("2006-1-1" as date) and CAST(20060101 as date);
f1
2006-01-01
select f1 from t1 where f1 between cast("2006-1-1" as date) and cast("2006.1.1" as date);
f1
2006-01-01
select f1 from t1 where date(f1) between cast("2006-1-1" as date) and cast("2006.1.1" as date);
f1
2006-01-01
select f2 from t1 where f2 between cast("12:1:2" as time) and cast("12:2:2" as time);
f2
12:01:02
select f2 from t1 where time(f2) between cast("12:1:2" as time) and cast("12:2:2" as time);
f2
12:01:02
select f3 from t1 where f3 between cast("2006-1-1 12:1:1" as datetime) and cast("2006-1-1 12:1:2" as datetime);
f3
2006-01-01 12:01:01
select f3 from t1 where timestamp(f3) between cast("2006-1-1 12:1:1" as datetime) and cast("2006-1-1 12:1:2" as datetime);
f3
2006-01-01 12:01:01
select f1 from t1 where cast("2006-1-1" as date) between f1 and f3;
f1
2006-01-01
select f1 from t1 where cast("2006-1-1" as date) between date(f1) and date(f3);
f1
2006-01-01
select f1 from t1 where cast("2006-1-1" as date) between f1 and cast('zzz' as date);
f1
Warnings:
Warning	1292	Incorrect datetime value: 'zzz'
Warning	1292	Incorrect datetime value: 'zzz'
select f1 from t1 where makedate(2006,1) between date(f1) and date(f3);
f1
2006-01-01
select f1 from t1 where makedate(2006,2) between date(f1) and date(f3);
f1
2006-01-02
drop table t1;
create table t1 select now() - now(), curtime() - curtime(), 
sec_to_time(1) + 0, from_unixtime(1) + 0;
show create table t1;
Table	Create Table
t1	CREATE TABLE `t1` (
  `now() - now()` double(23,6) NOT NULL DEFAULT '0.000000',
  `curtime() - curtime()` double(23,6) NOT NULL DEFAULT '0.000000',
  `sec_to_time(1) + 0` double(23,6) DEFAULT NULL,
  `from_unixtime(1) + 0` double(23,6) DEFAULT NULL
) ENGINE=MyISAM DEFAULT CHARSET=latin1
drop table t1;
SELECT SEC_TO_TIME(3300000);
SEC_TO_TIME(3300000)
838:59:59
Warnings:
Warning	1292	Truncated incorrect time value: '3300000'
SELECT SEC_TO_TIME(3300000)+0;
SEC_TO_TIME(3300000)+0
8385959.000000
Warnings:
Warning	1292	Truncated incorrect time value: '3300000'
SELECT SEC_TO_TIME(3600 * 4294967296);
SEC_TO_TIME(3600 * 4294967296)
838:59:59
Warnings:
Warning	1292	Truncated incorrect time value: '15461882265600'
SELECT TIME_TO_SEC('916:40:00');
TIME_TO_SEC('916:40:00')
3020399
Warnings:
Warning	1292	Truncated incorrect time value: '916:40:00'
SELECT ADDTIME('500:00:00', '416:40:00');
ADDTIME('500:00:00', '416:40:00')
838:59:59
Warnings:
Warning	1292	Truncated incorrect time value: '916:40:00'
SELECT ADDTIME('916:40:00', '416:40:00');
ADDTIME('916:40:00', '416:40:00')
838:59:59
Warnings:
Warning	1292	Truncated incorrect time value: '916:40:00'
Warning	1292	Truncated incorrect time value: '1255:39:59'
SELECT SUBTIME('916:40:00', '416:40:00');
SUBTIME('916:40:00', '416:40:00')
422:19:59
Warnings:
Warning	1292	Truncated incorrect time value: '916:40:00'
SELECT SUBTIME('-916:40:00', '416:40:00');
SUBTIME('-916:40:00', '416:40:00')
-838:59:59
Warnings:
Warning	1292	Truncated incorrect time value: '-916:40:00'
Warning	1292	Truncated incorrect time value: '-1255:39:59'
SELECT MAKETIME(916,0,0);
MAKETIME(916,0,0)
838:59:59
Warnings:
Warning	1292	Truncated incorrect time value: '916:00:00'
SELECT MAKETIME(4294967296, 0, 0);
MAKETIME(4294967296, 0, 0)
838:59:59
Warnings:
Warning	1292	Truncated incorrect time value: '4294967296:00:00'
SELECT MAKETIME(-4294967296, 0, 0);
MAKETIME(-4294967296, 0, 0)
-838:59:59
Warnings:
Warning	1292	Truncated incorrect time value: '-4294967296:00:00'
SELECT MAKETIME(0, 4294967296, 0);
MAKETIME(0, 4294967296, 0)
NULL
SELECT MAKETIME(0, 0, 4294967296);
MAKETIME(0, 0, 4294967296)
NULL
SELECT MAKETIME(CAST(-1 AS UNSIGNED), 0, 0);
MAKETIME(CAST(-1 AS UNSIGNED), 0, 0)
838:59:59
Warnings:
Warning	1292	Truncated incorrect time value: '18446744073709551615:00:00'
SELECT EXTRACT(HOUR FROM '100000:02:03');
EXTRACT(HOUR FROM '100000:02:03')
838
Warnings:
Warning	1292	Truncated incorrect time value: '100000:02:03'
CREATE TABLE t1(f1 TIME);
INSERT INTO t1 VALUES('916:00:00 a');
Warnings:
Warning	1265	Data truncated for column 'f1' at row 1
Warning	1264	Out of range value for column 'f1' at row 1
SELECT * FROM t1;
f1
838:59:59
DROP TABLE t1;
SELECT SEC_TO_TIME(CAST(-1 AS UNSIGNED));
SEC_TO_TIME(CAST(-1 AS UNSIGNED))
838:59:59
Warnings:
Warning	1292	Truncated incorrect time value: '18446744073709551615'
SET NAMES latin1;
SET character_set_results = NULL;
SHOW VARIABLES LIKE 'character_set_results';
Variable_name	Value
character_set_results	
CREATE TABLE testBug8868 (field1 DATE, field2 VARCHAR(32) CHARACTER SET BINARY);
INSERT INTO testBug8868 VALUES ('2006-09-04', 'abcd');
SELECT DATE_FORMAT(field1,'%b-%e %l:%i%p') as fmtddate, field2 FROM testBug8868;
fmtddate	field2
Sep-4 12:00AM	abcd
DROP TABLE testBug8868;
SET NAMES DEFAULT;
(select time_format(timediff(now(), DATE_SUB(now(),INTERVAL 5 DAY)),'%H') As H)
union
(select time_format(timediff(now(), DATE_SUB(now(),INTERVAL 5 DAY)),'%H') As H);
H
120
(select time_format(timediff(now(), DATE_SUB(now(),INTERVAL 5 DAY)),'%k') As H)
union
(select time_format(timediff(now(), DATE_SUB(now(),INTERVAL 5 DAY)),'%k') As H);
H
120
(select time_format(timediff(now(), DATE_SUB(now(),INTERVAL 5 HOUR)),'%H') As H)
union
(select time_format(timediff(now(), DATE_SUB(now(),INTERVAL 5 HOUR)),'%H') As H);
H
05
(select time_format(timediff(now(), DATE_SUB(now(),INTERVAL 5 HOUR)),'%k') As H)
union
(select time_format(timediff(now(), DATE_SUB(now(),INTERVAL 5 HOUR)),'%k') As H);
H
5
select last_day('0000-00-00');
last_day('0000-00-00')
NULL
End of 4.1 tests
explain extended select timestampdiff(SQL_TSI_WEEK, '2001-02-01', '2001-05-01') as a1,
timestampdiff(SQL_TSI_FRAC_SECOND, '2001-02-01 12:59:59.120000', '2001-05-01 12:58:58.119999') as a2;
id	select_type	table	type	possible_keys	key	key_len	ref	rows	filtered	Extra
1	SIMPLE	NULL	NULL	NULL	NULL	NULL	NULL	NULL	NULL	No tables used
Warnings:
Note	1003	select timestampdiff(WEEK,_latin1'2001-02-01',_latin1'2001-05-01') AS `a1`,timestampdiff(SECOND_FRAC,_latin1'2001-02-01 12:59:59.120000',_latin1'2001-05-01 12:58:58.119999') AS `a2`
select time_format('100:00:00', '%H %k %h %I %l');
time_format('100:00:00', '%H %k %h %I %l')
100 100 04 04 4
SET GLOBAL log_bin_trust_function_creators = 1;
create table t1 (a timestamp default '2005-05-05 01:01:01',
b timestamp default '2005-05-05 01:01:01');
drop function if exists t_slow_sysdate;
create function t_slow_sysdate() returns timestamp
begin
do sleep(2);
return sysdate();
end;
//
insert into t1 set a = sysdate(), b = t_slow_sysdate();//
create trigger t_before before insert on t1
for each row begin
set new.b = t_slow_sysdate();
end
//
insert into t1 set a = sysdate();
select a != b from t1;
a != b
1
1
drop trigger t_before;
drop function t_slow_sysdate;
drop table t1;
SET GLOBAL log_bin_trust_function_creators = 0;
create table t1 (a datetime, i int, b datetime);
insert into t1 select sysdate(), sleep(1), sysdate() from dual;
select a != b from t1;
a != b
1
drop table t1;
create procedure t_sysdate()
begin
select sysdate() into @a;
do sleep(2);
select sysdate() into @b;
select @a != @b;
end;
//
call t_sysdate();
@a != @b
1
drop procedure t_sysdate;
select timestampdiff(month,'2004-09-11','2004-09-11');
timestampdiff(month,'2004-09-11','2004-09-11')
0
select timestampdiff(month,'2004-09-11','2005-09-11');
timestampdiff(month,'2004-09-11','2005-09-11')
12
select timestampdiff(month,'2004-09-11','2006-09-11');
timestampdiff(month,'2004-09-11','2006-09-11')
24
select timestampdiff(month,'2004-09-11','2007-09-11');
timestampdiff(month,'2004-09-11','2007-09-11')
36
select timestampdiff(month,'2005-09-11','2004-09-11');
timestampdiff(month,'2005-09-11','2004-09-11')
-12
select timestampdiff(month,'2005-09-11','2003-09-11');
timestampdiff(month,'2005-09-11','2003-09-11')
-24
select timestampdiff(month,'2004-02-28','2005-02-28');
timestampdiff(month,'2004-02-28','2005-02-28')
12
select timestampdiff(month,'2004-02-29','2005-02-28');
timestampdiff(month,'2004-02-29','2005-02-28')
11
select timestampdiff(month,'2004-02-28','2005-02-28');
timestampdiff(month,'2004-02-28','2005-02-28')
12
select timestampdiff(month,'2004-03-29','2005-03-28');
timestampdiff(month,'2004-03-29','2005-03-28')
11
select timestampdiff(month,'2003-02-28','2004-02-29');
timestampdiff(month,'2003-02-28','2004-02-29')
12
select timestampdiff(month,'2003-02-28','2005-02-28');
timestampdiff(month,'2003-02-28','2005-02-28')
24
select timestampdiff(month,'1999-09-11','2001-10-10');
timestampdiff(month,'1999-09-11','2001-10-10')
24
select timestampdiff(month,'1999-09-11','2001-9-11');
timestampdiff(month,'1999-09-11','2001-9-11')
24
select timestampdiff(year,'1999-09-11','2001-9-11');
timestampdiff(year,'1999-09-11','2001-9-11')
2
select timestampdiff(year,'2004-02-28','2005-02-28');
timestampdiff(year,'2004-02-28','2005-02-28')
1
select timestampdiff(year,'2004-02-29','2005-02-28');
timestampdiff(year,'2004-02-29','2005-02-28')
0
CREATE TABLE t1 (id int NOT NULL PRIMARY KEY, day date);
CREATE TABLE t2 (id int NOT NULL PRIMARY KEY, day date);
INSERT INTO t1 VALUES
(1, '2005-06-01'), (2, '2005-02-01'), (3, '2005-07-01');
INSERT INTO t2 VALUES
(1, '2005-08-01'), (2, '2005-06-15'), (3, '2005-07-15');
SELECT * FROM t1, t2 
WHERE t1.day BETWEEN 
'2005.09.01' - INTERVAL 6 MONTH AND t2.day;
id	day	id	day
1	2005-06-01	1	2005-08-01
3	2005-07-01	1	2005-08-01
1	2005-06-01	2	2005-06-15
1	2005-06-01	3	2005-07-15
3	2005-07-01	3	2005-07-15
SELECT * FROM t1, t2 
WHERE CAST(t1.day AS DATE) BETWEEN 
'2005.09.01' - INTERVAL 6 MONTH AND t2.day;
id	day	id	day
1	2005-06-01	1	2005-08-01
3	2005-07-01	1	2005-08-01
1	2005-06-01	2	2005-06-15
1	2005-06-01	3	2005-07-15
3	2005-07-01	3	2005-07-15
DROP TABLE t1,t2;
set time_zone= @@global.time_zone;
select str_to_date('10:00 PM', '%h:%i %p') + INTERVAL 10 MINUTE;
str_to_date('10:00 PM', '%h:%i %p') + INTERVAL 10 MINUTE
NULL
<<<<<<< HEAD
End of 5.0 tests
select date_sub("0050-01-01 00:00:01",INTERVAL 2 SECOND);
date_sub("0050-01-01 00:00:01",INTERVAL 2 SECOND)
NULL
select date_sub("0199-01-01 00:00:01",INTERVAL 2 SECOND);
date_sub("0199-01-01 00:00:01",INTERVAL 2 SECOND)
NULL
select date_add("0199-12-31 23:59:59",INTERVAL 2 SECOND);
date_add("0199-12-31 23:59:59",INTERVAL 2 SECOND)
NULL
select date_sub("0200-01-01 00:00:01",INTERVAL 2 SECOND);
date_sub("0200-01-01 00:00:01",INTERVAL 2 SECOND)
0199-12-31 23:59:59
select date_sub("0200-01-01 00:00:01",INTERVAL 1 SECOND);
date_sub("0200-01-01 00:00:01",INTERVAL 1 SECOND)
0200-01-01 00:00:00
select date_sub("0200-01-01 00:00:01",INTERVAL 2 SECOND);
date_sub("0200-01-01 00:00:01",INTERVAL 2 SECOND)
0199-12-31 23:59:59
select date_add("2001-01-01 23:59:59",INTERVAL -2000 YEAR);
date_add("2001-01-01 23:59:59",INTERVAL -2000 YEAR)
0001-01-01 23:59:59
select date_sub("50-01-01 00:00:01",INTERVAL 2 SECOND);
date_sub("50-01-01 00:00:01",INTERVAL 2 SECOND)
2049-12-31 23:59:59
select date_sub("90-01-01 00:00:01",INTERVAL 2 SECOND);
date_sub("90-01-01 00:00:01",INTERVAL 2 SECOND)
1989-12-31 23:59:59
select date_sub("0069-01-01 00:00:01",INTERVAL 2 SECOND);
date_sub("0069-01-01 00:00:01",INTERVAL 2 SECOND)
NULL
select date_sub("0169-01-01 00:00:01",INTERVAL 2 SECOND);
date_sub("0169-01-01 00:00:01",INTERVAL 2 SECOND)
NULL
End of 5.1 tests
=======
SELECT TIME_FORMAT(SEC_TO_TIME(a),"%H:%i:%s") FROM (SELECT 3020399 AS a UNION SELECT 3020398 ) x GROUP BY 1;
TIME_FORMAT(SEC_TO_TIME(a),"%H:%i:%s")
838:59:58
838:59:59
>>>>>>> 6a3c0007
<|MERGE_RESOLUTION|>--- conflicted
+++ resolved
@@ -1183,7 +1183,10 @@
 select str_to_date('10:00 PM', '%h:%i %p') + INTERVAL 10 MINUTE;
 str_to_date('10:00 PM', '%h:%i %p') + INTERVAL 10 MINUTE
 NULL
-<<<<<<< HEAD
+SELECT TIME_FORMAT(SEC_TO_TIME(a),"%H:%i:%s") FROM (SELECT 3020399 AS a UNION SELECT 3020398 ) x GROUP BY 1;
+TIME_FORMAT(SEC_TO_TIME(a),"%H:%i:%s")
+838:59:58
+838:59:59
 End of 5.0 tests
 select date_sub("0050-01-01 00:00:01",INTERVAL 2 SECOND);
 date_sub("0050-01-01 00:00:01",INTERVAL 2 SECOND)
@@ -1218,10 +1221,4 @@
 select date_sub("0169-01-01 00:00:01",INTERVAL 2 SECOND);
 date_sub("0169-01-01 00:00:01",INTERVAL 2 SECOND)
 NULL
-End of 5.1 tests
-=======
-SELECT TIME_FORMAT(SEC_TO_TIME(a),"%H:%i:%s") FROM (SELECT 3020399 AS a UNION SELECT 3020398 ) x GROUP BY 1;
-TIME_FORMAT(SEC_TO_TIME(a),"%H:%i:%s")
-838:59:58
-838:59:59
->>>>>>> 6a3c0007
+End of 5.1 tests