stop slave;
drop table if exists t1,t2,t3,t4,t5,t6,t7,t8,t9;
reset master;
reset slave;
drop table if exists t1,t2,t3,t4,t5,t6,t7,t8,t9;
start slave;
drop table if exists t11;
drop table if exists t11;
create table t2 (n int);
insert into t2 values(4);
create table t2 (s char(20));
load data infile '../../std_data/words.dat' into table t2;
insert into t2 values('five');
create table t1 (m int);
insert into t1 values(15),(16),(17);
update t1 set m=20 where m=16;
delete from t1 where m=17;
create table t11 select * from t1;
select * from t1;
m
15
20
select * from t2;
n
4
select * from t11;
ERROR 42S02: Table 'test.t11' doesn't exist
drop table if exists t1,t2,t11;
show slave status;
Slave_IO_State	Master_Host	Master_User	Master_Port	Connect_Retry	Master_Log_File	Read_Master_Log_Pos	Relay_Log_File	Relay_Log_Pos	Relay_Master_Log_File	Slave_IO_Running	Slave_SQL_Running	Replicate_Do_DB	Replicate_Ignore_DB	Replicate_Do_Table	Replicate_Ignore_Table	Replicate_Wild_Do_Table	Replicate_Wild_Ignore_Table	Last_Errno	Last_Error	Skip_Counter	Exec_Master_Log_Pos	Relay_Log_Space	Until_Condition	Until_Log_File	Until_Log_Pos	Master_SSL_Allowed	Master_SSL_CA_File	Master_SSL_CA_Path	Master_SSL_Cert	Master_SSL_Cipher	Master_SSL_Key	Seconds_Behind_Master
<<<<<<< HEAD
#	127.0.0.1	root	MASTER_PORT	1	master-bin.000001	1658	#	#	master-bin.000001	Yes	Yes			test.t1				0		0	1658	#	None		0	No						#
=======
#	127.0.0.1	root	MASTER_PORT	1	master-bin.000001	1340	slave-relay-bin.000002	1384	master-bin.000001	Yes	Yes			test.t1				0		0	1340	1384	None		0	No						#
create table t1 (ts timestamp);
set one_shot time_zone='met';
insert into t1 values('2005-08-12 00:00:00');
set one_shot time_zone='met';
select * from t1;
ts
2005-08-12 00:00:00
set one_shot time_zone='met';
select * from t1;
ts
2005-08-12 00:00:00
>>>>>>> 02e88319
<|MERGE_RESOLUTION|>--- conflicted
+++ resolved
@@ -28,10 +28,7 @@
 drop table if exists t1,t2,t11;
 show slave status;
 Slave_IO_State	Master_Host	Master_User	Master_Port	Connect_Retry	Master_Log_File	Read_Master_Log_Pos	Relay_Log_File	Relay_Log_Pos	Relay_Master_Log_File	Slave_IO_Running	Slave_SQL_Running	Replicate_Do_DB	Replicate_Ignore_DB	Replicate_Do_Table	Replicate_Ignore_Table	Replicate_Wild_Do_Table	Replicate_Wild_Ignore_Table	Last_Errno	Last_Error	Skip_Counter	Exec_Master_Log_Pos	Relay_Log_Space	Until_Condition	Until_Log_File	Until_Log_Pos	Master_SSL_Allowed	Master_SSL_CA_File	Master_SSL_CA_Path	Master_SSL_Cert	Master_SSL_Cipher	Master_SSL_Key	Seconds_Behind_Master
-<<<<<<< HEAD
 #	127.0.0.1	root	MASTER_PORT	1	master-bin.000001	1658	#	#	master-bin.000001	Yes	Yes			test.t1				0		0	1658	#	None		0	No						#
-=======
-#	127.0.0.1	root	MASTER_PORT	1	master-bin.000001	1340	slave-relay-bin.000002	1384	master-bin.000001	Yes	Yes			test.t1				0		0	1340	1384	None		0	No						#
 create table t1 (ts timestamp);
 set one_shot time_zone='met';
 insert into t1 values('2005-08-12 00:00:00');
@@ -42,5 +39,4 @@
 set one_shot time_zone='met';
 select * from t1;
 ts
-2005-08-12 00:00:00
->>>>>>> 02e88319
+2005-08-12 00:00:00