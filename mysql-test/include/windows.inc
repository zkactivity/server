<<<<<<< HEAD
--require r/windows.require
disable_query_log;
select convert(@@version_compile_os using latin1) IN ("Win32","Win64","Windows") as "TRUE";
enable_query_log;
=======
if (`select convert(@@version_compile_os using latin1) IN ("Win32","Win64","Windows") = 0`)
{
  skip Need windows;
}
>>>>>>> bc09b357
<|MERGE_RESOLUTION|>--- conflicted
+++ resolved
@@ -1,11 +1,4 @@
-<<<<<<< HEAD
---require r/windows.require
-disable_query_log;
-select convert(@@version_compile_os using latin1) IN ("Win32","Win64","Windows") as "TRUE";
-enable_query_log;
-=======
 if (`select convert(@@version_compile_os using latin1) IN ("Win32","Win64","Windows") = 0`)
 {
   skip Need windows;
 }
->>>>>>> bc09b357
