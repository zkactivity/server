#
# Check if server has support for loading plugins
#
if (`SELECT @@have_dynamic_loading != 'YES'`) {
  --skip simple parser requires dynamic loading
}

#
# Check if the variable MYPLUGLIB_SO is set
#
<<<<<<< HEAD
if (`SELECT LENGTH('$MYPLUGLIB_SO') = 0`) {
  --skip simple parser is not built (no mypluglib.so)
=======
if (!$SIMPLE_PARSER) {
  --skip simple parser requires the environment variable \$SIMPLE_PARSER to be set (normally done by mtr)
}

#
# Check if --plugin-dir was setup for simple parser
#
if (`SELECT CONCAT('--plugin-dir=', @@plugin_dir) != '$SIMPLE_PARSER_OPT'`) {
  --skip simple parser requires that --plugin-dir is set to the udf plugin dir (either the .opt file does not contain \$UDF_EXAMPLE_LIB_OPT or another plugin is in use)
>>>>>>> 5a0e7394
}<|MERGE_RESOLUTION|>--- conflicted
+++ resolved
@@ -6,20 +6,8 @@
 }
 
 #
-# Check if the variable MYPLUGLIB_SO is set
+# Check if the variable SIMPLE_PARSER is set
 #
-<<<<<<< HEAD
-if (`SELECT LENGTH('$MYPLUGLIB_SO') = 0`) {
+if (!$MYPLUGLIB_SO) {
   --skip simple parser is not built (no mypluglib.so)
-=======
-if (!$SIMPLE_PARSER) {
-  --skip simple parser requires the environment variable \$SIMPLE_PARSER to be set (normally done by mtr)
 }
-
-#
-# Check if --plugin-dir was setup for simple parser
-#
-if (`SELECT CONCAT('--plugin-dir=', @@plugin_dir) != '$SIMPLE_PARSER_OPT'`) {
-  --skip simple parser requires that --plugin-dir is set to the udf plugin dir (either the .opt file does not contain \$UDF_EXAMPLE_LIB_OPT or another plugin is in use)
->>>>>>> 5a0e7394
-}