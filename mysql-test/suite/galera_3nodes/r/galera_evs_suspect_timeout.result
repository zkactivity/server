--- conflicted
+++ resolved
@@ -1,26 +1,21 @@
+connection node_1;
+connection node_2;
+connection node_3;
 connection node_1;
 SET GLOBAL wsrep_provider_options = 'evs.inactive_timeout=PT100M; evs.suspect_timeout=PT1S';
 connection node_2;
 SET GLOBAL wsrep_provider_options = 'evs.inactive_timeout=PT100M; evs.suspect_timeout=PT1S';
 connection node_3;
 Suspending node ...
-<<<<<<< HEAD
 connection node_1;
-SET SESSION wsrep_sync_wait = 0;
-=======
 SET SESSION wsrep_sync_wait=0;
->>>>>>> c84f390d
 SELECT VARIABLE_VALUE = 2 FROM INFORMATION_SCHEMA.GLOBAL_STATUS WHERE VARIABLE_NAME = 'wsrep_cluster_size';
 VARIABLE_VALUE = 2
 1
 CREATE TABLE t1 (f1 INTEGER) engine=InnoDB;
 INSERT INTO t1 VALUES (1);
-<<<<<<< HEAD
 connection node_2;
-SET SESSION wsrep_sync_wait = 0;
-=======
 SET SESSION wsrep_sync_wait=0;
->>>>>>> c84f390d
 SELECT VARIABLE_VALUE = 2 FROM INFORMATION_SCHEMA.GLOBAL_STATUS WHERE VARIABLE_NAME = 'wsrep_cluster_size';
 VARIABLE_VALUE = 2
 1
@@ -28,16 +23,13 @@
 SELECT COUNT(*) FROM t1;
 COUNT(*)
 1
+connection node_3;
 Resuming node ...
-<<<<<<< HEAD
-connection node_3;
-CALL mtr.add_suppression("WSREP: gcs_caused() returned -1 \\(Operation not permitted\\)");
-=======
 CALL mtr.add_suppression("WSREP: gcs_caused.*");
 CALL mtr.add_suppression("WSREP: gcs/src/gcs_core.cpp:core_handle_uuid_msg.*");
 SET SESSION wsrep_sync_wait = 15;
 SELECT COUNT(*) FROM t1;
 COUNT(*)
 1
-DROP TABLE t1;
->>>>>>> c84f390d
+connection node_1;
+DROP TABLE t1;