#
# Problem with range optimizer
#

--disable_warnings
drop table if exists t1, t2;
--enable_warnings

CREATE TABLE t1 (
  event_date date DEFAULT '0000-00-00' NOT NULL,
  type int(11) DEFAULT '0' NOT NULL,
  event_id int(11) DEFAULT '0' NOT NULL,
  PRIMARY KEY (event_date,type,event_id)
);

INSERT INTO t1 VALUES ('1999-07-10',100100,24), ('1999-07-11',100100,25),
('1999-07-13',100600,0), ('1999-07-13',100600,4), ('1999-07-13',100600,26),
('1999-07-14',100600,10), ('1999-07-15',100600,16), ('1999-07-15',100800,45),
('1999-07-15',101000,47), ('1999-07-16',100800,46), ('1999-07-20',100600,5),
('1999-07-20',100600,27), ('1999-07-21',100600,11), ('1999-07-22',100600,17),
('1999-07-23',100100,39), ('1999-07-24',100100,39), ('1999-07-24',100500,40),
('1999-07-25',100100,39), ('1999-07-27',100600,1), ('1999-07-27',100600,6),
('1999-07-27',100600,28), ('1999-07-28',100600,12), ('1999-07-29',100500,41),
('1999-07-29',100600,18), ('1999-07-30',100500,41), ('1999-07-31',100500,41),
('1999-08-01',100700,34), ('1999-08-03',100600,7), ('1999-08-03',100600,29),
('1999-08-04',100600,13), ('1999-08-05',100500,42), ('1999-08-05',100600,19),
('1999-08-06',100500,42), ('1999-08-07',100500,42), ('1999-08-08',100500,42),
('1999-08-10',100600,2), ('1999-08-10',100600,9), ('1999-08-10',100600,30),
('1999-08-11',100600,14), ('1999-08-12',100600,20), ('1999-08-17',100500,8),
('1999-08-17',100600,31), ('1999-08-18',100600,15), ('1999-08-19',100600,22),
('1999-08-24',100600,3), ('1999-08-24',100600,32), ('1999-08-27',100500,43),
('1999-08-31',100600,33), ('1999-09-17',100100,37), ('1999-09-18',100100,37),
('1999-09-19',100100,37), ('2000-12-18',100700,38);

select event_date,type,event_id from t1 WHERE event_date >= "1999-07-01" AND event_date < "1999-07-15" AND (type=100600 OR type=100100) ORDER BY event_date;
explain select event_date,type,event_id from t1 WHERE type = 100601 and event_date >= "1999-07-01" AND event_date < "1999-07-15" AND (type=100600 OR type=100100) ORDER BY event_date;
select event_date,type,event_id from t1 WHERE event_date >= "1999-07-01" AND event_date <= "1999-07-15" AND (type=100600 OR type=100100) or event_date >= "1999-07-01" AND event_date <= "1999-07-15" AND type=100099;
drop table t1;

CREATE TABLE t1 (
  PAPER_ID smallint(6) DEFAULT '0' NOT NULL,
  YEAR smallint(6) DEFAULT '0' NOT NULL,
  ISSUE smallint(6) DEFAULT '0' NOT NULL,
  CLOSED tinyint(4) DEFAULT '0' NOT NULL,
  ISS_DATE date DEFAULT '0000-00-00' NOT NULL,
  PRIMARY KEY (PAPER_ID,YEAR,ISSUE)
);
INSERT INTO t1 VALUES (3,1999,34,0,'1999-07-12'), (1,1999,111,0,'1999-03-23'),
                      (1,1999,222,0,'1999-03-23'), (3,1999,33,0,'1999-07-12'),
                      (3,1999,32,0,'1999-07-12'), (3,1999,31,0,'1999-07-12'),
                      (3,1999,30,0,'1999-07-12'), (3,1999,29,0,'1999-07-12'),
                      (3,1999,28,0,'1999-07-12'), (1,1999,40,1,'1999-05-01'),
                      (1,1999,41,1,'1999-05-01'), (1,1999,42,1,'1999-05-01'),
                      (1,1999,46,1,'1999-05-01'), (1,1999,47,1,'1999-05-01'),
                      (1,1999,48,1,'1999-05-01'), (1,1999,49,1,'1999-05-01'),
                      (1,1999,50,0,'1999-05-01'), (1,1999,51,0,'1999-05-01'),
                      (1,1999,200,0,'1999-06-28'), (1,1999,52,0,'1999-06-28'),
                      (1,1999,53,0,'1999-06-28'), (1,1999,54,0,'1999-06-28'),
                      (1,1999,55,0,'1999-06-28'), (1,1999,56,0,'1999-07-01'),
                      (1,1999,57,0,'1999-07-01'), (1,1999,58,0,'1999-07-01'),
                      (1,1999,59,0,'1999-07-01'), (1,1999,60,0,'1999-07-01'),
                      (3,1999,35,0,'1999-07-12');
select YEAR,ISSUE from t1 where PAPER_ID=3 and (YEAR>1999 or (YEAR=1999 and ISSUE>28))  order by YEAR,ISSUE;
check table t1;
repair table t1;
drop table t1;

CREATE TABLE t1 (
  id int(11) NOT NULL auto_increment,
  parent_id int(11) DEFAULT '0' NOT NULL,
  level tinyint(4) DEFAULT '0' NOT NULL,
  PRIMARY KEY (id),
  KEY parent_id (parent_id),
  KEY level (level)
);
INSERT INTO t1 VALUES (1,0,0), (3,1,1), (4,1,1), (8,2,2), (9,2,2), (17,3,2),
(22,4,2), (24,4,2), (28,5,2), (29,5,2), (30,5,2), (31,6,2), (32,6,2), (33,6,2),
(203,7,2), (202,7,2), (20,3,2), (157,0,0), (193,5,2), (40,7,2), (2,1,1),
(15,2,2), (6,1,1), (34,6,2), (35,6,2), (16,3,2), (7,1,1), (36,7,2), (18,3,2),
(26,5,2), (27,5,2), (183,4,2), (38,7,2), (25,5,2), (37,7,2), (21,4,2),
(19,3,2), (5,1,1), (179,5,2);
SELECT * FROM t1 WHERE level = 1 AND parent_id = 1;
# The following select returned 0 rows in 3.23.8
SELECT * FROM t1 WHERE level = 1 AND parent_id = 1 order by id;
drop table t1;

#
# Testing of bug in range optimizer with many key parts and > and <
#

create table t1(
		Satellite		varchar(25)	not null,
		SensorMode		varchar(25)	not null,
		FullImageCornersUpperLeftLongitude	double	not null,
		FullImageCornersUpperRightLongitude	double	not null,
		FullImageCornersUpperRightLatitude	double	not null,
		FullImageCornersLowerRightLatitude	double	not null,
	        index two (Satellite, SensorMode, FullImageCornersUpperLeftLongitude, FullImageCornersUpperRightLongitude, FullImageCornersUpperRightLatitude, FullImageCornersLowerRightLatitude));

insert into t1 values("OV-3","PAN1",91,-92,40,50);
insert into t1 values("OV-4","PAN1",91,-92,40,50);

select * from t1 where t1.Satellite = "OV-3" and t1.SensorMode = "PAN1" and t1.FullImageCornersUpperLeftLongitude > -90.000000 and t1.FullImageCornersUpperRightLongitude < -82.000000;
drop table t1;

create table t1 ( aString char(100) not null default "", key aString (aString(10)) );
insert t1 (aString) values ( "believe in myself" ), ( "believe" ), ("baaa" ), ( "believe in love");
select * from t1 where aString < "believe in myself" order by aString;
select * from t1 where aString > "believe in love" order by aString;
alter table t1 drop key aString;
select * from t1 where aString < "believe in myself" order by aString;
select * from t1 where aString > "believe in love" order by aString;
drop table t1;

#
# Problem with binary strings
#

CREATE TABLE t1 (
  t1ID int(10) unsigned NOT NULL auto_increment,
  art char(1) binary NOT NULL default '',
  KNR char(5) NOT NULL default '',
  RECHNR char(6) NOT NULL default '',
  POSNR char(2) NOT NULL default '',
  ARTNR char(10) NOT NULL default '',
  TEX char(70) NOT NULL default '',
  PRIMARY KEY  (t1ID),
  KEY IdxArt (art),
  KEY IdxKnr (KNR),
  KEY IdxArtnr (ARTNR)
) TYPE=MyISAM;

INSERT INTO t1 (art) VALUES ('j'),('J'),('j'),('J'),('j'),('J'),('j'),('J'),('j'),('J'),
('j'),('J'),('j'),('J'),('j'),('J'),('j'),('J'),('j'),('J'),('j'),('J'),('j'),('J'),('j'),('J'),
('j'),('J'),('j'),('J'),('j'),('J'),('j'),('J'),('j'),('J'),('j'),('J'),('j'),('J'),('j'),('J'),
('j'),('J'),('j'),('J'),('j'),('J'),('j'),('J'),('j'),('J'),('j'),('J'),('j'),('J'),('j'),('J'),
('j'),('J'),('j'),('J'),('j'),('J'),('j'),('J'),('j'),('J'),('j'),('J'),('j'),('J'),('j'),('J'),
('j'),('J'),('j'),('J'),('j'),('J'),('j'),('J'),('j'),('J'),('j'),('J'),('j'),('J'),('j'),('J'),
('j'),('J'),('j'),('J'),('j'),('J'),('j'),('J'),('j'),('J'),('j'),('J'),('j'),('J'),('j'),('J'),
('j'),('J'),('j'),('J'),('j'),('J'),('j'),('J'),('j'),('J'),('j'),('J'),('j'),('J'),('j'),('J'),
('j'),('J'),('j'),('J'),('j'),('J'),('j'),('J'),('j'),('J'),('j'),('J'),('j'),('J'),('j'),('J'),
('j'),('J'),('j'),('J'),('j'),('J'),('j'),('J'),('j'),('J'),('j'),('J'),('j'),('J'),('j'),('J'),
('j'),('J'),('j'),('J'),('j'),('J'),('j'),('J'),('j'),('J'),('j'),('J'),('j'),('J'),('j'),('J'),
('j'),('J'),('j'),('J'),('j'),('J'),('j'),('J'),('j'),('J'),('j'),('J'),('j'),('J'),('j'),('J'),
('j'),('J'),('j'),('J'),('j'),('J'),('j'),('J'),('j'),('J'),('j'),('J'),('j'),('J'),('j'),('J'),
('j'),('J'),('j'),('J'),('j'),('J'),('j'),('J'),('j'),('J'),('j'),('J'),('j'),('J'),('j'),('J'),
('j'),('J'),('j'),('J'),('j'),('J'),('j'),('J'),('j'),('J'),('j'),('J'),('j'),('J'),('j'),('J'),
('j'),('J'),('j'),('J'),('j'),('J'),('j'),('J'),('j'),('J'),('j'),('J'),('j'),('J'),('j'),('J'),
('j'),('J'),('j'),('J'),('j'),('J'),('j'),('J'),('j'),('J'),('j'),('J'),('j'),('J'),('j'),('J'),
('j'),('J'),('j'),('J'),('j'),('J'),('j'),('J'),('j'),('J'),('j'),('J'),('j'),('J'),('j'),('J'),
('j'),('J'),('j'),('J'),('j'),('J'),('j'),('J'),('j'),('J'),('j'),('J'),('j'),('J'),('j'),('J'),
('j'),('J'),('j'),('J'),('j'),('J'),('j'),('J'),('j'),('J'),('j'),('J'),('j'),('J'),('j'),('J'),
('j'),('J'),('j'),('J'),('j'),('J'),('j'),('J'),('j'),('J'),('j'),('J'),('j'),('J'),('j'),('J'),
('j'),('J'),('j'),('J'),('j'),('J'),('j'),('J'),('j'),('J'),('j'),('J'),('j'),('J'),('j'),('J'),
('j'),('J'),('j'),('J'),('j'),('J'),('j'),('J'),('j'),('J'),('j'),('J'),('j'),('J'),('j'),('J'),
('j'),('J'),('j'),('J'),('j'),('J'),('j'),('J'),('j'),('J'),('j'),('J'),('j'),('J'),('j'),('J'),
('j'),('J'),('j'),('J'),('j'),('J'),('j'),('J'),('j'),('J'),('j'),('J'),('j'),('J'),('j'),('J'),
('j'),('J'),('j'),('J'),('j'),('J'),('j'),('J'),('j'),('J'),('j'),('J'),('j'),('J'),('j'),('J'),
('j'),('J'),('j'),('J'),('j'),('J'),('j'),('J'),('j'),('J'),('j'),('J'),('j'),('J'),('j'),('J'),
('j'),('j'),('j'),('j'),('j'),('j'),('j'),('j'),('j'),('j'),('j'),('j'),('j'),('j'),('j'),('j'),
('j'),('j'),('j'),('j'),('j'),('j'),('j'),('j'),('j'),('j'),('j'),('j'),('j'),('j'),('j'),('j'),
('j'),('j'),('j'),('j'),('j'),('j'),('j'),('j'),('j'),('j'),('j'),('j'),('j'),('j'),('j'),('j'),
('j'),('j'),('j'),('j'),('j'),('j'),('j'),('j'),('j'),('j'),('j'),('j'),('j'),('j'),('j'),('j'),
('j'),('j'),('j'),('j'),('j'),('j'),('j'),('j'),('j'),('j'),('j'),('j'),('j'),('j'),('j'),('j'),
('j'),('j'),('j'),('j'),('j'),('j'),('j'),('j'),('j'),('j'),('j'),('j'),('j'),('j'),('j'),('j'),
('j'),('j'),('j'),('j'),('j'),('j'),('j'),('j'),('j'),('j'),('j'),('j'),('j'),('j'),('j'),('j'),
('j'),('j'),('j'),('j'),('j'),('j'),('j'),('j'),('j'),('j'),('j'),('j'),('j'),('j'),('j'),('j'),
('j'),('j'),('j'),('j'),('j'),('j'),('j'),('j'),('j'),('j'),('j'),('j'),('j'),('j'),('j'),('j'),
('j'),('j'),('j'),('j'),('j'),('j'),('j'),('j'),('j'),('j'),('j'),('j'),('j'),('j'),('j'),('j'),
('j'),('j'),('j'),('j'),('j'),('j'),('j'),('j'),('j'),('j'),('j'),('j'),('j'),('j'),('j'),('j');
select count(*) from t1 where upper(art) = 'J';
select count(*) from t1 where art = 'J' or art = 'j';
select count(*) from t1 where art = 'j' or art = 'J';
select count(*) from t1 where art = 'j';
select count(*) from t1 where art = 'J';
drop table t1;
#
# BETWEEN problems
#
create table t1 (x int, y int, index(x), index(y));
insert into t1 (x) values (1),(2),(3),(4),(5),(6),(7),(8),(9);
update t1 set y=x;
# between with only one end fixed
explain select * from t1, t1 t2 where t1.y = 2 and t2.x between 7 and t1.y+0;
explain select * from t1, t1 t2 where t1.y = 2 and t2.x >= 7 and t2.x <= t1.y+0;
# between with both expressions on both ends
explain select * from t1, t1 t2 where t1.y = 2 and t2.x between t1.y-1 and t1.y+1;
explain select * from t1, t1 t2 where t1.y = 2 and t2.x >= t1.y-1 and t2.x <= t1.y+1;
# equation propagation
explain select * from t1, t1 t2 where t1.y = 2 and t2.x between 0 and t1.y;
explain select * from t1, t1 t2 where t1.y = 2 and t2.x >= 0 and t2.x <= t1.y;
# testing IN
explain select count(*) from t1 where x in (1);
explain select count(*) from t1 where x in (1,2);
drop table t1;

#
# bug #1172
#
CREATE TABLE t1 (key1 int(11) NOT NULL default '0', KEY i1 (key1), KEY i2 (key1));
INSERT INTO t1 VALUES (0),(0),(1),(1);
CREATE TABLE t2 (keya int(11) NOT NULL default '0', KEY j1 (keya));
INSERT INTO t2 VALUES (0),(0),(1),(1),(2),(2);
explain select * from t1, t2 where (t1.key1 <t2.keya + 1) and t2.keya=3;
explain select * from t1 force index(i2), t2 where (t1.key1 <t2.keya + 1) and t2.keya=3;
DROP TABLE t1,t2;

#
# bug #1724: use RANGE on more selective column instead of REF on less
# selective

CREATE TABLE t1 (
  a int(11) default NULL,
  b int(11) default NULL,
  KEY a (a),
  KEY b (b)
) TYPE=MyISAM;


INSERT INTO t1 VALUES
(1,1),(2,1),(3,1),(4,1),(5,1),(6,1),(7,1),(8,1),(9,1),(10,2),(10,2),
(13,2),(14,2),(15,2),(16,2),(17,3),(17,3),(16,3),(17,3),(19,3),(20,3),
(21,4),(22,5),(23,5),(24,5),(25,5),(26,5),(30,5),(31,5),(32,5),(33,5),
(33,5),(33,5),(33,5),(33,5),(34,5),(35,5);

# we expect that optimizer will choose index on A
EXPLAIN SELECT * FROM t1 WHERE a IN(1,2) AND b=5;
SELECT * FROM t1 WHERE a IN(1,2) AND b=5;

DROP TABLE t1;

<<<<<<< HEAD
# test for a bug with in() and unique key

create  table t1 (id int(10) primary key);
insert into t1 values (1),(2),(3),(4),(5),(6),(7),(8),(9);

select id from t1 where id in (2,5,9) ;
select id from t1 where id=2 or id=5 or id=9 ;
drop table t1;
create table t1 ( id1 int not null, id2 int not null, idnull int null, c char(20), primary key (id1,id2));
insert into t1 values (0,1,NULL,"aaa"), (1,1,NULL,"aaa"), (2,1,NULL,"aaa"),
                      (3,1,NULL,"aaa"), (4,1,NULL,"aaa"), (5,1,NULL,"aaa"),
                      (6,1,NULL,"aaa"), (7,1,NULL,"aaa"), (8,1,NULL,"aaa"),
                      (9,1,NULL,"aaa"), (10,1,NULL,"aaa"), (11,1,NULL,"aaa"),
                      (12,1,NULL,"aaa"), (13,1,NULL,"aaa"), (14,1,NULL,"aaa"),
                      (15,1,NULL,"aaa"), (16,1,NULL,"aaa"), (17,1,NULL,"aaa"),
                      (18,1,NULL,"aaa"), (19,1,NULL,"aaa"), (20,1,NULL,"aaa");
select a.id1, b.idnull from t1 as a, t1 as b where a.id2=1 and a.id1=1 and b.id1=a.idnull order by b.id2 desc limit 1;
drop table t1;


#
# Problem with optimizing !=
#

create table t1 (
  id int not null auto_increment,
  name char(1) not null,
  uid int not null,
  primary key (id),
  index uid_index (uid));
  
create table t2 (
  id int not null auto_increment,
  name char(1) not null,
  uid int not null,
  primary key (id),
  index uid_index (uid));
  
insert into t1(id, uid, name) values(1, 0, ' ');
insert into t1(uid, name) values(0, ' ');

insert into t2(uid, name) select uid, name from t1;
insert into t1(uid, name) select uid, name from t2;
insert into t2(uid, name) select uid, name from t1;
insert into t1(uid, name) select uid, name from t2;
insert into t2(uid, name) select uid, name from t1;
insert into t1(uid, name) select uid, name from t2;
insert into t2(uid, name) select uid, name from t1;
insert into t1(uid, name) select uid, name from t2;
insert into t2(uid, name) select uid, name from t1;
insert into t1(uid, name) select uid, name from t2;
insert into t2(uid, name) select uid, name from t1;
insert into t2(uid, name) select uid, name from t1;
insert into t2(uid, name) select uid, name from t1;
insert into t2(uid, name) select uid, name from t1;
insert into t1(uid, name) select uid, name from t2;

delete from t2;
insert into t2(uid, name) values 
  (1, CHAR(64+1)),
  (2, CHAR(64+2)),
  (3, CHAR(64+3)),
  (4, CHAR(64+4)),
  (5, CHAR(64+5)),
  (6, CHAR(64+6)),
  (7, CHAR(64+7)),
  (8, CHAR(64+8)),
  (9, CHAR(64+9)),
  (10, CHAR(64+10)),
  (11, CHAR(64+11)),
  (12, CHAR(64+12)),
  (13, CHAR(64+13)),
  (14, CHAR(64+14)),
  (15, CHAR(64+15)),
  (16, CHAR(64+16)),
  (17, CHAR(64+17)),
  (18, CHAR(64+18)),
  (19, CHAR(64+19)),
  (20, CHAR(64+20)),
  (21, CHAR(64+21)),
  (22, CHAR(64+22)),
  (23, CHAR(64+23)),
  (24, CHAR(64+24)),
  (25, CHAR(64+25)),
  (26, CHAR(64+26));

insert into t1(uid, name) select uid, name from t2;

delete from t2;
insert into t2(id, uid, name) select id, uid, name from t1;

select count(*) from t1;  
select count(*) from t2;

explain select * from t1, t2  where t1.uid=t2.uid AND t1.uid > 0;
explain select * from t1, t2  where t1.uid=t2.uid AND t1.uid != 0;

select * from t1, t2  where t1.uid=t2.uid AND t1.uid > 0;
select * from t1, t2  where t1.uid=t2.uid AND t1.uid != 0;

drop table t1,t2;
=======
#
# Test error with 
#

CREATE TABLE t1 (a int, b int, c int, INDEX (c,a,b));
INSERT INTO t1 VALUES (1,0,0),(1,0,0),(1,0,0);
INSERT INTO t1 VALUES (0,1,0),(0,1,0),(0,1,0);
# -- First reports 3; second reports 6
SELECT COUNT(*) FROM t1 WHERE (c=0 and a=1) or (c=0 and b=1);
SELECT COUNT(*) FROM t1 WHERE (c=0 and b=1) or (c=0 and a=1);
DROP TABLE t1;
>>>>>>> 15763ed5
<|MERGE_RESOLUTION|>--- conflicted
+++ resolved
@@ -226,10 +226,20 @@
 # we expect that optimizer will choose index on A
 EXPLAIN SELECT * FROM t1 WHERE a IN(1,2) AND b=5;
 SELECT * FROM t1 WHERE a IN(1,2) AND b=5;
-
 DROP TABLE t1;
 
-<<<<<<< HEAD
+#
+# Test error with 
+#
+
+CREATE TABLE t1 (a int, b int, c int, INDEX (c,a,b));
+INSERT INTO t1 VALUES (1,0,0),(1,0,0),(1,0,0);
+INSERT INTO t1 VALUES (0,1,0),(0,1,0),(0,1,0);
+# -- First reports 3; second reports 6
+SELECT COUNT(*) FROM t1 WHERE (c=0 and a=1) or (c=0 and b=1);
+SELECT COUNT(*) FROM t1 WHERE (c=0 and b=1) or (c=0 and a=1);
+DROP TABLE t1;
+
 # test for a bug with in() and unique key
 
 create  table t1 (id int(10) primary key);
@@ -330,17 +340,4 @@
 select * from t1, t2  where t1.uid=t2.uid AND t1.uid > 0;
 select * from t1, t2  where t1.uid=t2.uid AND t1.uid != 0;
 
-drop table t1,t2;
-=======
-#
-# Test error with 
-#
-
-CREATE TABLE t1 (a int, b int, c int, INDEX (c,a,b));
-INSERT INTO t1 VALUES (1,0,0),(1,0,0),(1,0,0);
-INSERT INTO t1 VALUES (0,1,0),(0,1,0),(0,1,0);
-# -- First reports 3; second reports 6
-SELECT COUNT(*) FROM t1 WHERE (c=0 and a=1) or (c=0 and b=1);
-SELECT COUNT(*) FROM t1 WHERE (c=0 and b=1) or (c=0 and a=1);
-DROP TABLE t1;
->>>>>>> 15763ed5
+drop table t1,t2;