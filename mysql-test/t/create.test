--- conflicted
+++ resolved
@@ -216,14 +216,15 @@
 SET SESSION table_type=default;
 drop table t1;
 
-#
-<<<<<<< HEAD
+drop table t1;
+
+#
 # Bug # 801
 #
-
 create table t1 select x'4132';
 drop table t1;
-=======
+
+#
 # Test types of data for create select with functions
 #
 
@@ -260,4 +261,3 @@
 select * from t2;
 
 drop table t1, t2;
->>>>>>> f5d4eb89
