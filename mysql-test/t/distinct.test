--- conflicted
+++ resolved
@@ -683,18 +683,6 @@
 drop view v;
 drop table t1, t2;
 
-<<<<<<< HEAD
---echo #
---echo # Bug #11744875: 4082: integer lengths cause truncation with distinct concat and innodb
---echo #
-
-CREATE TABLE t1 (a INT(1), b INT(1));
-INSERT INTO t1 VALUES (1111, 2222), (3333, 4444);
-SELECT DISTINCT CONCAT(a,b) AS c FROM t1 ORDER BY 1;
-DROP TABLE t1;
-
---echo End of 5.5 tests
-=======
 #
 # Bug mdev-5028: invalid distinct optimization when join buffer is used
 #
@@ -752,4 +740,14 @@
 
 DROP VIEW v1;
 DROP TABLE t1,t2;
->>>>>>> 78b580b7
+
+--echo #
+--echo # Bug #11744875: 4082: integer lengths cause truncation with distinct concat and innodb
+--echo #
+
+CREATE TABLE t1 (a INT(1), b INT(1));
+INSERT INTO t1 VALUES (1111, 2222), (3333, 4444);
+SELECT DISTINCT CONCAT(a,b) AS c FROM t1 ORDER BY 1;
+DROP TABLE t1;
+
+--echo End of 5.5 tests