--- conflicted
+++ resolved
@@ -178,18 +178,6 @@
 desc t3;
 drop table t1,t2,t3;
 
-<<<<<<< HEAD
-# End of 4.1 tests
-
-#
-# bug #12694 (float(m,d) specifications)
-#
-
---error 1427
-create table t1 (s1 float(0,2));
---error 1427
-create table t1 (s1 float(1,2));
-=======
 #
 # Bug #22129: A small double precision number becomes zero
 #
@@ -200,4 +188,12 @@
 select 10e307;
 
 --echo End of 4.1 tests
->>>>>>> 2299727e
+
+#
+# bug #12694 (float(m,d) specifications)
+#
+
+--error 1427
+create table t1 (s1 float(0,2));
+--error 1427
+create table t1 (s1 float(1,2));