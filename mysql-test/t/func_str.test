# Description
# -----------
# Testing string functions

--disable_warnings
drop table if exists t1,t2;
--enable_warnings

set names latin1;

select 'hello',"'hello'",'""hello""','''h''e''l''l''o''',"hel""lo",'hel\'lo';
select 'hello' 'monty';
select length('\n\t\r\b\0\_\%\\');
select bit_length('\n\t\r\b\0\_\%\\');
select char_length('\n\t\r\b\0\_\%\\');
select length(_latin1'\n\t\n\b\0\\_\\%\\');
select concat('monty',' was here ','again'),length('hello'),char(ascii('h')),ord('h');
select hex(char(256));
select locate('he','hello'),locate('he','hello',2),locate('lo','hello',2) ;
select instr('hello','HE'), instr('hello',binary 'HE'), instr(binary 'hello','HE'); 
select position(binary 'll' in 'hello'),position('a' in binary 'hello');
#
# Bug#11728 string function LEFT,
# strange undocumented behaviour, strict mode
#
select left('hello',null), right('hello',null);
select left('hello',2),right('hello',2),substring('hello',2,2),mid('hello',1,5) ;
select concat('',left(right(concat('what ',concat('is ','happening')),9),4),'',substring('monty',5,1)) ;
select substring_index('www.tcx.se','.',-2),substring_index('www.tcx.se','.',1);
select substring_index('www.tcx.se','tcx',1),substring_index('www.tcx.se','tcx',-1);
select substring_index('.tcx.se','.',-2),substring_index('.tcx.se','.tcx',-1);
select substring_index('aaaaaaaaa1','a',1);
select substring_index('aaaaaaaaa1','aa',1);
select substring_index('aaaaaaaaa1','aa',2);
select substring_index('aaaaaaaaa1','aa',3);
select substring_index('aaaaaaaaa1','aa',4);
select substring_index('aaaaaaaaa1','aa',5);
select substring_index('aaaaaaaaa1','aaa',1);
select substring_index('aaaaaaaaa1','aaa',2);
select substring_index('aaaaaaaaa1','aaa',3);
select substring_index('aaaaaaaaa1','aaa',4);
select substring_index('aaaaaaaaa1','aaaa',1);
select substring_index('aaaaaaaaa1','aaaa',2);
select substring_index('aaaaaaaaa1','1',1);
select substring_index('aaaaaaaaa1','a',-1);
select substring_index('aaaaaaaaa1','aa',-1);
select substring_index('aaaaaaaaa1','aa',-2);
select substring_index('aaaaaaaaa1','aa',-3);
select substring_index('aaaaaaaaa1','aa',-4);
select substring_index('aaaaaaaaa1','aa',-5);
select substring_index('aaaaaaaaa1','aaa',-1);
select substring_index('aaaaaaaaa1','aaa',-2);
select substring_index('aaaaaaaaa1','aaa',-3);
select substring_index('aaaaaaaaa1','aaa',-4);
select substring_index('the king of thethe hill','the',-2);
select substring_index('the king of the the hill','the',-2);
select substring_index('the king of the  the hill','the',-2);
select substring_index('the king of the  the hill',' the ',-1);
select substring_index('the king of the  the hill',' the ',-2);
select substring_index('the king of the  the hill',' ',-1);
select substring_index('the king of the  the hill',' ',-2);
select substring_index('the king of the  the hill',' ',-3);
select substring_index('the king of the  the hill',' ',-4);
select substring_index('the king of the  the hill',' ',-5);
select substring_index('the king of the.the hill','the',-2);
select substring_index('the king of thethethe.the hill','the',-3);
select substring_index('the king of thethethe.the hill','the',-1);
select substring_index('the king of the the hill','the',1);
select substring_index('the king of the the hill','the',2);
select substring_index('the king of the the hill','the',3);

select concat(':',ltrim('  left  '),':',rtrim('  right  '),':');
select concat(':',trim(leading from '  left  '),':',trim(trailing from '  right  '),':');
select concat(':',trim(LEADING FROM ' left'),':',trim(TRAILING FROM ' right '),':');
select concat(':',trim(' m '),':',trim(BOTH FROM ' y '),':',trim('*' FROM '*s*'),':');
select concat(':',trim(BOTH 'ab' FROM 'ababmyabab'),':',trim(BOTH '*' FROM '***sql'),':');
select concat(':',trim(LEADING '.*' FROM '.*my'),':',trim(TRAILING '.*' FROM 'sql.*.*'),':');
select TRIM("foo" FROM "foo"), TRIM("foo" FROM "foook"), TRIM("foo" FROM "okfoo");

select concat_ws(', ','monty','was here','again');
select concat_ws(NULL,'a'),concat_ws(',',NULL,'');
select concat_ws(',','',NULL,'a');
SELECT CONCAT('"',CONCAT_WS('";"',repeat('a',60),repeat('b',60),repeat('c',60),repeat('d',100)), '"');

select insert('txs',2,1,'hi'),insert('is ',4,0,'a'),insert('txxxxt',2,4,'es');
select replace('aaaa','a','b'),replace('aaaa','aa','b'),replace('aaaa','a','bb'),replace('aaaa','','b'),replace('bbbb','a','c');
select replace(concat(lcase(concat('THIS',' ','IS',' ','A',' ')),ucase('false'),' ','test'),'FALSE','REAL') ;
select soundex(''),soundex('he'),soundex('hello all folks'),soundex('#3556 in bugdb');
select 'mood' sounds like 'mud';
select 'Glazgo' sounds like 'Liverpool';
select null sounds like 'null';
select 'null' sounds like null;
select null sounds like null;
select md5('hello');
select crc32("123");
select sha('abc');
select sha1('abc');
select aes_decrypt(aes_encrypt('abc','1'),'1');
select aes_decrypt(aes_encrypt('abc','1'),1);
select aes_encrypt(NULL,"a");
select aes_encrypt("a",NULL);
select aes_decrypt(NULL,"a");
select aes_decrypt("a",NULL);
select aes_decrypt("a","a");
select aes_decrypt(aes_encrypt("","a"),"a");
select repeat('monty',5),concat('*',space(5),'*');
select reverse('abc'),reverse('abcd');
select rpad('a',4,'1'),rpad('a',4,'12'),rpad('abcd',3,'12'), rpad(11, 10 , 22), rpad("ab", 10, 22);
select lpad('a',4,'1'),lpad('a',4,'12'),lpad('abcd',3,'12'), lpad(11, 10 , 22);
select rpad(741653838,17,'0'),lpad(741653838,17,'0');
select rpad('abcd',7,'ab'),lpad('abcd',7,'ab');
select rpad('abcd',1,'ab'),lpad('abcd',1,'ab');
select rpad('STRING', 20, CONCAT('p','a','d') );
select lpad('STRING', 20, CONCAT('p','a','d') );

select LEAST(NULL,'HARRY','HARRIOT',NULL,'HAROLD'),GREATEST(NULL,'HARRY','HARRIOT',NULL,'HAROLD');
select least(1,2,3) | greatest(16,32,8), least(5,4)*1,greatest(-1.0,1.0)*1,least(3,2,1)*1.0,greatest(1,1.1,1.0),least("10",9),greatest("A","B","0");

select decode(encode(repeat("a",100000),"monty"),"monty")=repeat("a",100000);
select decode(encode("abcdef","monty"),"monty")="abcdef";

select quote('\'\"\\test');
select quote(concat('abc\'', '\\cba'));
select quote(1/0), quote('\0\Z');
select length(quote(concat(char(0),"test")));
select hex(quote(concat(char(224),char(227),char(230),char(231),char(232),char(234),char(235))));
select unhex(hex("foobar")), hex(unhex("1234567890ABCDEF")), unhex("345678"), unhex(NULL);
select hex(unhex("1")), hex(unhex("12")), hex(unhex("123")), hex(unhex("1234")), hex(unhex("12345")), hex(unhex("123456"));
select length(unhex(md5("abrakadabra")));

#
# Bug #6564: QUOTE(NULL
#

select concat('a', quote(NULL));

#
# Wrong usage of functions
#

select reverse("");
select insert("aa",100,1,"b"),insert("aa",1,3,"b"),left("aa",-1),substring("a",1,2);
select elt(2,1),field(NULL,"a","b","c"),reverse("");
select locate("a","b",2),locate("","a",1);
select ltrim("a"),rtrim("a"),trim(BOTH "" from "a"),trim(BOTH " " from "a");
select concat("1","2")|0,concat("1",".5")+0.0;
select substring_index("www.tcx.se","",3);
select length(repeat("a",100000000)),length(repeat("a",1000*64));
select position("0" in "baaa" in (1)),position("0" in "1" in (1,2,3)),position("sql" in ("mysql"));
select position(("1" in (1,2,3)) in "01");
select length(repeat("a",65500)),length(concat(repeat("a",32000),repeat("a",32000))),length(replace("aaaaa","a",concat(repeat("a",10000)))),length(insert(repeat("a",40000),1,30000,repeat("b",50000)));
select length(repeat("a",1000000)),length(concat(repeat("a",32000),repeat("a",32000),repeat("a",32000))),length(replace("aaaaa","a",concat(repeat("a",32000)))),length(insert(repeat("a",48000),1,1000,repeat("a",48000)));

#
# Problem med concat
#

create table t1 ( domain char(50) );
insert into t1 VALUES ("hello.de" ), ("test.de" );
select domain from t1 where concat('@', trim(leading '.' from concat('.', domain))) = '@hello.de';
select domain from t1 where concat('@', trim(leading '.' from concat('.', domain))) = '@test.de';
drop table t1;

#
# Test bug in concat_ws
#

CREATE TABLE t1 (
  id int(10) unsigned NOT NULL,
  title varchar(255) default NULL,
  prio int(10) unsigned default NULL,
  category int(10) unsigned default NULL,
  program int(10) unsigned default NULL,
  bugdesc text,
  created datetime default NULL,
  modified timestamp NOT NULL,
  bugstatus int(10) unsigned default NULL,
  submitter int(10) unsigned default NULL
) ENGINE=MyISAM;

INSERT INTO t1 VALUES (1,'Link',1,1,1,'aaaaaaaaaaaaaaaaaaaaaaaaaaaaaaaaaaaaaaaaaaaaaaaaaaaaaaaaaaaaaaaaaaaaaaaaaaaaaaaaaaaaaaaaaaaaaaaaaaaaaaaaaaaaaaaaaaaaaaaaaaaaaaaaaa','2001-02-28 08:40:16',20010228084016,0,4);
SELECT CONCAT('"',CONCAT_WS('";"',title,prio,category,program,bugdesc,created,modified+0,bugstatus,submitter), '"') FROM t1;
SELECT CONCAT('"',CONCAT_WS('";"',title,prio,category,program,bugstatus,submitter), '"') FROM t1;
SELECT CONCAT_WS('";"',title,prio,category,program,bugdesc,created,modified+0,bugstatus,submitter) FROM t1;
SELECT bugdesc, REPLACE(bugdesc, 'xxxxxxxxxxxxxxxxxxxx', 'bbbbbbbbbbbbbbbbbbbb') from t1 group by bugdesc;
drop table t1;

#
# Test bug in AES_DECRYPT() when called with wrong argument
#

CREATE TABLE t1 (id int(11) NOT NULL auto_increment, tmp text NOT NULL, KEY id (id)) ENGINE=MyISAM;
INSERT INTO t1 VALUES (1, 'a545f661efdd1fb66fdee3aab79945bf');
SELECT 1 FROM t1 WHERE tmp=AES_DECRYPT(tmp,"password");
DROP TABLE t1;

CREATE TABLE t1 (
  wid int(10) unsigned NOT NULL auto_increment,
  data_podp date default NULL,
  status_wnio enum('nowy','podp','real','arch') NOT NULL default 'nowy',
  PRIMARY KEY(wid)
);

INSERT INTO t1 VALUES (8,NULL,'real');
INSERT INTO t1 VALUES (9,NULL,'nowy');
SELECT elt(status_wnio,data_podp) FROM t1 GROUP BY wid;
DROP TABLE t1;

#
# test for #739

CREATE TABLE t1 (title text) ENGINE=MyISAM;
INSERT INTO t1 VALUES ('Congress reconvenes in September to debate welfare and adult education');
INSERT INTO t1 VALUES ('House passes the CAREERS bill');
SELECT CONCAT("</a>",RPAD("",(55 - LENGTH(title)),".")) from t1;
DROP TABLE t1;

#
# test for Bug #2290 "output truncated with ELT when using DISTINCT"
#

CREATE TABLE t1 (i int, j int);
INSERT INTO t1 VALUES (1,1),(2,2);
SELECT DISTINCT i, ELT(j, '345', '34') FROM t1;
DROP TABLE t1;

#
# bug #3756: quote and NULL
#

create table t1(a char(4));
insert into t1 values ('one'),(NULL),('two'),('four');
select a, quote(a), isnull(quote(a)), quote(a) is null, ifnull(quote(a), 'n') from t1;
drop table t1;

#
# Bug #5498: TRIM fails with LEADING or TRAILING if remstr = str
#

select trim(trailing 'foo' from 'foo');
select trim(leading 'foo' from 'foo');

#
# crashing bug with QUOTE() and LTRIM() or TRIM() fixed
# Bug #7495
#

select quote(ltrim(concat('    ', 'a')));
select quote(trim(concat('    ', 'a')));

# Bad results from QUOTE(). Bug #8248
CREATE TABLE t1 SELECT 1 UNION SELECT 2 UNION SELECT 3;
SELECT QUOTE('A') FROM t1;
DROP TABLE t1;

# Test collation and coercibility
#

select 1=_latin1'1';
select _latin1'1'=1;
select _latin2'1'=1;
select 1=_latin2'1';
--error 1267
select _latin1'1'=_latin2'1';
select row('a','b','c') = row('a','b','c');
select row('A','b','c') = row('a','b','c');
select row('A' COLLATE latin1_bin,'b','c') = row('a','b','c');
select row('A','b','c') = row('a' COLLATE latin1_bin,'b','c');
--error 1267
select row('A' COLLATE latin1_general_ci,'b','c') = row('a' COLLATE latin1_bin,'b','c');

--error 1267
select concat(_latin1'a',_latin2'a');
--error 1270
select concat(_latin1'a',_latin2'a',_latin5'a');
--error 1271
select concat(_latin1'a',_latin2'a',_latin5'a',_latin7'a');
--error 1267
select concat_ws(_latin1'a',_latin2'a');

#
# Test FIELD() and collations
#
select FIELD('b','A','B');
select FIELD('B','A','B');
select FIELD('b' COLLATE latin1_bin,'A','B');
select FIELD('b','A' COLLATE latin1_bin,'B');
--error 1270
select FIELD(_latin2'b','A','B');
--error 1270
select FIELD('b',_latin2'A','B');
select FIELD('1',_latin2'3','2',1);

select POSITION(_latin1'B' IN _latin1'abcd');
select POSITION(_latin1'B' IN _latin1'abcd' COLLATE latin1_bin);
select POSITION(_latin1'B' COLLATE latin1_bin IN _latin1'abcd');
--error 1267
select POSITION(_latin1'B' COLLATE latin1_general_ci IN _latin1'abcd' COLLATE latin1_bin);
--error 1267
select POSITION(_latin1'B' IN _latin2'abcd');

select FIND_IN_SET(_latin1'B',_latin1'a,b,c,d');

# fix this:
--disable_parsing
select FIND_IN_SET(_latin1'B',_latin1'a,b,c,d' COLLATE latin1_bin);
select FIND_IN_SET(_latin1'B' COLLATE latin1_bin,_latin1'a,b,c,d');
--enable_parsing

--error 1267
select FIND_IN_SET(_latin1'B' COLLATE latin1_general_ci,_latin1'a,b,c,d' COLLATE latin1_bin);
--error 1267
select FIND_IN_SET(_latin1'B',_latin2'a,b,c,d');

select SUBSTRING_INDEX(_latin1'abcdabcdabcd',_latin1'd',2);

# fix this:
--disable_parsing
select SUBSTRING_INDEX(_latin1'abcdabcdabcd' COLLATE latin1_bin,_latin1'd',2);
select SUBSTRING_INDEX(_latin1'abcdabcdabcd',_latin1'd' COLLATE latin1_bin,2);
--enable_parsing

--error 1267
select SUBSTRING_INDEX(_latin1'abcdabcdabcd',_latin2'd',2);
--error 1267
select SUBSTRING_INDEX(_latin1'abcdabcdabcd' COLLATE latin1_general_ci,_latin1'd' COLLATE latin1_bin,2);

select _latin1'B' between _latin1'a' and _latin1'c';
select _latin1'B' collate latin1_bin between _latin1'a' and _latin1'c';
select _latin1'B' between _latin1'a' collate latin1_bin and _latin1'c';
select _latin1'B' between _latin1'a' and _latin1'c' collate latin1_bin;
--error 1270
select _latin2'B' between _latin1'a' and _latin1'b';
--error 1270
select _latin1'B' between _latin2'a' and _latin1'b';
--error 1270
select _latin1'B' between _latin1'a' and _latin2'b';
--error 1270
select _latin1'B' collate latin1_general_ci between _latin1'a' collate latin1_bin and _latin1'b';

select _latin1'B' in (_latin1'a',_latin1'b');
select _latin1'B' collate latin1_bin in (_latin1'a',_latin1'b');
select _latin1'B' in (_latin1'a' collate latin1_bin,_latin1'b');
select _latin1'B' in (_latin1'a',_latin1'b' collate latin1_bin);
--error 1270
select _latin2'B' in (_latin1'a',_latin1'b');
--error 1270
select _latin1'B' in (_latin2'a',_latin1'b');
--error 1270
select _latin1'B' in (_latin1'a',_latin2'b');
--error 1270
select _latin1'B' COLLATE latin1_general_ci in (_latin1'a' COLLATE latin1_bin,_latin1'b');
--error 1270
select _latin1'B' COLLATE latin1_general_ci in (_latin1'a',_latin1'b' COLLATE latin1_bin);

select collation(bin(130)), coercibility(bin(130));
select collation(oct(130)), coercibility(oct(130));
select collation(conv(130,16,10)), coercibility(conv(130,16,10));
select collation(hex(130)), coercibility(hex(130));
select collation(char(130)), coercibility(hex(130));
select collation(format(130,10)), coercibility(format(130,10));
select collation(lcase(_latin2'a')), coercibility(lcase(_latin2'a'));
select collation(ucase(_latin2'a')), coercibility(ucase(_latin2'a'));
select collation(left(_latin2'a',1)), coercibility(left(_latin2'a',1));
select collation(right(_latin2'a',1)), coercibility(right(_latin2'a',1));
select collation(substring(_latin2'a',1,1)), coercibility(substring(_latin2'a',1,1));
select collation(concat(_latin2'a',_latin2'b')), coercibility(concat(_latin2'a',_latin2'b'));
select collation(lpad(_latin2'a',4,_latin2'b')), coercibility(lpad(_latin2'a',4,_latin2'b'));
select collation(rpad(_latin2'a',4,_latin2'b')), coercibility(rpad(_latin2'a',4,_latin2'b'));
select collation(concat_ws(_latin2'a',_latin2'b')), coercibility(concat_ws(_latin2'a',_latin2'b'));
select collation(make_set(255,_latin2'a',_latin2'b',_latin2'c')), coercibility(make_set(255,_latin2'a',_latin2'b',_latin2'c'));
select collation(export_set(255,_latin2'y',_latin2'n',_latin2' ')), coercibility(export_set(255,_latin2'y',_latin2'n',_latin2' '));
select collation(trim(_latin2' a ')), coercibility(trim(_latin2' a '));
select collation(ltrim(_latin2' a ')), coercibility(ltrim(_latin2' a '));
select collation(rtrim(_latin2' a ')), coercibility(rtrim(_latin2' a '));
select collation(trim(LEADING _latin2' ' FROM _latin2'a')), coercibility(trim(LEADING _latin2'a' FROM _latin2'a'));
select collation(trim(TRAILING _latin2' ' FROM _latin2'a')), coercibility(trim(TRAILING _latin2'a' FROM _latin2'a'));
select collation(trim(BOTH _latin2' ' FROM _latin2'a')), coercibility(trim(BOTH _latin2'a' FROM _latin2'a'));
select collation(repeat(_latin2'a',10)), coercibility(repeat(_latin2'a',10));
select collation(reverse(_latin2'ab')), coercibility(reverse(_latin2'ab'));
select collation(quote(_latin2'ab')), coercibility(quote(_latin2'ab'));
select collation(soundex(_latin2'ab')), coercibility(soundex(_latin2'ab'));
select collation(substring(_latin2'ab',1)), coercibility(substring(_latin2'ab',1));
select collation(insert(_latin2'abcd',2,3,_latin2'ef')), coercibility(insert(_latin2'abcd',2,3,_latin2'ef'));
select collation(replace(_latin2'abcd',_latin2'b',_latin2'B')), coercibility(replace(_latin2'abcd',_latin2'b',_latin2'B'));
select collation(encode('abcd','ab')), coercibility(encode('abcd','ab'));

create table t1 
select
  bin(130),
  oct(130),
  conv(130,16,10),
  hex(130),
  char(130),
  format(130,10),
  left(_latin2'a',1),
  right(_latin2'a',1), 
  lcase(_latin2'a'), 
  ucase(_latin2'a'),
  substring(_latin2'a',1,1),
  concat(_latin2'a',_latin2'b'),
  lpad(_latin2'a',4,_latin2'b'),
  rpad(_latin2'a',4,_latin2'b'),
  concat_ws(_latin2'a',_latin2'b'),
  make_set(255,_latin2'a',_latin2'b',_latin2'c'),
  export_set(255,_latin2'y',_latin2'n',_latin2' '),
  trim(_latin2' a '),
  ltrim(_latin2' a '),
  rtrim(_latin2' a '),
  trim(LEADING _latin2' ' FROM _latin2' a '),
  trim(TRAILING _latin2' ' FROM _latin2' a '),
  trim(BOTH _latin2' ' FROM _latin2' a '),
  repeat(_latin2'a',10),
  reverse(_latin2'ab'),
  quote(_latin2'ab'),
  soundex(_latin2'ab'),
  substring(_latin2'ab',1),
  insert(_latin2'abcd',2,3,_latin2'ef'),
  replace(_latin2'abcd',_latin2'b',_latin2'B'),
  encode('abcd','ab')
;
show create table t1;
drop table t1;

#
# Bug#9129
#
create table t1 (a char character set latin2);
insert into t1 values (null);
select charset(a), collation(a), coercibility(a) from t1;
drop table t1;
select charset(null), collation(null), coercibility(null);
#
# Make sure OUTER JOIN is not replaced with a regular joun
#
CREATE TABLE t1 (a int, b int);
CREATE TABLE t2 (a int, b int);
INSERT INTO t1 VALUES (1,1),(2,2);
INSERT INTO t2 VALUES (2,2),(3,3);
select t1.*,t2.* from t1 left join t2 on (t1.b=t2.b)
where collation(t2.a) = _utf8'binary' order by t1.a,t2.a;
select t1.*,t2.* from t1 left join t2 on (t1.b=t2.b)
where charset(t2.a) = _utf8'binary' order by t1.a,t2.a;
select t1.*,t2.* from t1 left join t2 on (t1.b=t2.b)
where coercibility(t2.a) = 5 order by t1.a,t2.a;
DROP TABLE t1, t2;

#
# test for SUBSTR
#
select SUBSTR('abcdefg',3,2);
select SUBSTRING('abcdefg',3,2);
select SUBSTR('abcdefg',-3,2) FROM DUAL;
select SUBSTR('abcdefg',-1,5) FROM DUAL;
select SUBSTR('abcdefg',0,0) FROM DUAL;
select SUBSTR('abcdefg',-1,-1) FROM DUAL;
select SUBSTR('abcdefg',1,-1) FROM DUAL;

#
# Test that fix_fields doesn't follow to upper level (to comparison)
# when an error on a lower level (in concat) has accured:
#
create table t7 (s1 char);
--error 1267
select * from t7
where concat(s1 collate latin1_general_ci,s1 collate latin1_swedish_ci) = 'AA';
drop table t7;

select substring_index("1abcd;2abcd;3abcd;4abcd", ';', 2),substring_index("1abcd;2abcd;3abcd;4abcd", ';', -2);

explain extended select md5('hello');
explain extended select sha('abc');
explain extended select sha1('abc');
explain extended select soundex('');
explain extended select 'mood' sounds like 'mud';
explain extended select aes_decrypt(aes_encrypt('abc','1'),'1');
explain extended select concat('*',space(5),'*');
explain extended select reverse('abc');
explain extended select rpad('a',4,'1');
explain extended select lpad('a',4,'1');
explain extended select concat_ws(',','',NULL,'a');
explain extended select make_set(255,_latin2'a', _latin2'b', _latin2'c');
explain extended select elt(2,1);
explain extended select locate("a","b",2);
explain extended select format(130,10);
explain extended select char(0);
explain extended select conv(130,16,10);
explain extended select hex(130);
explain extended select binary 'HE';
explain extended select export_set(255,_latin2'y', _latin2'n', _latin2' ');
explain extended select FIELD('b' COLLATE latin1_bin,'A','B');
explain extended select FIND_IN_SET(_latin1'B', _latin1'a,b,c,d');
explain extended select collation(conv(130,16,10));
explain extended select coercibility(conv(130,16,10));
explain extended select length('\n\t\r\b\0\_\%\\');
explain extended select bit_length('\n\t\r\b\0\_\%\\');
explain extended select bit_length('\n\t\r\b\0\_\%\\');
explain extended select concat('monty',' was here ','again');
explain extended select length('hello');
explain extended select char(ascii('h'));
explain extended select ord('h');
explain extended select quote(1/0);
explain extended select crc32("123");
explain extended select replace('aaaa','a','b');
explain extended select insert('txs',2,1,'hi');
explain extended select left(_latin2'a',1);
explain extended select right(_latin2'a',1);
explain extended select lcase(_latin2'a');
explain extended select ucase(_latin2'a');
explain extended select SUBSTR('abcdefg',3,2);
explain extended select substring_index("1abcd;2abcd;3abcd;4abcd", ';', 2);
explain extended select trim(_latin2' a ');
explain extended select ltrim(_latin2' a ');
explain extended select rtrim(_latin2' a ');
explain extended select decode(encode(repeat("a",100000),"monty"),"monty");

#
# lpad returns incorrect result (Bug #2182)
#

SELECT lpad(12345, 5, "#");

#
# Problem the the CONV() function (Bug #2972)
#
 
SELECT conv(71, 10, 36), conv('1Z', 36, 10);
SELECT conv(71, 10, 37), conv('1Z', 37, 10), conv(0,1,10),conv(0,0,10), conv(0,-1,10);

#
# Bug in SUBSTRING when mixed with CONCAT and ORDER BY (Bug #3089)
#

create table t1 (id int(1), str varchar(10)) DEFAULT CHARSET=utf8;
insert into t1 values (1,'aaaaaaaaaa'), (2,'bbbbbbbbbb');
create table t2 (id int(1), str varchar(10)) DEFAULT CHARSET=utf8;
insert into t2 values (1,'cccccccccc'), (2,'dddddddddd');
select substring(concat(t1.str, t2.str), 1, 15) "name" from t1, t2 
where t2.id=t1.id order by name;
drop table t1, t2;

#
# Test case for conversion of long string value to integer (Bug #3472)
#

create table t1 (c1 INT, c2 INT UNSIGNED);
insert into t1 values ('21474836461','21474836461');
insert into t1 values ('-21474836461','-21474836461');
show warnings;
select * from t1;
drop table t1;

#
# Bug #4878: LEFT() in integer/float context
#

select left(1234, 3) + 0;

#
# Bug #7101: bug with LEFT() when used as a field in GROUP BY aggregation
#
create table t1 (a int not null primary key, b varchar(40), c datetime);
insert into t1 (a,b,c) values (1,'Tom','2004-12-10 12:13:14'),(2,'ball games','2004-12-10 12:13:14'), (3,'Basil','2004-12-10 12:13:14'), (4,'Dean','2004-12-10 12:13:14'),(5,'Ellis','2004-12-10 12:13:14'), (6,'Serg','2004-12-10 12:13:14'), (7,'Sergei','2004-12-10 12:13:14'),(8,'Georg','2004-12-10 12:13:14'),(9,'Salle','2004-12-10 12:13:14'),(10,'Sinisa','2004-12-10 12:13:14'); 
select count(*) as total, left(c,10) as reg from t1 group by reg order by reg desc limit 0,12;
drop table t1;

#
# Bug#7455 unexpected result: TRIM(<NULL> FROM <whatever>) gives NOT NULL
# According to ANSI if one of the TRIM arguments is NULL, then the result
# must be NULL too.
#
select trim(null from 'kate') as "must_be_null";
select trim('xyz' from null) as "must_be_null";
select trim(leading NULL from 'kate') as "must_be_null";
select trim(trailing NULL from 'xyz') as "must_be_null";

#
# Bug #7751 - conversion for a bigint unsigned constant 
#

CREATE TABLE t1 (
  id int(11) NOT NULL auto_increment,
  a bigint(20) unsigned default NULL,
  PRIMARY KEY  (id)
) ENGINE=MyISAM;

INSERT INTO t1 VALUES
('0','16307858876001849059');

SELECT CONV('e251273eb74a8ee3', 16, 10);

EXPLAIN 
SELECT id
  FROM t1
  WHERE a = 16307858876001849059;

EXPLAIN 
  SELECT id
  FROM t1
  WHERE a = CONV('e251273eb74a8ee3', 16, 10);

DROP TABLE t1;

#
# Bug #6317: string function CHAR, parameter is NULL, wrong result
#
SELECT CHAR(NULL,121,83,81,'76') as my_column;
SELECT CHAR_LENGTH(CHAR(NULL,121,83,81,'76')) as my_column;
#
# Test case for bug #8669: null aes_decrypt result in order by query
#

CREATE TABLE t1 (id int PRIMARY KEY, str char(255) NOT NULL);
CREATE TABLE t2 (id int NOT NULL UNIQUE);
INSERT INTO t2 VALUES (1),(2);
INSERT INTO t1 VALUES (1, aes_encrypt('foo', 'bar'));
INSERT INTO t1 VALUES (2, 'not valid');

SELECT t1.id, aes_decrypt(str, 'bar') FROM t1, t2 WHERE t1.id = t2.id;
SELECT t1.id, aes_decrypt(str, 'bar') FROM t1, t2 WHERE t1.id = t2.id
 ORDER BY t1.id;

DROP TABLE t1, t2;

#
# Bug #10944: Mishandling of NULL arguments in FIELD()
#
select field(0,NULL,1,0), field("",NULL,"bar",""), field(0.0,NULL,1.0,0.0);
select field(NULL,1,2,NULL), field(NULL,1,2,0);

#
# Bug #10124: access by integer index with a string key that is not a number  
#

CREATE TABLE t1 (str varchar(20) PRIMARY KEY);
CREATE TABLE t2 (num int primary key);
INSERT INTO t1 VALUES ('notnumber');
INSERT INTO t2 VALUES (0), (1); 

SELECT * FROM t1, t2 WHERE num=str;
SELECT * FROM t1, t2 WHERE num=substring(str from 1 for 6);

DROP TABLE t1,t2;

#
# Bug #11469: NOT NULL optimization wrongly used for arguments of CONCAT_WS  
#

CREATE TABLE t1(
  id int(11) NOT NULL auto_increment,
  pc int(11) NOT NULL default '0',
  title varchar(20) default NULL,
  PRIMARY KEY (id)
);

INSERT INTO t1 VALUES
  (1, 0, 'Main'),
  (2, 1, 'Toys'),
  (3, 1, 'Games');

SELECT t1.id, CONCAT_WS('->', t3.title, t2.title, t1.title) as col1
  FROM t1 LEFT JOIN t1 AS t2 ON t1.pc=t2.id
          LEFT JOIN t1 AS t3 ON t2.pc=t3.id;
SELECT t1.id, CONCAT_WS('->', t3.title, t2.title, t1.title) as col1
  FROM t1 LEFT JOIN t1 AS t2 ON t1.pc=t2.id
          LEFT JOIN t1 AS t3 ON t2.pc=t3.id
    WHERE CONCAT_WS('->', t3.title, t2.title, t1.title) LIKE '%Toys%';

DROP TABLE t1;


CREATE TABLE t1(
  trackid     int(10) unsigned NOT NULL auto_increment,
  trackname   varchar(100) NOT NULL default '',
  PRIMARY KEY (trackid)
);

CREATE TABLE t2(
  artistid    int(10) unsigned NOT NULL auto_increment,
  artistname  varchar(100) NOT NULL default '',
  PRIMARY KEY (artistid)
);

CREATE TABLE t3(
  trackid     int(10) unsigned NOT NULL,
  artistid    int(10) unsigned NOT NULL,
  PRIMARY KEY (trackid,artistid)
);

INSERT INTO t1 VALUES (1, 'April In Paris'), (2, 'Autumn In New York');
INSERT INTO t2 VALUES (1, 'Vernon Duke');
INSERT INTO t3 VALUES (1,1);

SELECT CONCAT_WS(' ', trackname, artistname) trackname, artistname
  FROM t1 LEFT JOIN t3 ON t1.trackid=t3.trackid
          LEFT JOIN t2 ON t2.artistid=t3.artistid
    WHERE CONCAT_WS(' ', trackname, artistname) LIKE '%In%';

DROP TABLE t1,t2,t3;

#
# Correct length reporting from substring() (BUG#10269)
#
create table t1 (b varchar(5));
insert t1 values ('ab'), ('abc'), ('abcd'), ('abcde');
select *,substring(b,1),substring(b,-1),substring(b,-2),substring(b,-3),substring(b,-4),substring(b,-5) from t1;
select * from (select *,substring(b,1),substring(b,-1),substring(b,-2),substring(b,-3),substring(b,-4),substring(b,-5) from t1) t;
drop table t1;

#
# Bug #9854  hex() and out of range handling
#
select hex(29223372036854775809), hex(-29223372036854775809);

#
# Bug #11311: Incorrect length returned from LPAD() and RPAD()
#
create table t1 (i int);
insert into t1 values (1000000000),(1);
--enable_metadata
select lpad(i, 7, ' ') as t from t1;
select rpad(i, 7, ' ') as t from t1;
--disable_metadata
drop table t1;

#
# Bug #10418: LOAD_FILE does not behave like in manual if file does not exist
#

select load_file("lkjlkj");
select ifnull(load_file("lkjlkj"),"it's null");

#
# Bug#15351: Wrong collation used for comparison of md5() and sha()
# parameter can lead to a wrong result.
#
create table t1 (f1 varchar(4), f2 varchar(64), unique key k1 (f1,f2));
insert into t1 values ( 'test',md5('test')), ('test', sha('test'));
select * from t1 where f1='test' and (f2= md5("test") or f2= md5("TEST"));
select * from t1 where f1='test' and (f2= md5("TEST") or f2= md5("test"));
select * from t1 where f1='test' and (f2= sha("test") or f2= sha("TEST"));
select * from t1 where f1='test' and (f2= sha("TEST") or f2= sha("test"));
drop table t1;

#
# Bug#18243: REVERSE changes its argument
#

CREATE TABLE t1 (a varchar(10));
INSERT INTO t1 VALUES ('abc'), ('xyz');

SELECT a, CONCAT(a,' ',a) AS c FROM t1
  HAVING LEFT(c,LENGTH(c)-INSTR(REVERSE(c)," ")) = a;

SELECT a, CONCAT(a,' ',a) AS c FROM t1
  HAVING LEFT(CONCAT(a,' ',a),
              LENGTH(CONCAT(a,' ',a))-
                     INSTR(REVERSE(CONCAT(a,' ',a))," ")) = a;

DROP TABLE t1;

#
# Bug#17526: WRONG PRINT for TRIM FUNCTION with two arguments
#

CREATE TABLE t1 (s varchar(10));
INSERT INTO t1 VALUES ('yadda'), ('yaddy');

EXPLAIN EXTENDED SELECT s FROM t1 WHERE TRIM(s) > 'ab';
EXPLAIN EXTENDED SELECT s FROM t1 WHERE TRIM('y' FROM s) > 'ab';
EXPLAIN EXTENDED SELECT s FROM t1 WHERE TRIM(LEADING 'y' FROM s) > 'ab';
EXPLAIN EXTENDED SELECT s FROM t1 WHERE TRIM(TRAILING 'y' FROM s) > 'ab';
EXPLAIN EXTENDED SELECT s FROM t1 WHERE TRIM(BOTH 'y' FROM s) > 'ab';

DROP TABLE t1;
 
#
# Bug#23409: ENCODE() and DECODE() functions aren't printed correctly
#
create table t1(f1 varchar(4));
explain extended select encode(f1,'zxcv') as 'enc' from t1;
explain extended select decode(f1,'zxcv') as 'enc' from t1;
drop table t1;

#
# Bug #31758 inet_ntoa, oct, crashes server with null + filesort 
#
create table t1 (a bigint not null)engine=myisam;
insert into t1 set a = 1024*1024*1024*4;
delete from t1 order by (inet_ntoa(a)) desc limit 10;
drop table t1;
create table t1 (a char(36) not null)engine=myisam;
insert ignore into t1 set a = ' ';
insert ignore into t1 set a = ' ';
select * from t1 order by (oct(a));
drop table t1;

--echo End of 4.1 tests

#
# Bug #13361: SELECT FORMAT(<decimal field with null>, 2) crashes
#
create table t1 (d decimal default null);
insert into t1 values (null);
select format(d, 2) from t1;
drop table t1;

#
# Bug #14676: substring_index() returns incorrect results
#
create table t1 (c varchar(40));
insert into t1 values ('y,abc'),('y,abc');
select c, substring_index(lcase(c), @q:=',', -1) as res from t1;
drop table t1;

#
# Bug #17043: Casting trimmed string to decimal loses precision
#
select cast(rtrim('  20.06 ') as decimal(19,2));
select cast(ltrim('  20.06 ') as decimal(19,2));
select cast(rtrim(ltrim('  20.06 ')) as decimal(19,2));

#
# Bug #13975: "same string" + 0 has 2 different results
#
select conv("18383815659218730760",10,10) + 0;
select "18383815659218730760" + 0;

#
# Bug #21698: substitution of a string field for a constant under a function 
#

CREATE TABLE t1 (code varchar(10));
INSERT INTO t1 VALUES ('a12'), ('A12'), ('a13');

SELECT ASCII(code), code FROM t1 WHERE code='A12';
SELECT ASCII(code), code FROM t1 WHERE code='A12' AND ASCII(code)=65;

INSERT INTO t1 VALUES ('a12 '), ('A12  ');

SELECT LENGTH(code), code FROM t1 WHERE code='A12';
SELECT LENGTH(code), code FROM t1 WHERE code='A12' AND LENGTH(code)=5;

ALTER TABLE t1 ADD INDEX (code);
CREATE TABLE t2 (id varchar(10) PRIMARY KEY);
INSERT INTO t2 VALUES ('a11'), ('a12'), ('a13'), ('a14');

SELECT * FROM t1 INNER JOIN t2 ON t1.code=t2.id 
  WHERE t2.id='a12' AND (LENGTH(code)=5 OR code < 'a00');
EXPLAIN EXTENDED 
SELECT * FROM t1 INNER JOIN t2 ON code=id 
  WHERE id='a12' AND (LENGTH(code)=5 OR code < 'a00');

DROP TABLE t1,t2;

#
# Bug#22684: The Functions ENCODE, DECODE and FORMAT are not real functions
#

select encode(NULL, NULL);
select encode("data", NULL);
select encode(NULL, "password");

select decode(NULL, NULL);
select decode("data", NULL);
select decode(NULL, "password");

select format(NULL, NULL);
select format(pi(), NULL);
select format(NULL, 2);

select benchmark(NULL, NULL);
select benchmark(0, NULL);
select benchmark(100, NULL);
select benchmark(NULL, 1+1);

#
# Bug #20752: BENCHMARK with many iterations returns too quickly
#

# not a string, but belongs with the above Bug#22684
select benchmark(-1, 1);

#
# Please note:
# 1) The collation of the password is irrelevant, the encryption uses
# the binary representation of the string without charset/collation.
# 2) These tests can not print the encoded text directly, because it's binary,
# and doing this would cause problems with source control.
# Instead, an md5() checksum is used, to verify the result indirectly.
# 3) Each md5() result must be identical.
# 4) The md5() result must never change, and must be stable across releases.
#
set @password="password";
set @my_data="clear text to encode";
select md5(encode(@my_data, "password"));
select md5(encode(@my_data, _utf8 "password"));
select md5(encode(@my_data, binary "password"));
select md5(encode(@my_data, _latin1 "password"));
select md5(encode(@my_data, _koi8r "password"));
select md5(encode(@my_data, (select "password" from dual)));
select md5(encode(@my_data, concat("pass", "word")));
select md5(encode(@my_data, @password));

set @my_data="binary encoded data";
select md5(decode(@my_data, "password"));
select md5(decode(@my_data, _utf8 "password"));
select md5(decode(@my_data, binary "password"));
select md5(decode(@my_data, _latin1 "password"));
select md5(decode(@my_data, _koi8r "password"));
select md5(decode(@my_data, (select "password" from dual)));
select md5(decode(@my_data, concat("pass", "word")));
select md5(decode(@my_data, @password));

set @dec=5;
select format(pi(), (1+1));
select format(pi(), (select 3 from dual));
select format(pi(), @dec);

set @bench_count=10;
select benchmark(10, pi());
select benchmark(5+5, pi());
select benchmark((select 10 from dual), pi());
select benchmark(@bench_count, pi());


#
# Bug #10963
# 4294967296 18446744073709551616

select locate('he','hello',-2);
select locate('lo','hello',-4294967295);
select locate('lo','hello',4294967295);
select locate('lo','hello',-4294967296);
select locate('lo','hello',4294967296);
select locate('lo','hello',-4294967297);
select locate('lo','hello',4294967297);
select locate('lo','hello',-18446744073709551615);
select locate('lo','hello',18446744073709551615);
select locate('lo','hello',-18446744073709551616);
select locate('lo','hello',18446744073709551616);
select locate('lo','hello',-18446744073709551617);
select locate('lo','hello',18446744073709551617);

select left('hello', 10);
select left('hello', 0);
select left('hello', -1);
select left('hello', -4294967295);
select left('hello', 4294967295);
select left('hello', -4294967296);
select left('hello', 4294967296);
select left('hello', -4294967297);
select left('hello', 4294967297);
select left('hello', -18446744073709551615);
select left('hello', 18446744073709551615);
select left('hello', -18446744073709551616);
select left('hello', 18446744073709551616);
select left('hello', -18446744073709551617);
select left('hello', 18446744073709551617);

select right('hello', 10);
select right('hello', 0);
select right('hello', -1);
select right('hello', -4294967295);
select right('hello', 4294967295);
select right('hello', -4294967296);
select right('hello', 4294967296);
select right('hello', -4294967297);
select right('hello', 4294967297);
select right('hello', -18446744073709551615);
select right('hello', 18446744073709551615);
select right('hello', -18446744073709551616);
select right('hello', 18446744073709551616);
select right('hello', -18446744073709551617);
select right('hello', 18446744073709551617);

select substring('hello', 2, -1);

select substring('hello', -1, 1);
select substring('hello', -2, 1);
select substring('hello', -4294967295, 1);
select substring('hello', 4294967295, 1);
select substring('hello', -4294967296, 1);
select substring('hello', 4294967296, 1);
select substring('hello', -4294967297, 1);
select substring('hello', 4294967297, 1);
select substring('hello', -18446744073709551615, 1);
select substring('hello', 18446744073709551615, 1);
select substring('hello', -18446744073709551616, 1);
select substring('hello', 18446744073709551616, 1);
select substring('hello', -18446744073709551617, 1);
select substring('hello', 18446744073709551617, 1);
select substring('hello', 1, -1);
select substring('hello', 1, -4294967295);
select substring('hello', 1, 4294967295);
select substring('hello', 1, -4294967296);
select substring('hello', 1, 4294967296);
select substring('hello', 1, -4294967297);
select substring('hello', 1, 4294967297);
select substring('hello', 1, -18446744073709551615);
select substring('hello', 1, 18446744073709551615);
select substring('hello', 1, -18446744073709551616);
select substring('hello', 1, 18446744073709551616);
select substring('hello', 1, -18446744073709551617);
select substring('hello', 1, 18446744073709551617);
select substring('hello', -1, -1);
select substring('hello', -4294967295, -4294967295);
select substring('hello', 4294967295, 4294967295);
select substring('hello', -4294967296, -4294967296);
select substring('hello', 4294967296, 4294967296);
select substring('hello', -4294967297, -4294967297);
select substring('hello', 4294967297, 4294967297);
select substring('hello', -18446744073709551615, -18446744073709551615);
select substring('hello', 18446744073709551615, 18446744073709551615);
select substring('hello', -18446744073709551616, -18446744073709551616);
select substring('hello', 18446744073709551616, 18446744073709551616);
select substring('hello', -18446744073709551617, -18446744073709551617);
select substring('hello', 18446744073709551617, 18446744073709551617);

select insert('hello', -1, 1, 'hi');
select insert('hello', -4294967295, 1, 'hi');
select insert('hello', 4294967295, 1, 'hi');
select insert('hello', -4294967296, 1, 'hi');
select insert('hello', 4294967296, 1, 'hi');
select insert('hello', -4294967297, 1, 'hi');
select insert('hello', 4294967297, 1, 'hi');
select insert('hello', -18446744073709551615, 1, 'hi');
select insert('hello', 18446744073709551615, 1, 'hi');
select insert('hello', -18446744073709551616, 1, 'hi');
select insert('hello', 18446744073709551616, 1, 'hi');
select insert('hello', -18446744073709551617, 1, 'hi');
select insert('hello', 18446744073709551617, 1, 'hi');
select insert('hello', 1, -1, 'hi');
select insert('hello', 1, -4294967295, 'hi');
select insert('hello', 1, 4294967295, 'hi');
select insert('hello', 1, -4294967296, 'hi');
select insert('hello', 1, 4294967296, 'hi');
select insert('hello', 1, -4294967297, 'hi');
select insert('hello', 1, 4294967297, 'hi');
select insert('hello', 1, -18446744073709551615, 'hi');
select insert('hello', 1, 18446744073709551615, 'hi');
select insert('hello', 1, -18446744073709551616, 'hi');
select insert('hello', 1, 18446744073709551616, 'hi');
select insert('hello', 1, -18446744073709551617, 'hi');
select insert('hello', 1, 18446744073709551617, 'hi');
select insert('hello', -1, -1, 'hi');
select insert('hello', -4294967295, -4294967295, 'hi');
select insert('hello', 4294967295, 4294967295, 'hi');
select insert('hello', -4294967296, -4294967296, 'hi');
select insert('hello', 4294967296, 4294967296, 'hi');
select insert('hello', -4294967297, -4294967297, 'hi');
select insert('hello', 4294967297, 4294967297, 'hi');
select insert('hello', -18446744073709551615, -18446744073709551615, 'hi');
select insert('hello', 18446744073709551615, 18446744073709551615, 'hi');
select insert('hello', -18446744073709551616, -18446744073709551616, 'hi');
select insert('hello', 18446744073709551616, 18446744073709551616, 'hi');
select insert('hello', -18446744073709551617, -18446744073709551617, 'hi');
select insert('hello', 18446744073709551617, 18446744073709551617, 'hi');

select repeat('hello', -1);
select repeat('hello', -4294967295);
select repeat('hello', 4294967295);
select repeat('hello', -4294967296);
select repeat('hello', 4294967296);
select repeat('hello', -4294967297);
select repeat('hello', 4294967297);
select repeat('hello', -18446744073709551615);
select repeat('hello', 18446744073709551615);
select repeat('hello', -18446744073709551616);
select repeat('hello', 18446744073709551616);
select repeat('hello', -18446744073709551617);
select repeat('hello', 18446744073709551617);

select space(-1);
select space(-4294967295);
select space(4294967295);
select space(-4294967296);
select space(4294967296);
select space(-4294967297);
select space(4294967297);
select space(-18446744073709551615);
select space(18446744073709551615);
select space(-18446744073709551616);
select space(18446744073709551616);
select space(-18446744073709551617);
select space(18446744073709551617);

select rpad('hello', -1, '1');
select rpad('hello', -4294967295, '1');
select rpad('hello', 4294967295, '1');
select rpad('hello', -4294967296, '1');
select rpad('hello', 4294967296, '1');
select rpad('hello', -4294967297, '1');
select rpad('hello', 4294967297, '1');
select rpad('hello', -18446744073709551615, '1');
select rpad('hello', 18446744073709551615, '1');
select rpad('hello', -18446744073709551616, '1');
select rpad('hello', 18446744073709551616, '1');
select rpad('hello', -18446744073709551617, '1');
select rpad('hello', 18446744073709551617, '1');

select lpad('hello', -1, '1');
select lpad('hello', -4294967295, '1');
select lpad('hello', 4294967295, '1');
select lpad('hello', -4294967296, '1');
select lpad('hello', 4294967296, '1');
select lpad('hello', -4294967297, '1');
select lpad('hello', 4294967297, '1');
select lpad('hello', -18446744073709551615, '1');
select lpad('hello', 18446744073709551615, '1');
select lpad('hello', -18446744073709551616, '1');
select lpad('hello', 18446744073709551616, '1');
select lpad('hello', -18446744073709551617, '1');
select lpad('hello', 18446744073709551617, '1');


#
# BUG#17047: CHAR() and IN() can return NULL without signaling NULL
# result
#
SET @orig_sql_mode = @@SQL_MODE;
SET SQL_MODE=traditional;

SELECT CHAR(0xff,0x8f USING utf8);
SELECT CHAR(0xff,0x8f USING utf8) IS NULL;

SET SQL_MODE=@orig_sql_mode;

#
# Bug #24947: problem with some string function with unsigned int parameters
#

select substring('abc', cast(2 as unsigned int));
select repeat('a', cast(2 as unsigned int));
select rpad('abc', cast(5 as unsigned integer), 'x');
select lpad('abc', cast(5 as unsigned integer), 'x');

#
# Bug#15757: Wrong SUBSTRING() result when a tmp table was employed.
#
create table t1(f1 longtext);
insert into t1 values ("123"),("456");
select substring(f1,1,1) from t1 group by 1;
create table t2(f1 varchar(3));
insert into t1 values ("123"),("456");
select substring(f1,4,1), substring(f1,-4,1) from t2;
drop table t1,t2;

#
# Bug #25197 :repeat function returns null when using table field directly as count
#

--disable_warnings
DROP TABLE IF EXISTS t1;
--enable_warnings

CREATE TABLE `t1` (
  `id` varchar(20) NOT NULL,
  `tire` tinyint(3) unsigned NOT NULL,
  PRIMARY KEY (`id`)
);

INSERT INTO `t1` (`id`, `tire`) VALUES ('A', 0), ('B', 1),('C', 2);

SELECT REPEAT( '#', tire ) AS A,
       REPEAT( '#', tire % 999 ) AS B, tire FROM `t1`;

SELECT REPEAT('0', CAST(0 AS UNSIGNED));
SELECT REPEAT('0', -2);
SELECT REPEAT('0', 2);

DROP TABLE t1;

#
# Bug #26537: UNHEX() IS NULL comparison fails
#
SELECT UNHEX('G');
SELECT UNHEX('G') IS NULL;

#
# Bug #26281: INSERT() function mishandles NUL on boundary condition
#
SELECT INSERT('abc', 3, 3, '1234');
SELECT INSERT('abc', 4, 3, '1234');
SELECT INSERT('abc', 5, 3, '1234');
SELECT INSERT('abc', 6, 3, '1234');

#
# Bug #27530: Grouping on crc32, or create table select crc32
#
CREATE TABLE t1 (a INT);
CREATE VIEW v1 AS SELECT CRC32(a) AS C FROM t1;

INSERT INTO t1 VALUES (1),(2),(3),(4),(5),(6),(7),(8),(9),(10);
SELECT CRC32(a), COUNT(*) FROM t1 GROUP BY 1;
SELECT CRC32(a), COUNT(*) FROM t1 GROUP BY 1 ORDER BY 1;
SELECT * FROM (SELECT CRC32(a) FROM t1) t2;
CREATE TABLE t2 SELECT CRC32(a) FROM t1;
desc t2;
SELECT * FROM v1;
SELECT * FROM (SELECT * FROM v1) x;

DROP TABLE t1, t2;
DROP VIEW v1;

#
# Bug #27932: LOCATE with argument evaluated to NULL
#

SELECT LOCATE('foo', NULL) FROM DUAL;
SELECT LOCATE(NULL, 'o') FROM DUAL;
SELECT LOCATE(NULL, NULL) FROM DUAL;
SELECT LOCATE('foo', NULL) IS NULL FROM DUAL;
SELECT LOCATE(NULL, 'o') IS NULL FROM DUAL;
SELECT LOCATE(NULL, NULL) IS NULL FROM DUAL;
SELECT ISNULL(LOCATE('foo', NULL)) FROM DUAL;
SELECT ISNULL(LOCATE(NULL, 'o')) FROM DUAL;
SELECT ISNULL(LOCATE(NULL, NULL)) FROM DUAL;
SELECT LOCATE('foo', NULL) <=> NULL FROM DUAL;
SELECT LOCATE(NULL, 'o') <=> NULL FROM DUAL;
SELECT LOCATE(NULL, NULL) <=> NULL FROM DUAL;

CREATE TABLE t1 (id int NOT NULL PRIMARY KEY, a varchar(10), p varchar(10));

INSERT INTO t1 VALUES (1, 'foo', 'o');
INSERT INTO t1 VALUES (2, 'foo', NULL);
INSERT INTO t1 VALUES (3, NULL, 'o');
INSERT INTO t1 VALUES (4, NULL, NULL);

SELECT id, LOCATE(a,p) FROM t1;
SELECT id, LOCATE(a,p) IS NULL FROM t1;
SELECT id, ISNULL(LOCATE(a,p)) FROM t1;
SELECT id, LOCATE(a,p) <=> NULL FROM t1;
SELECT id FROM t1 WHERE LOCATE(a,p) IS NULL;
SELECT id FROM t1 WHERE LOCATE(a,p) <=> NULL; 

DROP TABLE t1;

#
# Bug #27130: SUBSTR with UNSIGNED 0 as the last argument
#

SELECT SUBSTR('foo',1,0) FROM DUAL;
SELECT SUBSTR('foo',1,CAST(0 AS SIGNED)) FROM DUAL;
SELECT SUBSTR('foo',1,CAST(0 AS UNSIGNED)) FROM DUAL;

CREATE TABLE t1 (a varchar(10), len int unsigned);
INSERT INTO t1 VALUES ('bar', 2), ('foo', 0);

SELECT SUBSTR(a,1,len) FROM t1;

DROP TABLE t1; 

#
# Bug #28850: Potential bugs related to the return type of the CHAR function
#

CREATE TABLE t1 AS SELECT CHAR(0x414243) as c1;
SELECT HEX(c1) from t1;
DROP TABLE t1;

CREATE VIEW v1 AS SELECT CHAR(0x414243) as c1;
SELECT HEX(c1) from v1;
DROP VIEW v1;

#
# Bug #35558 Wrong server metadata blows up the client
#
create table t1(a float);
insert into t1 values (1.33);
--enable_metadata
select format(a, 2) from t1;
--disable_metadata
drop table t1;

#
# Bug #41868: crash or memory overrun with concat + upper, date_format functions
#

CREATE TABLE t1 (c DATE, aa VARCHAR(30));
INSERT INTO t1 VALUES ('2008-12-31','aaaaaa');
SELECT DATE_FORMAT(c, GET_FORMAT(DATE, 'eur')) h, CONCAT(UPPER(aa),', ', aa) i FROM t1;
DROP TABLE t1;


--echo #
--echo # BUG#44774: load_file function produces valgrind warnings
--echo #
CREATE TABLE t1 (a TINYBLOB);
INSERT INTO t1 VALUES ('aaaaaaaa');
SELECT LOAD_FILE(a) FROM t1;
DROP TABLE t1;

#
# Bug#46815 CONCAT_WS returning wrong data
#
CREATE TABLE t1 (f2 VARCHAR(20));
CREATE TABLE t2 (f2 VARCHAR(20));

INSERT INTO t1 VALUES ('MIN'),('MAX');
INSERT INTO t2 VALUES ('LOAD');

SELECT CONCAT_WS('_', (SELECT t2.f2 FROM t2), t1.f2) AS concat_name FROM t1;

DROP TABLE t1, t2;


--echo End of 5.0 tests

#
# Bug#44358 valgrind errors with decode() function
#
--disable_warnings
drop table if exists t1;
--enable_warnings
create table t1(f1 tinyint default null)engine=myisam;
insert into t1 values (-1),(null);
explain select 1 as a from t1,(select decode(f1,f1) as b from t1) a;
explain select 1 as a from t1,(select encode(f1,f1) as b from t1) a;
drop table t1;


--echo #
--echo # Bug#49141: Encode function is significantly slower in 5.1 compared to 5.0
--echo #

--disable_warnings
DROP TABLE IF EXISTS t1, t2;
--enable_warnings

CREATE TABLE t1 (a VARCHAR(20), b INT);
CREATE TABLE t2 (a VARCHAR(20), b INT);

INSERT INTO t1 VALUES ('ABC', 1);
INSERT INTO t2 VALUES ('ABC', 1);

SELECT DECODE((SELECT ENCODE('secret', t1.a) FROM t1,t2 WHERE t1.a = t2.a GROUP BY t1.b), t2.a)
  FROM t1,t2 WHERE t1.b = t1.b > 0 GROUP BY t2.b;

SELECT DECODE((SELECT ENCODE('secret', 'ABC') FROM t1,t2 WHERE t1.a = t2.a GROUP BY t1.b), t2.a)
  FROM t1,t2 WHERE t1.b = t1.b > 0 GROUP BY t2.b;

SELECT DECODE((SELECT ENCODE('secret', t1.a) FROM t1,t2 WHERE t1.a = t2.a GROUP BY t1.b), 'ABC')
  FROM t1,t2 WHERE t1.b = t1.b > 0 GROUP BY t2.b;

TRUNCATE TABLE t1;
TRUNCATE TABLE t2;

INSERT INTO t1 VALUES ('EDF', 3), ('BCD', 2), ('ABC', 1);
INSERT INTO t2 VALUES ('EDF', 3), ('BCD', 2), ('ABC', 1);

SELECT DECODE((SELECT ENCODE('secret', t1.a) FROM t1,t2 WHERE t1.a = t2.a GROUP BY t1.b LIMIT 1), t2.a)
  FROM t2 WHERE t2.b = 1 GROUP BY t2.b;

DROP TABLE t1, t2;

--echo #
--echo # Bug#52164 Assertion failed: param.sort_length, file .\filesort.cc, line 149
--echo #
CREATE TABLE t1 (a LONGBLOB NOT NULL);
INSERT INTO t1 VALUES (''),('');
SELECT 1 FROM t1, t1 t2
ORDER BY QUOTE(t1.a);
DROP TABLE t1;

--echo #
--echo # Bug#57913 large negative number to string conversion functions crash
--echo # Bug#57810 case/when/then : Assertion failed: length || !scale
--echo #
SELECT '1' IN ('1', SUBSTRING(-9223372036854775809, 1));
SELECT CONVERT(('' IN (REVERSE(CAST(('') AS DECIMAL)), '')), CHAR(3));

<<<<<<< HEAD
--echo End of 5.1 tests

--echo Start of 5.4 tests
#
# WL#4584 Internationalized number format
#
SELECT format(12345678901234567890.123, 3);
SELECT format(12345678901234567890.123, 3, NULL);
SELECT format(12345678901234567890.123, 3, 'ar_AE');
SELECT format(12345678901234567890.123, 3, 'ar_SA');
SELECT format(12345678901234567890.123, 3, 'be_BY');
SELECT format(12345678901234567890.123, 3, 'de_DE');
SELECT format(12345678901234567890.123, 3, 'en_IN');
SELECT format(12345678901234567890.123, 3, 'en_US');
SELECT format(12345678901234567890.123, 3, 'it_CH');
SELECT format(12345678901234567890.123, 3, 'ru_RU');
SELECT format(12345678901234567890.123, 3, 'ta_IN');

CREATE TABLE t1 (fmt CHAR(5) NOT NULL);
INSERT INTO t1 VALUES ('ar_AE');
INSERT INTO t1 VALUES ('ar_SA');
INSERT INTO t1 VALUES ('be_BY');
INSERT INTO t1 VALUES ('de_DE');
INSERT INTO t1 VALUES ('en_IN');
INSERT INTO t1 VALUES ('en_US');
INSERT INTO t1 VALUES ('it_CH');
INSERT INTO t1 VALUES ('ru_RU');
INSERT INTO t1 VALUES ('ta_IN');
SELECT fmt, format(12345678901234567890.123, 3, fmt) FROM t1 ORDER BY fmt;
SELECT fmt, format(12345678901234567890.123, 0, fmt) FROM t1 ORDER BY fmt;
SELECT fmt, format(12345678901234567890,     3, fmt) FROM t1 ORDER BY fmt;
SELECT fmt, format(-12345678901234567890,    3, fmt) FROM t1 ORDER BY fmt;
SELECT fmt, format(-02345678901234567890,    3, fmt) FROM t1 ORDER BY fmt;
SELECT fmt, format(-00345678901234567890,    3, fmt) FROM t1 ORDER BY fmt;
SELECT fmt, format(-00045678901234567890,    3, fmt) FROM t1 ORDER BY fmt;
DROP TABLE t1;

SELECT format(123, 1, 'Non-existent-locale');

--echo End of 5.4 tests

--echo #
--echo # Start of 5.5 tests
--echo #

--echo #
--echo # Bug#55912 FORMAT with locale set fails for numbers < 1000
--echo #
SELECT FORMAT(123.33, 2, 'no_NO'), FORMAT(1123.33, 2, 'no_NO');
SELECT FORMAT(12333e-2, 2, 'no_NO'), FORMAT(112333e-2, 2, 'no_NO');
CREATE TABLE t1 AS SELECT format(123,2,'no_NO');
SHOW CREATE TABLE t1;
SELECT * FROM t1;
DROP TABLE t1;

--echo #
--echo # End of 5.5 tests
--echo #
=======
--echo # 
--echo # Bug#58165: "my_empty_string" gets modified and causes LOAD DATA to fail
--echo # and other crashes
--echo #
CREATE TABLE t1 ( a TEXT );
SELECT 'aaaaaaaaaaaaaa' INTO OUTFILE 'bug58165.txt';
SELECT insert( substring_index( 'a', 'a', 'b' ), 1, 0, 'x' );
LOAD DATA INFILE 'bug58165.txt' INTO TABLE t1;
SELECT * FROM t1;
DROP TABLE t1;

--echo End of 5.1 tests
>>>>>>> 6ed5b556
<|MERGE_RESOLUTION|>--- conflicted
+++ resolved
@@ -1370,7 +1370,17 @@
 SELECT '1' IN ('1', SUBSTRING(-9223372036854775809, 1));
 SELECT CONVERT(('' IN (REVERSE(CAST(('') AS DECIMAL)), '')), CHAR(3));
 
-<<<<<<< HEAD
+--echo # 
+--echo # Bug#58165: "my_empty_string" gets modified and causes LOAD DATA to fail
+--echo # and other crashes
+--echo #
+CREATE TABLE t1 ( a TEXT );
+SELECT 'aaaaaaaaaaaaaa' INTO OUTFILE 'bug58165.txt';
+SELECT insert( substring_index( 'a', 'a', 'b' ), 1, 0, 'x' );
+LOAD DATA INFILE 'bug58165.txt' INTO TABLE t1;
+SELECT * FROM t1;
+DROP TABLE t1;
+
 --echo End of 5.1 tests
 
 --echo Start of 5.4 tests
@@ -1428,18 +1438,4 @@
 
 --echo #
 --echo # End of 5.5 tests
---echo #
-=======
---echo # 
---echo # Bug#58165: "my_empty_string" gets modified and causes LOAD DATA to fail
---echo # and other crashes
---echo #
-CREATE TABLE t1 ( a TEXT );
-SELECT 'aaaaaaaaaaaaaa' INTO OUTFILE 'bug58165.txt';
-SELECT insert( substring_index( 'a', 'a', 'b' ), 1, 0, 'x' );
-LOAD DATA INFILE 'bug58165.txt' INTO TABLE t1;
-SELECT * FROM t1;
-DROP TABLE t1;
-
---echo End of 5.1 tests
->>>>>>> 6ed5b556
+--echo #