--- conflicted
+++ resolved
@@ -820,7 +820,23 @@
 # cleanup
 DROP TABLE t0, t1, t2;
 
-<<<<<<< HEAD
+
+--echo #
+--echo # BUG#12414917 - ISCLOSED() CRASHES ON 64-BIT BUILDS
+--echo #
+SELECT ISCLOSED(CONVERT(CONCAT('     ', 0x2), BINARY(20)));
+
+--echo #
+--echo # BUG#12537203 - CRASH WHEN SUBSELECTING GLOBAL VARIABLES IN 
+--echo # GEOMETRY FUNCTION ARGUMENTS
+--echo #
+--error ER_ILLEGAL_VALUE_FOR_TYPE
+SELECT GEOMETRYCOLLECTION((SELECT @@OLD));
+
+
+--echo End of 5.1 tests
+
+
 --echo #
 --echo # Bug#11908153: CRASH AND/OR VALGRIND ERRORS IN FIELD_BLOB::GET_KEY_IMAGE
 --echo #
@@ -851,21 +867,4 @@
 
 DROP TABLE g1;
 
---echo End of 5.5 tests
-=======
-
---echo #
---echo # BUG#12414917 - ISCLOSED() CRASHES ON 64-BIT BUILDS
---echo #
-SELECT ISCLOSED(CONVERT(CONCAT('     ', 0x2), BINARY(20)));
-
---echo #
---echo # BUG#12537203 - CRASH WHEN SUBSELECTING GLOBAL VARIABLES IN 
---echo # GEOMETRY FUNCTION ARGUMENTS
---echo #
---error ER_ILLEGAL_VALUE_FOR_TYPE
-SELECT GEOMETRYCOLLECTION((SELECT @@OLD));
-
-
---echo End of 5.1 tests
->>>>>>> c3c1d7dd
+--echo End of 5.5 tests