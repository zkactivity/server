--- conflicted
+++ resolved
@@ -461,10 +461,7 @@
 #
 # Bug #14400  Join could miss concurrently inserted row
 #
-<<<<<<< HEAD
-=======
 # Partial key.
->>>>>>> bb2a7fec
 create table t1 (a int not null, primary key(a));
 create table t2 (a int not null, b int not null, primary key(a,b));
 insert into t1 values (1),(2),(3),(4),(5),(6);
@@ -477,8 +474,6 @@
 connection default;
 select straight_join * from t1,t2 force index (primary) where t1.a=t2.a;
 drop table t1,t2;
-<<<<<<< HEAD
-=======
 #
 # Full key.
 CREATE TABLE t1 (c1 varchar(250) NOT NULL);
@@ -496,6 +491,5 @@
 SELECT t1.c1 AS t1c1, t2.c1 AS t2c1 FROM t1, t2
   WHERE t1.c1 = t2.c1 HAVING t1c1 != t2c1;
 DROP TABLE t1,t2;
->>>>>>> bb2a7fec
 
 # end of 4.0 tests