--- conflicted
+++ resolved
@@ -85,12 +85,8 @@
 #else
   {
     struct sigaction sact;
-<<<<<<< HEAD
+    sact.sa_flags = 0;
     bzero((char*) &sact, sizeof(sact));
-=======
-    bzero(&sact, sizeof(sact));
-    sact.sa_flags = 0;
->>>>>>> efdd7c85
     sact.sa_handler = thread_alarm;
     sigaction(THR_CLIENT_ALARM, &sact, (struct sigaction*) 0);
   }
