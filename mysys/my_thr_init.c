/* Copyright (C) 2000 MySQL AB

   This program is free software; you can redistribute it and/or modify
   it under the terms of the GNU General Public License as published by
   the Free Software Foundation; version 2 of the License.

   This program is distributed in the hope that it will be useful,
   but WITHOUT ANY WARRANTY; without even the implied warranty of
   MERCHANTABILITY or FITNESS FOR A PARTICULAR PURPOSE.  See the
   GNU General Public License for more details.

   You should have received a copy of the GNU General Public License
   along with this program; if not, write to the Free Software
   Foundation, Inc., 59 Temple Place, Suite 330, Boston, MA  02111-1307  USA */

/*
  Functions to handle initializating and allocationg of all mysys & debug
  thread variables.
*/

#include "mysys_priv.h"
#include <m_string.h>
#include <signal.h>

#ifdef THREAD
#ifdef USE_TLS
pthread_key(struct st_my_thread_var*, THR_KEY_mysys);
#else
pthread_key(struct st_my_thread_var, THR_KEY_mysys);
#endif /* USE_TLS */
pthread_mutex_t THR_LOCK_malloc,THR_LOCK_open,
	        THR_LOCK_lock,THR_LOCK_isam,THR_LOCK_myisam,THR_LOCK_heap,
                THR_LOCK_net, THR_LOCK_charset, THR_LOCK_threads, THR_LOCK_time;
pthread_cond_t  THR_COND_threads;
uint            THR_thread_count= 0;
uint 		my_thread_end_wait_time= 5;
#if !defined(HAVE_LOCALTIME_R) || !defined(HAVE_GMTIME_R)
pthread_mutex_t LOCK_localtime_r;
#endif
#ifndef HAVE_GETHOSTBYNAME_R
pthread_mutex_t LOCK_gethostbyname_r;
#endif
#ifdef PTHREAD_ADAPTIVE_MUTEX_INITIALIZER_NP
pthread_mutexattr_t my_fast_mutexattr;
#endif
#ifdef PTHREAD_ERRORCHECK_MUTEX_INITIALIZER_NP
pthread_mutexattr_t my_errorcheck_mutexattr;
#endif

<<<<<<< HEAD
#ifdef NPTL_PTHREAD_EXIT_BUG                    /* see my_pthread.h */
=======
#ifdef TARGET_OS_LINUX
>>>>>>> bca8c4d3

/*
  Dummy thread spawned in my_thread_global_init() below to avoid
  race conditions in NPTL pthread_exit code.
*/

static pthread_handler_t
nptl_pthread_exit_hack_handler(void *arg __attribute((unused)))
{
  /* Do nothing! */
  pthread_exit(0);
  return 0;
}
<<<<<<< HEAD
#endif
=======

#endif /* TARGET_OS_LINUX */
>>>>>>> bca8c4d3


static uint get_thread_lib(void);

/*
  initialize thread environment

  SYNOPSIS
    my_thread_global_init()

  RETURN
    0  ok
    1  error (Couldn't create THR_KEY_mysys)
*/

my_bool my_thread_global_init(void)
{
  int pth_ret;
  thd_lib_detected= get_thread_lib();

  if ((pth_ret= pthread_key_create(&THR_KEY_mysys, NULL)) != 0)
  {
    fprintf(stderr,"Can't initialize threads: error %d\n", pth_ret);
    return 1;
  }

#ifdef TARGET_OS_LINUX
  /*
    BUG#24507: Race conditions inside current NPTL pthread_exit()
    implementation.

    To avoid a possible segmentation fault during concurrent
    executions of pthread_exit(), a dummy thread is spawned which
    initializes internal variables of pthread lib. See bug description
    for a full explanation.

    TODO: Remove this code when fixed versions of glibc6 are in common
    use.
  */
  if (thd_lib_detected == THD_LIB_NPTL)
  {
    pthread_t       dummy_thread;
    pthread_attr_t  dummy_thread_attr;

    pthread_attr_init(&dummy_thread_attr);
    pthread_attr_setdetachstate(&dummy_thread_attr, PTHREAD_CREATE_DETACHED);

    pthread_create(&dummy_thread,&dummy_thread_attr,
                   nptl_pthread_exit_hack_handler, NULL);
  }
#endif /* TARGET_OS_LINUX */

#ifdef PTHREAD_ADAPTIVE_MUTEX_INITIALIZER_NP
  /*
    Set mutex type to "fast" a.k.a "adaptive"

    In this case the thread may steal the mutex from some other thread
    that is waiting for the same mutex.  This will save us some
    context switches but may cause a thread to 'starve forever' while
    waiting for the mutex (not likely if the code within the mutex is
    short).
  */
  pthread_mutexattr_init(&my_fast_mutexattr);
  pthread_mutexattr_settype(&my_fast_mutexattr,
                            PTHREAD_MUTEX_ADAPTIVE_NP);
#endif
#ifdef PTHREAD_ERRORCHECK_MUTEX_INITIALIZER_NP
  /*
    Set mutex type to "errorcheck"
  */
  pthread_mutexattr_init(&my_errorcheck_mutexattr);
  pthread_mutexattr_settype(&my_errorcheck_mutexattr,
                            PTHREAD_MUTEX_ERRORCHECK);
#endif

  pthread_mutex_init(&THR_LOCK_malloc,MY_MUTEX_INIT_FAST);
  pthread_mutex_init(&THR_LOCK_open,MY_MUTEX_INIT_FAST);
  pthread_mutex_init(&THR_LOCK_lock,MY_MUTEX_INIT_FAST);
  pthread_mutex_init(&THR_LOCK_isam,MY_MUTEX_INIT_SLOW);
  pthread_mutex_init(&THR_LOCK_myisam,MY_MUTEX_INIT_SLOW);
  pthread_mutex_init(&THR_LOCK_heap,MY_MUTEX_INIT_FAST);
  pthread_mutex_init(&THR_LOCK_net,MY_MUTEX_INIT_FAST);
  pthread_mutex_init(&THR_LOCK_charset,MY_MUTEX_INIT_FAST);
  pthread_mutex_init(&THR_LOCK_threads,MY_MUTEX_INIT_FAST);
  pthread_mutex_init(&THR_LOCK_time,MY_MUTEX_INIT_FAST);
  pthread_cond_init(&THR_COND_threads, NULL);
#if defined( __WIN__) || defined(OS2)
  win_pthread_init();
#endif
#if !defined(HAVE_LOCALTIME_R) || !defined(HAVE_GMTIME_R)
  pthread_mutex_init(&LOCK_localtime_r,MY_MUTEX_INIT_SLOW);
#endif
#ifndef HAVE_GETHOSTBYNAME_R
  pthread_mutex_init(&LOCK_gethostbyname_r,MY_MUTEX_INIT_SLOW);
#endif
  if (my_thread_init())
  {
    my_thread_global_end();			/* Clean up */
    return 1;
  }
  return 0;
}


void my_thread_global_end(void)
{
  struct timespec abstime;
  my_bool all_threads_killed= 1;

  set_timespec(abstime, my_thread_end_wait_time);
  pthread_mutex_lock(&THR_LOCK_threads);
  while (THR_thread_count > 0)
  {
    int error= pthread_cond_timedwait(&THR_COND_threads, &THR_LOCK_threads,
                                      &abstime);
    if (error == ETIMEDOUT || error == ETIME)
    {
#ifdef HAVE_PTHREAD_KILL
      /*
        We shouldn't give an error here, because if we don't have
        pthread_kill(), programs like mysqld can't ensure that all threads
        are killed when we enter here.
      */
      if (THR_thread_count)
        fprintf(stderr,
                "Error in my_thread_global_end(): %d threads didn't exit\n",
                THR_thread_count);
#endif
      all_threads_killed= 0;
      break;
    }
  }
  pthread_mutex_unlock(&THR_LOCK_threads);

  pthread_key_delete(THR_KEY_mysys);
#ifdef PTHREAD_ADAPTIVE_MUTEX_INITIALIZER_NP
  pthread_mutexattr_destroy(&my_fast_mutexattr);
#endif
#ifdef PTHREAD_ERRORCHECK_MUTEX_INITIALIZER_NP
  pthread_mutexattr_destroy(&my_errorcheck_mutexattr);
#endif
  pthread_mutex_destroy(&THR_LOCK_malloc);
  pthread_mutex_destroy(&THR_LOCK_open);
  pthread_mutex_destroy(&THR_LOCK_lock);
  pthread_mutex_destroy(&THR_LOCK_isam);
  pthread_mutex_destroy(&THR_LOCK_myisam);
  pthread_mutex_destroy(&THR_LOCK_heap);
  pthread_mutex_destroy(&THR_LOCK_net);
  pthread_mutex_destroy(&THR_LOCK_time);
  pthread_mutex_destroy(&THR_LOCK_charset);
  if (all_threads_killed)
  {
    pthread_mutex_destroy(&THR_LOCK_threads);
    pthread_cond_destroy(&THR_COND_threads);
  }
#if !defined(HAVE_LOCALTIME_R) || !defined(HAVE_GMTIME_R)
  pthread_mutex_destroy(&LOCK_localtime_r);
#endif
#ifndef HAVE_GETHOSTBYNAME_R
  pthread_mutex_destroy(&LOCK_gethostbyname_r);
#endif
}

static my_thread_id thread_id= 0;

/*
  Allocate thread specific memory for the thread, used by mysys and dbug

  SYNOPSIS
    my_thread_init()

  NOTES
    We can't use mutex_locks here if we are using windows as
    we may have compiled the program with SAFE_MUTEX, in which
    case the checking of mutex_locks will not work until
    the pthread_self thread specific variable is initialized.

   This function may called multiple times for a thread, for example
   if one uses my_init() followed by mysql_server_init().

  RETURN
    0  ok
    1  Fatal error; mysys/dbug functions can't be used
*/

my_bool my_thread_init(void)
{
  struct st_my_thread_var *tmp;
  my_bool error=0;

#ifdef EXTRA_DEBUG_THREADS
  fprintf(stderr,"my_thread_init(): thread_id: 0x%lx\n",
          (ulong) pthread_self());
#endif  

#if !defined(__WIN__) || defined(USE_TLS)
  if (my_pthread_getspecific(struct st_my_thread_var *,THR_KEY_mysys))
  {
#ifdef EXTRA_DEBUG_THREADS
    fprintf(stderr,"my_thread_init() called more than once in thread 0x%lx\n",
            (long) pthread_self());
#endif    
    goto end;
  }
  if (!(tmp= (struct st_my_thread_var *) calloc(1, sizeof(*tmp))))
  {
    error= 1;
    goto end;
  }
  pthread_setspecific(THR_KEY_mysys,tmp);

#else /* defined(__WIN__) && !(defined(USE_TLS) */
  /*
    Skip initialization if the thread specific variable is already initialized
  */
  if (THR_KEY_mysys.id)
    goto end;
  tmp= &THR_KEY_mysys;
#endif
#if defined(__WIN__) && defined(EMBEDDED_LIBRARY)
  tmp->pthread_self= (pthread_t) getpid();
#else
  tmp->pthread_self= pthread_self();
#endif
  pthread_mutex_init(&tmp->mutex,MY_MUTEX_INIT_FAST);
  pthread_cond_init(&tmp->suspend, NULL);
  tmp->init= 1;

  pthread_mutex_lock(&THR_LOCK_threads);
  tmp->id= ++thread_id;
  ++THR_thread_count;
  pthread_mutex_unlock(&THR_LOCK_threads);
#ifndef DBUG_OFF
  /* Generate unique name for thread */
  (void) my_thread_name();
#endif

end:
  return error;
}


/*
  Deallocate memory used by the thread for book-keeping

  SYNOPSIS
    my_thread_end()

  NOTE
    This may be called multiple times for a thread.
    This happens for example when one calls 'mysql_server_init()'
    mysql_server_end() and then ends with a mysql_end().
*/

void my_thread_end(void)
{
  struct st_my_thread_var *tmp;
  tmp= my_pthread_getspecific(struct st_my_thread_var*,THR_KEY_mysys);

#ifdef EXTRA_DEBUG_THREADS
  fprintf(stderr,"my_thread_end(): tmp: 0x%lx  pthread_self: 0x%lx  thread_id: %ld\n",
	  (long) tmp, (long) pthread_self(), tmp ? (long) tmp->id : 0L);
#endif  
  if (tmp && tmp->init)
  {
#if !defined(DBUG_OFF)
    /* tmp->dbug is allocated inside DBUG library */
    if (tmp->dbug)
    {
      free(tmp->dbug);
      tmp->dbug=0;
    }
#endif
#if !defined(__bsdi__) && !defined(__OpenBSD__)
 /* bsdi and openbsd 3.5 dumps core here */
    pthread_cond_destroy(&tmp->suspend);
#endif
    pthread_mutex_destroy(&tmp->mutex);
#if !defined(__WIN__) || defined(USE_TLS)
    free(tmp);
#else
    tmp->init= 0;
#endif

    /*
      Decrement counter for number of running threads. We are using this
      in my_thread_global_end() to wait until all threads have called
      my_thread_end and thus freed all memory they have allocated in
      my_thread_init() and DBUG_xxxx
    */
    pthread_mutex_lock(&THR_LOCK_threads);
    DBUG_ASSERT(THR_thread_count != 0);
    if (--THR_thread_count == 0)
      pthread_cond_signal(&THR_COND_threads);
   pthread_mutex_unlock(&THR_LOCK_threads);
  }
  /* The following free has to be done, even if my_thread_var() is 0 */
#if !defined(__WIN__) || defined(USE_TLS)
  pthread_setspecific(THR_KEY_mysys,0);
#endif
}

struct st_my_thread_var *_my_thread_var(void)
{
  struct st_my_thread_var *tmp=
    my_pthread_getspecific(struct st_my_thread_var*,THR_KEY_mysys);
#if defined(USE_TLS)
  /* This can only happen in a .DLL */
  if (!tmp)
  {
    my_thread_init();
    tmp=my_pthread_getspecific(struct st_my_thread_var*,THR_KEY_mysys);
  }
#endif
  return tmp;
}


/****************************************************************************
  Get name of current thread.
****************************************************************************/

my_thread_id my_thread_dbug_id()
{
  return my_thread_var->id;
}

#ifdef DBUG_OFF
const char *my_thread_name(void)
{
  return "no_name";
}

#else

const char *my_thread_name(void)
{
  char name_buff[100];
  struct st_my_thread_var *tmp=my_thread_var;
  if (!tmp->name[0])
  {
    my_thread_id id= my_thread_dbug_id();
    sprintf(name_buff,"T@%lu", (ulong) id);
    strmake(tmp->name,name_buff,THREAD_NAME_SIZE);
  }
  return tmp->name;
}
#endif /* DBUG_OFF */


static uint get_thread_lib(void)
{
#ifdef _CS_GNU_LIBPTHREAD_VERSION
  char buff[64];
    
  confstr(_CS_GNU_LIBPTHREAD_VERSION, buff, sizeof(buff));

  if (!strncasecmp(buff, "NPTL", 4))
    return THD_LIB_NPTL;
  if (!strncasecmp(buff, "linuxthreads", 12))
    return THD_LIB_LT;
#endif
  return THD_LIB_OTHER;
}

#endif /* THREAD */<|MERGE_RESOLUTION|>--- conflicted
+++ resolved
@@ -47,11 +47,7 @@
 pthread_mutexattr_t my_errorcheck_mutexattr;
 #endif
 
-<<<<<<< HEAD
-#ifdef NPTL_PTHREAD_EXIT_BUG                    /* see my_pthread.h */
-=======
 #ifdef TARGET_OS_LINUX
->>>>>>> bca8c4d3
 
 /*
   Dummy thread spawned in my_thread_global_init() below to avoid
@@ -65,12 +61,8 @@
   pthread_exit(0);
   return 0;
 }
-<<<<<<< HEAD
-#endif
-=======
 
 #endif /* TARGET_OS_LINUX */
->>>>>>> bca8c4d3
 
 
 static uint get_thread_lib(void);
