--- conflicted
+++ resolved
@@ -107,14 +107,8 @@
 
 	node->handle = OS_FILE_CLOSED;
 
-<<<<<<< HEAD
 	ut_a(fil_system.n_open > 0);
 	fil_system.n_open--;
-	fil_n_file_opened--;
-=======
-	ut_a(fil_system->n_open > 0);
-	fil_system->n_open--;
->>>>>>> 4a92165f
 
 	if (node->space->purpose == FIL_TYPE_TABLESPACE &&
 	    fil_is_user_tablespace_id(node->space->id)) {
@@ -185,12 +179,7 @@
 		}
 		mutex_enter(&fil_system.mutex);
 
-<<<<<<< HEAD
 		fil_system.n_open++;
-		fil_n_file_opened++;
-=======
-		fil_system->n_open++;
->>>>>>> 4a92165f
 
 		if (node->space->purpose == FIL_TYPE_TABLESPACE &&
 		    fil_is_user_tablespace_id(node->space->id)) {
